trigger:
  branches:
    include:
    - main
    - prerelease
    - release
pr: none

variables:
<<<<<<< HEAD
  ${{ if eq(variables['Build.SourceBranchName'], 'release') }}:
    prereleaseFlag: ''
  ${{ else }}:
    prereleaseFlag: '--prerelease'
=======
  - name: prereleaseFlag
    value: ''
>>>>>>> a606f3bd

stages:
- stage: Build
  dependsOn: []
  jobs:
  - job: Build
    steps:
    - template: azure-pipelines/build.yml
      parameters:
        prereleaseFlag: $(prereleaseFlag)
    pool:
      name: NetCore1ESPool-Internal
      demands: ImageOverride -equals Build.Ubuntu.1804.Amd64

# TODO: add compliance, signing.<|MERGE_RESOLUTION|>--- conflicted
+++ resolved
@@ -7,15 +7,8 @@
 pr: none
 
 variables:
-<<<<<<< HEAD
-  ${{ if eq(variables['Build.SourceBranchName'], 'release') }}:
-    prereleaseFlag: ''
-  ${{ else }}:
-    prereleaseFlag: '--prerelease'
-=======
   - name: prereleaseFlag
     value: ''
->>>>>>> a606f3bd
 
 stages:
 - stage: Build
