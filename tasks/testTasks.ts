/*---------------------------------------------------------------------------------------------
 *  Copyright (c) Microsoft Corporation. All rights reserved.
 *  Licensed under the MIT License. See License.txt in the project root for license information.
 *--------------------------------------------------------------------------------------------*/

import * as gulp from 'gulp';
import * as path from 'path';
import {
    codeExtensionPath,
<<<<<<< HEAD
    omnisharpFeatureTestRunnerPath,
    omnisharpIntegrationTestRunnerPath,
=======
    featureTestRunnerPath,
    integrationTestRunnerPath,
    jestPath,
>>>>>>> 975a4989
    mochaPath,
    rootPath,
    omnisharpTestAssetsRootPath,
    omnisharpTestRootPath,
    testRootPath,
    integrationTestRunnerPath,
} from './projectPaths';
import spawnNode from './spawnNode';

gulp.task('omnisharptest:feature', async () => {
    const env = {
        OSVC_SUITE: 'omnisharpFeatureTests',
        CODE_EXTENSIONS_PATH: codeExtensionPath,
        CODE_TESTS_PATH: path.join(omnisharpTestRootPath, 'omnisharpFeatureTests'),
        CODE_WORKSPACE_ROOT: rootPath,
        CODE_DISABLE_EXTENSIONS: 'true',
    };

    const result = await spawnNode([omnisharpFeatureTestRunnerPath], { env });

    if (result.code === null || result.code > 0) {
        // Ensure that gulp fails when tests fail
        throw new Error(`Exit code: ${result.code}  Signal: ${result.signal}`);
    }

    return result;
});

gulp.task('omnisharptest:unit', async () => {
    const result = await spawnNode([
        mochaPath,
        '--ui',
        'tdd',
        '-c',
        'out/omnisharptest/omnisharpUnitTests/**/*.test.js',
    ]);

    if (result.code === null || result.code > 0) {
        // Ensure that gulp fails when tests fail
        throw new Error(`Exit code: ${result.code}  Signal: ${result.signal}`);
    }

    return result;
});

gulp.task('omnisharp:jest:test', async () => {
    runJestTest(/.*omnisharpJestTests.*/);
});

const projectNames = ['singleCsproj', 'slnWithCsproj', 'slnFilterWithCsproj', 'BasicRazorApp2_1'];

for (const projectName of projectNames) {
    gulp.task(`omnisharptest:integration:${projectName}:stdio`, async () =>
        runOmnisharpIntegrationTest(projectName, 'stdio')
    );
    gulp.task(`omnisharptest:integration:${projectName}:lsp`, async () =>
        runOmnisharpIntegrationTest(projectName, 'lsp')
    );
    gulp.task(
        `omnisharptest:integration:${projectName}`,
        gulp.series(`omnisharptest:integration:${projectName}:stdio`, `omnisharptest:integration:${projectName}:lsp`)
    );
}

gulp.task(
    'omnisharptest:integration',
    gulp.series(projectNames.map((projectName) => `omnisharptest:integration:${projectName}`))
);
gulp.task(
    'omnisharptest:integration:stdio',
    gulp.series(projectNames.map((projectName) => `omnisharptest:integration:${projectName}:stdio`))
);
gulp.task(
    'omnisharptest:integration:lsp',
    gulp.series(projectNames.map((projectName) => `omnisharptest:integration:${projectName}:lsp`))
);
// TODO: Enable lsp integration tests once tests for unimplemented features are disabled.
gulp.task(
    'omnisharptest',
    gulp.series('omnisharp:jest:test', 'omnisharptest:feature', 'omnisharptest:unit', 'omnisharptest:integration:stdio')
);

<<<<<<< HEAD
gulp.task('test:integration:slnWithCsproj', async () => runIntegrationTest('slnWithCsproj'));

async function runOmnisharpIntegrationTest(testAssetName: string, engine: 'stdio' | 'lsp') {
    let workspacePath: string;
    if (engine === 'lsp') {
        workspacePath = path.join(
            omnisharpTestAssetsRootPath,
            testAssetName,
            '.vscode',
            `omnisharp_${engine}_${testAssetName}.code-workspace`
        );
    } else {
        workspacePath = path.join(
            omnisharpTestAssetsRootPath,
            testAssetName,
            '.vscode',
            `omnisharp_${testAssetName}.code-workspace`
        );
    }

=======
gulp.task('test:unit', async () => {
    runJestTest(/unitTests.*\.ts/);
});

gulp.task('test', gulp.series('test:unit'));

async function runIntegrationTest(testAssetName: string, engine: 'stdio' | 'lsp') {
>>>>>>> 975a4989
    const env = {
        OSVC_SUITE: testAssetName,
        CODE_TESTS_PATH: path.join(omnisharpTestRootPath, 'omnisharpIntegrationTests'),
        CODE_EXTENSIONS_PATH: codeExtensionPath,
        CODE_TESTS_WORKSPACE: workspacePath,
        CODE_WORKSPACE_ROOT: rootPath,
        OMNISHARP_ENGINE: engine,
        OMNISHARP_LOCATION: process.env.OMNISHARP_LOCATION,
        CODE_DISABLE_EXTENSIONS: 'true',
    };

    const result = await spawnNode([omnisharpIntegrationTestRunnerPath, '--enable-source-maps'], {
        env,
        cwd: rootPath,
    });

    if (result.code === null || result.code > 0) {
        // Ensure that gulp fails when tests fail
        throw new Error(`Exit code: ${result.code}  Signal: ${result.signal}`);
    }

    return result;
}

async function runIntegrationTest(testAssetName: string) {
    const workspacePath = path.join(
        omnisharpTestAssetsRootPath,
        testAssetName,
        '.vscode',
        `lsp_tools_host_${testAssetName}.code-workspace`
    );
    const env = {
        OSVC_SUITE: testAssetName,
        CODE_TESTS_PATH: path.join(testRootPath, 'integrationTests'),
        CODE_EXTENSIONS_PATH: codeExtensionPath,
        CODE_TESTS_WORKSPACE: workspacePath,
        CODE_WORKSPACE_ROOT: rootPath,
        CODE_DISABLE_EXTENSIONS: 'true',
    };

    const result = await spawnNode([integrationTestRunnerPath, '--enable-source-maps'], { env, cwd: rootPath });

    if (result.code === null || result.code > 0) {
        // Ensure that gulp fails when tests fail
        throw new Error(`Exit code: ${result.code}  Signal: ${result.signal}`);
    }

    return result;
}

async function runJestTest(testFilterRegex: RegExp) {
    const result = await spawnNode([jestPath, testFilterRegex.source]);

    if (result.code === null || result.code > 0) {
        // Ensure that gulp fails when tests fail
        throw new Error(`Exit code: ${result.code}  Signal: ${result.signal}`);
    }

    return result;
}<|MERGE_RESOLUTION|>--- conflicted
+++ resolved
@@ -7,20 +7,15 @@
 import * as path from 'path';
 import {
     codeExtensionPath,
-<<<<<<< HEAD
     omnisharpFeatureTestRunnerPath,
     omnisharpIntegrationTestRunnerPath,
-=======
-    featureTestRunnerPath,
-    integrationTestRunnerPath,
-    jestPath,
->>>>>>> 975a4989
     mochaPath,
     rootPath,
     omnisharpTestAssetsRootPath,
     omnisharpTestRootPath,
     testRootPath,
     integrationTestRunnerPath,
+    jestPath,
 } from './projectPaths';
 import spawnNode from './spawnNode';
 
@@ -97,8 +92,13 @@
     gulp.series('omnisharp:jest:test', 'omnisharptest:feature', 'omnisharptest:unit', 'omnisharptest:integration:stdio')
 );
 
-<<<<<<< HEAD
 gulp.task('test:integration:slnWithCsproj', async () => runIntegrationTest('slnWithCsproj'));
+
+gulp.task('test:unit', async () => {
+    runJestTest(/unitTests.*\.ts/);
+});
+
+gulp.task('test', gulp.series('test:unit'));
 
 async function runOmnisharpIntegrationTest(testAssetName: string, engine: 'stdio' | 'lsp') {
     let workspacePath: string;
@@ -118,15 +118,6 @@
         );
     }
 
-=======
-gulp.task('test:unit', async () => {
-    runJestTest(/unitTests.*\.ts/);
-});
-
-gulp.task('test', gulp.series('test:unit'));
-
-async function runIntegrationTest(testAssetName: string, engine: 'stdio' | 'lsp') {
->>>>>>> 975a4989
     const env = {
         OSVC_SUITE: testAssetName,
         CODE_TESTS_PATH: path.join(omnisharpTestRootPath, 'omnisharpIntegrationTests'),
