--- conflicted
+++ resolved
@@ -15,18 +15,11 @@
   * Add new shared SelectXXXAsArray helpers (#11796) (PR: [#11796](https://github.com/dotnet/razor/pull/11796))
 
 # 2.76.x
-<<<<<<< HEAD
-* Bump Roslyn to 5.0.0-1.25256.5 (PR: [#8254](https://github.com/dotnet/vscode-csharp/pull/8254))
+* Bump Roslyn to 5.0.0-1.25257.6 (PR: [#8264](https://github.com/dotnet/vscode-csharp/pull/8264))
   * Do not parse URIs during LSP serialization/deserialization(PR: [#76691](https://github.com/dotnet/roslyn/pull/76691))
   * Ensure hover markdown for supported platforms uses non-breaking spaces for indentation(PR: [#78405](https://github.com/dotnet/roslyn/pull/78405))
   * Change O(n) + O(lg n) search in SolutionState.SortedProjectStates to just O(lg n) (#78427) (PR: [#78427](https://github.com/dotnet/roslyn/pull/78427))
   * Fix syntax tree creation when modifying source generated documents (#78343) (PR: [#78343](https://github.com/dotnet/roslyn/pull/78343))
-=======
-* Bump Roslyn to 5.0.0-1.25257.6 (PR: [#8264](https://github.com/dotnet/vscode-csharp/pull/8264))
-  * Fix razor redirect(PR: [#78448](https://github.com/dotnet/roslyn/pull/78448))
-  * Do not parse URIs during LSP serialization/deserialization(PR: [#76691](https://github.com/dotnet/roslyn/pull/76691))
-  * Ensure hover markdown for supported platforms uses non-breaking spaces for indentation(PR: [#78405](https://github.com/dotnet/roslyn/pull/78405))
->>>>>>> f3f6fd9e
 * Bump Razor to 10.0.0-preview.25252.1 (PR: [#8239](https://github.com/dotnet/vscode-csharp/pull/8239))
   * If SupportDiagnostics is false then dynamic files don't report diagnostics... (PR: #11807)
   * Client settings tweaks, and implement VS Code configuration monitoring (PR: #11800)
