--- conflicted
+++ resolved
@@ -8,10 +8,8 @@
 - Debug from .csproj and .sln [#5876](https://github.com/dotnet/vscode-csharp/issues/5876)
 
 ## Latest
-<<<<<<< HEAD
-* Update Roslyn version to 7.0.0-preview.23456.2
-* Fixes regression where semantic colors for razor components appear as red
-=======
+* Update Razor version to 7.0.0-preview.23456.2 (PR: [#6304](https://github.com/dotnet/vscode-csharp/pull/6304))
+  * Fixes regression where semantic colors for razor components appear as red
 * Add support for specifying a .runsettings file when using Roslyn LSP (PR: [#6265](https://github.com/dotnet/vscode-csharp/pull/6265))
 * Update Roslyn version (PR: [#6265](https://github.com/dotnet/vscode-csharp/pull/6265))
   * Add server support for .runsettings in unit tests (PR: [#69792](https://github.com/dotnet/roslyn/pull/69792))
@@ -22,7 +20,6 @@
 * Allow the server path to be specified by the `DOTNET_ROSLYN_SERVER_PATH` environment variable (PR: [#6316](https://github.com/dotnet/vscode-csharp/pull/6316))
 
 ## 2.1.10
->>>>>>> 17ef56ad
 * Update Roslyn version
   * Includes better support for .NET 8 and .NET Framework-targeting projects (PR: [#69616](https://github.com/dotnet/roslyn/pull/69616))
     * This should fix a number of reports where projects don't have full IntelliSense. .NET Framework projects on Windows should load without errors. .NET Framework targeting projects on Mac and Linux which would use Mono are still processed as if they are .NET Core projects and may not load correctly; support for Mono is coming in a future update.
