--- conflicted
+++ resolved
@@ -4,18 +4,15 @@
 - Debug from .csproj and .sln [#5876](https://github.com/dotnet/vscode-csharp/issues/5876)
 
 ## Latest
-<<<<<<< HEAD
 * Update Roslyn to 4.10.0-2.24112.8 (PR: [#<>](https://github.com/dotnet/vscode-csharp/pull/<>))
   * Fix issue loading WPF projects where code was not generated (PR: [#69225](https://github.com/dotnet/roslyn/pull/69225))
   * Cleanup and harden LSP server extension loading (PR: [#71862](https://github.com/dotnet/roslyn/pull/71862))
   * Report better warnings and errors if build hosts exit abnormally (PR: [#71909](https://github.com/dotnet/roslyn/pull/71909))
-* Log more information when the client fails to connect to the named pipe (PR: [#6881](https://github.com/dotnet/vscode-csharp/pull/6881))
-
-## 2.18.13
-=======
 * Update Razor to 7.0.0-preview.24079.3 (PR: [#6841](https://github.com/dotnet/vscode-csharp/pull/6841))
   * Fix an issue with component hover not showing enough information (PR: [dotnet/razor#9862](https://github.com/dotnet/razor/pull/9862))
->>>>>>> ecc6e818
+* Log more information when the client fails to connect to the named pipe (PR: [#6881](https://github.com/dotnet/vscode-csharp/pull/6881))
+
+## 2.18.15
 * Fix regression in override completion (PR: [#6869](https://github.com/dotnet/vscode-csharp/pull/6869))
 * Update debugger to 2.18.0 release (PR: [#6853](https://github.com/dotnet/vscode-csharp/pull/6853))
 
