--- conflicted
+++ resolved
@@ -6,12 +6,10 @@
 # 2.103.x
 * Fix indentation after pressing Enter in Razor files (PR: [#8809](https://github.com/dotnet/vscode-csharp/pull/8809))
 * Remove non-cohosting editor code (PR: [#8810](https://github.com/dotnet/vscode-csharp/pull/8810))
-<<<<<<< HEAD
 * Bump Razor to 10.0.0-preview.25573.2 (PR: [#8815](https://github.com/dotnet/vscode-csharp/pull/8815))
   * Explicitly handle switch expressions in parser (PR: [#12500](https://github.com/dotnet/razor/pull/12500))
   * Bring back Go to Def, FAR and hover for components via Roslyn (PR: [#12501](https://github.com/dotnet/razor/pull/12501))
   * Don't add newlines at the start of implicit expressions in on type formatting (PR: [#12489](https://github.com/dotnet/razor/pull/12489))
-=======
 * Update Roslyn to 5.3.0-2.25571.4 (PR: [#8813](https://github.com/dotnet/vscode-csharp/pull/8813))
   * Fix typing of 'else' causing unwanted indentation of following statement (PR: [#81393](https://github.com/dotnet/roslyn/pull/81393))
   * Show semantic errors for loose files with top-level statements (PR: [#81326](https://github.com/dotnet/roslyn/pull/81326))
@@ -20,7 +18,6 @@
   * Fix: Support compound assignments in "Use null propagation" analyzer (PR: [#81328](https://github.com/dotnet/roslyn/pull/81328))
   * Fix IDE0032: Code fixer adds setter for static properties with instance constructor writes (PR: [#81327](https://github.com/dotnet/roslyn/pull/81327))
   * Add 'add extension completion' support for modern extensions. (PR: [#81239](https://github.com/dotnet/roslyn/pull/81239))
->>>>>>> 1f890da9
 
 # 2.102.x
 * Update Roslyn to 5.3.0-2.25568.9 (PR: [#8799](https://github.com/dotnet/vscode-csharp/pull/8799))
