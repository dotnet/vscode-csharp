--- conflicted
+++ resolved
@@ -13,14 +13,8 @@
     test('Verify defaults', () => {
         const vscode = getVSCodeWithConfig();
         const options = Options.Read(vscode);
-<<<<<<< HEAD
-        expect(options.path).to.be.null;
-        expect(options.monoPath).to.be.undefined;
-=======
         options.path.should.equal("");
-        options.useGlobalMono.should.equal("auto");
         options.monoPath.should.equal("");
->>>>>>> 1d477d2e
         options.waitForDebugger.should.equal(false);
         options.loggingLevel.should.equal("information");
         options.autoStart.should.equal(true);
