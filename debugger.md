--- conflicted
+++ resolved
@@ -37,7 +37,6 @@
 
 ### Once for each project
 The following steps have to executed for every project. 
-
 ##### 1: Get a project
 You can start from scratch by creating an empty project with `dotnet new`. Begin by opening the terminal in Visual Studio Code (`View->Integrated Terminal`) and type these commands:
 
@@ -87,53 +86,7 @@
 * **Portable PDBs**: If the code was built on Windows, it might have been built using Windows PDBs instead of portable PDBs, but the C# extension only supports portable PDBs. See the [portable PDB documentation](https://github.com/OmniSharp/omnisharp-vscode/wiki/Portable-PDBs#how-to-generate-portable-pdbs) for more information.
 * **Debug vs. Release**: It is much easier to debug code which has been compiled in the `Debug` configuration. So unless the issue you are looking at only reproduces with optimizations, it is much better to use Debug bits. If you do need to debug optimized code, you will need to disable [justMyCode](#just-my-code) in launch.json.
 
-<<<<<<< HEAD
 #### [Configurating launch.json for C# Debugging](debugger-launchjson.md)
-=======
-#### More things to configure In launch.json
-##### Just My Code
-You can optionally disable justMyCode by setting it to "false". You should disable Just My Code when you are trying to debug into a library that you pulled down which doesn't have symbols or is optimized.
-
-    "justMyCode":false*
-
-Just My Code is a set of features that makes it easier to focus on debugging your code by hiding some of the details of optimized libraries that you might be using, like the .NET Framework itself. The most important sub parts of this feature are --
-
-* User-unhandled exceptions: automatically stop the debugger just before exceptions are about to be caught by the framework
-* Just My Code stepping: when stepping, if framework code calls back to user code, automatically stop.
-
-##### Source File Map
-You can optionally configure a file by file mapping by providing map following this schema:
-
-    "sourceFileMap": {
-        "C:\foo":"/home/me/foo"
-    }
-
-##### Symbol Path
-You can optionally provide paths to symbols following this schema:
-
-    "symbolPath": [ "/Volumes/symbols" ]
-
-##### Environment variables
-Environment variables may be passed to your program using this schema:
-
-    "env": {
-        "myVariableName":"theValueGoesHere"
-    }
-
-##### Console (terminal) window
-By default, processes are launched with their console output (stdout/stderr) going to the VS Code Debugger Console. This is useful for executables that take their input from the network, files, etc. But this does NOT work for applications that want to read from the console (ex: `Console.ReadLine`). For these applications, use a setting such as the following:
-
-    "console": "integratedTerminal"
-
-When this is set to `integratedTerminal` the target process will run inside [VS Code's integrated terminal](https://code.visualstudio.com/docs/editor/integrated-terminal). Click the 'Terminal' tab in the tab group beneath the editor to interact with your application.
-
-When this is set to `externalTerminal` the target process will run in a separate terminal.
-
-##### Stepping into properties and operators
-The debugger steps over properties and operators in managed code by default. In most cases, this provides a better debugging experience. To change this and enable stepping into properties or operators add:
-
-    "enableStepFiltering": false
->>>>>>> f760886a
 
 #### Attach Support
 The C# debugger supports attaching to processes. To do this, switch to the Debug tab, and open the configuration drop down.
