--- conflicted
+++ resolved
@@ -51,31 +51,17 @@
         tmp.setGracefulCleanup();
     }
 
-<<<<<<< HEAD
-    public DownloadPackages(eventStream: EventStream, proxy: string, strictSSL: boolean): Promise<void> {
-        return this.GetPackages()
-            .then(packages => {
-                return util.buildPromiseChain(packages, pkg => maybeDownloadPackage(pkg, eventStream, proxy, strictSSL));
-            });
-    }
-
-    public InstallPackages(eventStream: EventStream): Promise<void> {
-        return this.GetPackages()
-            .then(packages => {
-                return util.buildPromiseChain(packages, pkg => installPackage(pkg, eventStream));
-=======
-    public async DownloadPackages(eventStream: EventStream, status: Status, proxy: string, strictSSL: boolean): Promise<void> {
+    public async DownloadPackages(eventStream: EventStream, proxy: string, strictSSL: boolean): Promise<void> {
         return this.GetPackages()
             .then(async packages => {
-                return util.buildPromiseChain(packages, async pkg => maybeDownloadPackage(pkg, eventStream, status, proxy, strictSSL));
-            });
-    }
-
-    public async InstallPackages(eventStream: EventStream, status: Status): Promise<void> {
+                return util.buildPromiseChain(packages, async pkg => maybeDownloadPackage(pkg, eventStream, proxy, strictSSL));
+            });
+    }
+
+    public async InstallPackages(eventStream: EventStream): Promise<void> {
         return this.GetPackages()
             .then(async packages => {
-                return util.buildPromiseChain(packages, async pkg => installPackage(pkg, eventStream, status));
->>>>>>> 202392c1
+                return util.buildPromiseChain(packages, async pkg => installPackage(pkg, eventStream));
             });
     }
 
@@ -157,20 +143,8 @@
     return basePath;
 }
 
-<<<<<<< HEAD
-function maybeDownloadPackage(pkg: Package, eventStream: EventStream, proxy: string, strictSSL: boolean): Promise<void> {
-    return doesPackageTestPathExist(pkg).then((exists: boolean) => {
-=======
-function getNoopStatus(): Status {
-    return {
-        setMessage: text => { },
-        setDetail: text => { }
-    };
-}
-
-async function maybeDownloadPackage(pkg: Package, eventStream: EventStream, status: Status, proxy: string, strictSSL: boolean): Promise<void> {
+async function maybeDownloadPackage(pkg: Package, eventStream: EventStream, proxy: string, strictSSL: boolean): Promise<void> {
     return doesPackageTestPathExist(pkg).then(async (exists: boolean) => {
->>>>>>> 202392c1
         if (!exists) {
             return downloadPackage(pkg, eventStream, proxy, strictSSL);
         } else {
@@ -179,12 +153,7 @@
     });
 }
 
-<<<<<<< HEAD
-function downloadPackage(pkg: Package, eventStream: EventStream, proxy: string, strictSSL: boolean): Promise<void> {
-=======
-async function downloadPackage(pkg: Package, eventStream: EventStream, status: Status, proxy: string, strictSSL: boolean): Promise<void> {
-    status = status || getNoopStatus();
->>>>>>> 202392c1
+async function downloadPackage(pkg: Package, eventStream: EventStream, proxy: string, strictSSL: boolean): Promise<void> {
 
     eventStream.post(new DownloadStart(pkg.description));
 
@@ -206,17 +175,10 @@
         // the fallback. This is used for debugger packages as some users have had issues downloading from
         // the CDN link.
         if (pkg.fallbackUrl) {
-<<<<<<< HEAD
-            result = result.catch((primaryUrlError) => {
-                eventStream.post(new DownloadFallBack(pkg.fallbackUrl));
-                return downloadFile(pkg.fallbackUrl, pkg, eventStream, proxy, strictSSL)
-                    .then(() => eventStream.post(new DownloadSuccess(' Done!')))
-=======
             result = result.catch(async (primaryUrlError) => {
                 eventStream.post(new DownloadStart(`\tRetrying from '${pkg.fallbackUrl}' `));
-                return downloadFile(pkg.fallbackUrl, pkg, eventStream, status, proxy, strictSSL)
+                return downloadFile(pkg.fallbackUrl, pkg, eventStream, proxy, strictSSL)
                     .then(() => eventStream.post(new DownloadSuccess(' Done!' )))
->>>>>>> 202392c1
                     .catch(() => primaryUrlError);
             });
         }
@@ -225,11 +187,7 @@
     });
 }
 
-<<<<<<< HEAD
-function downloadFile(urlString: string, pkg: Package, eventStream: EventStream, proxy: string, strictSSL: boolean): Promise<void> {
-=======
-async function downloadFile(urlString: string, pkg: Package, eventStream: EventStream, status: Status, proxy: string, strictSSL: boolean): Promise<void> {
->>>>>>> 202392c1
+async function downloadFile(urlString: string, pkg: Package, eventStream: EventStream, proxy: string, strictSSL: boolean): Promise<void> {
     const url = parseUrl(urlString);
 
     const options: https.RequestOptions = {
@@ -296,11 +254,7 @@
     });
 }
 
-<<<<<<< HEAD
-function installPackage(pkg: Package, eventStream: EventStream): Promise<void> {
-=======
-async function installPackage(pkg: Package, eventStream: EventStream, status?: Status): Promise<void> {
->>>>>>> 202392c1
+async function installPackage(pkg: Package, eventStream: EventStream): Promise<void> {
     const installationStage = 'installPackages';
     if (!pkg.tmpFile) {
         // Download of this package was skipped, so there is nothing to install
