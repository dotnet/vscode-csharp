/*---------------------------------------------------------------------------------------------
 *  Copyright (c) Microsoft Corporation. All rights reserved.
 *  Licensed under the MIT License. See License.txt in the project root for license information.
 *--------------------------------------------------------------------------------------------*/

import * as path from 'path';
import * as protocol from './protocol';
import * as utils from '../common';
import * as serverUtils from '../omnisharp/utils';
import { vscode, CancellationToken } from '../vscodeAdapter';

import { ChildProcess, exec } from 'child_process';
import { LaunchTarget, findLaunchTargets } from './launcher';
import { ReadLine, createInterface } from 'readline';
import { Request, RequestQueueCollection } from './requestQueue';
import { DelayTracker } from './delayTracker';
import { EventEmitter } from 'events';
import { OmnisharpManager, LaunchInfo } from './OmnisharpManager';
import { Options } from './options';
import { PlatformInformation } from '../platform';
import { launchOmniSharp } from './launcher';
import { setTimeout } from 'timers';
import { OmnisharpDownloader } from './OmnisharpDownloader';
import * as ObservableEvents from './loggingEvents';
import { EventStream } from '../EventStream';
import { NetworkSettingsProvider } from '../NetworkSettings';
import { Subject } from 'rxjs/Subject';
import 'rxjs/add/operator/debounceTime';
import CompositeDisposable from '../CompositeDisposable';
import Disposable from '../Disposable';

enum ServerState {
    Starting,
    Started,
    Stopped
}

module Events {
    export const StateChanged = 'stateChanged';

    export const StdOut = 'stdout';
    export const StdErr = 'stderr';

    export const Error = 'Error';
    export const ServerError = 'ServerError';

    export const UnresolvedDependencies = 'UnresolvedDependencies';
    export const PackageRestoreStarted = 'PackageRestoreStarted';
    export const PackageRestoreFinished = 'PackageRestoreFinished';

    export const ProjectChanged = 'ProjectChanged';
    export const ProjectAdded = 'ProjectAdded';
    export const ProjectRemoved = 'ProjectRemoved';

    export const MsBuildProjectDiagnostics = 'MsBuildProjectDiagnostics';

    export const TestMessage = 'TestMessage';

    export const BeforeServerInstall = 'BeforeServerInstall';
    export const BeforeServerStart = 'BeforeServerStart';
    export const ServerStart = 'ServerStart';
    export const ServerStop = 'ServerStop';

    export const MultipleLaunchTargets = 'server:MultipleLaunchTargets';

    export const Started = 'started';
}

const TelemetryReportingDelay = 2 * 60 * 1000; // two minutes
const serverUrl = "https://roslynomnisharp.blob.core.windows.net";
const installPath = ".omnisharp";
const latestVersionFileServerPath = 'releases/versioninfo.txt';

export class OmniSharpServer {

    private static _nextId = 1;
    private _readLine: ReadLine;
    private _disposables: CompositeDisposable;

    private _delayTrackers: { [requestName: string]: DelayTracker };
    private _telemetryIntervalId: NodeJS.Timer = undefined;

    private _eventBus = new EventEmitter();
    private _state: ServerState = ServerState.Stopped;
    private _launchTarget: LaunchTarget;
    private _requestQueue: RequestQueueCollection;
    private _serverProcess: ChildProcess;
    private _options: Options;

    private _omnisharpManager: OmnisharpManager;
    private updateProjectDebouncer = new Subject<ObservableEvents.ProjectModified>();
    private firstUpdateProject: boolean;

<<<<<<< HEAD
    constructor(private vscode: vscode, networkSettingsProvider: NetworkSettingsProvider, private eventStream: EventStream, packageJSON: any, private platformInfo: PlatformInformation, private extensionPath: string) {
        this._requestQueue = new RequestQueueCollection(this.eventStream, 8, request => this._makeRequest(request));
        let downloader = new OmnisharpDownloader(networkSettingsProvider, this.eventStream, platformInfo, packageJSON, extensionPath);
=======
    constructor(private vscode: vscode, networkSettingsProvider: NetworkSettingsProvider, private eventStream: EventStream, private packageJSON: any, private platformInfo: PlatformInformation) {
        this._requestQueue = new RequestQueueCollection(this.eventStream, 8, request => this._makeRequest(request));
        let downloader = new OmnisharpDownloader(networkSettingsProvider, this.eventStream, this.packageJSON, platformInfo);
>>>>>>> 83b52ff9
        this._omnisharpManager = new OmnisharpManager(downloader, platformInfo);
        this.updateProjectDebouncer.debounceTime(1500).subscribe((event) => { this.updateProjectInfo(); });
        this.firstUpdateProject = true;
    }

    public isRunning(): boolean {
        return this._state === ServerState.Started;
    }

    public async waitForEmptyEventQueue(): Promise<void> {
        while (!this._requestQueue.isEmpty()) {
            let p = new Promise((resolve) => setTimeout(resolve, 100));
            await p;
        }
    }

    private _getState(): ServerState {
        return this._state;
    }

    private _setState(value: ServerState): void {
        if (typeof value !== 'undefined' && value !== this._state) {
            this._state = value;
            this._fireEvent(Events.StateChanged, this._state);
        }
    }

    private _recordRequestDelay(requestName: string, elapsedTime: number) {
        let tracker = this._delayTrackers[requestName];
        if (!tracker) {
            tracker = new DelayTracker(requestName);
            this._delayTrackers[requestName] = tracker;
        }

        tracker.reportDelay(elapsedTime);
    }

    private _reportTelemetry() {
        const delayTrackers = this._delayTrackers;

        for (const requestName in delayTrackers) {
            const tracker = delayTrackers[requestName];
            const eventName = 'omnisharp' + requestName;
            if (tracker.hasMeasures()) {
                const measures = tracker.getMeasures();
                tracker.clearMeasures();

                this.eventStream.post(new ObservableEvents.OmnisharpDelayTrackerEventMeasures(eventName, measures));
            }
        }
    }

    public getSolutionPathOrFolder(): string {
        return this._launchTarget
            ? this._launchTarget.target
            : undefined;
    }

    // --- eventing
    public onStdout(listener: (e: string) => any, thisArg?: any) {
        return this._addListener(Events.StdOut, listener, thisArg);
    }

    public onStderr(listener: (e: string) => any, thisArg?: any) {
        return this._addListener(Events.StdErr, listener, thisArg);
    }

    public onError(listener: (e: protocol.ErrorMessage) => any, thisArg?: any) {
        return this._addListener(Events.Error, listener, thisArg);
    }

    public onServerError(listener: (err: any) => any, thisArg?: any) {
        return this._addListener(Events.ServerError, listener, thisArg);
    }

    public onUnresolvedDependencies(listener: (e: protocol.UnresolvedDependenciesMessage) => any, thisArg?: any) {
        return this._addListener(Events.UnresolvedDependencies, listener, thisArg);
    }

    public onBeforePackageRestore(listener: () => any, thisArg?: any) {
        return this._addListener(Events.PackageRestoreStarted, listener, thisArg);
    }

    public onPackageRestore(listener: () => any, thisArg?: any) {
        return this._addListener(Events.PackageRestoreFinished, listener, thisArg);
    }

    public onProjectChange(listener: (e: protocol.ProjectInformationResponse) => any, thisArg?: any) {
        return this._addListener(Events.ProjectChanged, listener, thisArg);
    }

    public onProjectAdded(listener: (e: protocol.ProjectInformationResponse) => any, thisArg?: any) {
        return this._addListener(Events.ProjectAdded, listener, thisArg);
    }

    public onProjectRemoved(listener: (e: protocol.ProjectInformationResponse) => any, thisArg?: any) {
        return this._addListener(Events.ProjectRemoved, listener, thisArg);
    }

    public onMsBuildProjectDiagnostics(listener: (e: protocol.MSBuildProjectDiagnostics) => any, thisArg?: any) {
        return this._addListener(Events.MsBuildProjectDiagnostics, listener, thisArg);
    }

    public onTestMessage(listener: (e: protocol.V2.TestMessageEvent) => any, thisArg?: any) {
        return this._addListener(Events.TestMessage, listener, thisArg);
    }

    public onBeforeServerInstall(listener: () => any) {
        return this._addListener(Events.BeforeServerInstall, listener);
    }

    public onBeforeServerStart(listener: (e: string) => any) {
        return this._addListener(Events.BeforeServerStart, listener);
    }

    public onServerStart(listener: (e: string) => any) {
        return this._addListener(Events.ServerStart, listener);
    }

    public onServerStop(listener: () => any) {
        return this._addListener(Events.ServerStop, listener);
    }

    public onMultipleLaunchTargets(listener: (targets: LaunchTarget[]) => any, thisArg?: any) {
        return this._addListener(Events.MultipleLaunchTargets, listener, thisArg);
    }

    public onOmnisharpStart(listener: () => any) {
        return this._addListener(Events.Started, listener);
    }

    private _addListener(event: string, listener: (e: any) => any, thisArg?: any): Disposable {
        listener = thisArg ? listener.bind(thisArg) : listener;
        this._eventBus.addListener(event, listener);
        return new Disposable(() => this._eventBus.removeListener(event, listener));
    }

    protected _fireEvent(event: string, args: any): void {
        this._eventBus.emit(event, args);
    }

    // --- start, stop, and connect

    private async _start(launchTarget: LaunchTarget): Promise<void> {

        let disposables = new CompositeDisposable();

        disposables.add(this.onServerError(err =>
            this.eventStream.post(new ObservableEvents.OmnisharpServerOnServerError(err))
        ));

        disposables.add(this.onError((message: protocol.ErrorMessage) =>
            this.eventStream.post(new ObservableEvents.OmnisharpServerOnError(message))
        ));

        disposables.add(this.onMsBuildProjectDiagnostics((message: protocol.MSBuildProjectDiagnostics) =>
            this.eventStream.post(new ObservableEvents.OmnisharpServerMsBuildProjectDiagnostics(message))
        ));

        disposables.add(this.onUnresolvedDependencies((message: protocol.UnresolvedDependenciesMessage) =>
            this.eventStream.post(new ObservableEvents.OmnisharpServerUnresolvedDependencies(message))
        ));

        disposables.add(this.onStderr((message: string) =>
            this.eventStream.post(new ObservableEvents.OmnisharpServerOnStdErr(message))
        ));

        disposables.add(this.onMultipleLaunchTargets((targets: LaunchTarget[]) =>
            this.eventStream.post(new ObservableEvents.OmnisharpOnMultipleLaunchTargets(targets))
        ));

        disposables.add(this.onBeforeServerInstall(() =>
            this.eventStream.post(new ObservableEvents.OmnisharpOnBeforeServerInstall())
        ));

        disposables.add(this.onBeforeServerStart(() => {
            this.eventStream.post(new ObservableEvents.OmnisharpOnBeforeServerStart());
        }));

        disposables.add(this.onServerStop(() =>
            this.eventStream.post(new ObservableEvents.OmnisharpServerOnStop())
        ));

        disposables.add(this.onServerStart(() => {
            this.eventStream.post(new ObservableEvents.OmnisharpServerOnStart());
        }));

        disposables.add(this.onProjectAdded(this.debounceUpdateProjectWithLeadingTrue));
        disposables.add(this.onProjectChange(this.debounceUpdateProjectWithLeadingTrue));
        disposables.add(this.onProjectRemoved(this.debounceUpdateProjectWithLeadingTrue));

        this._disposables = disposables;

        this._setState(ServerState.Starting);
        this._launchTarget = launchTarget;

        const solutionPath = launchTarget.target;
        const cwd = path.dirname(solutionPath);
        this._options = Options.Read();

        let args = [
            '-s', solutionPath,
            '--hostPID', process.pid.toString(),
            '--stdio',
            'DotNet:enablePackageRestore=false',
            '--encoding', 'utf-8',
            '--loglevel', this._options.loggingLevel
        ];

        if (this._options.waitForDebugger === true) {
            args.push('--debug');
        }

        let launchInfo: LaunchInfo;
        try {
<<<<<<< HEAD
            launchInfo = await this._omnisharpManager.GetOmniSharpLaunchInfo(this._options.path, serverUrl, latestVersionFileServerPath, installPath, this.extensionPath);
=======
            let extensionPath = utils.getExtensionPath();
            launchInfo = await this._omnisharpManager.GetOmniSharpLaunchInfo(this.packageJSON.defaults.omniSharp, this._options.path, serverUrl, latestVersionFileServerPath, installPath, extensionPath);
>>>>>>> 83b52ff9
        }
        catch (error) {
            this.eventStream.post(new ObservableEvents.OmnisharpFailure(`Error occured in loading omnisharp from omnisharp.path\nCould not start the server due to ${error.toString()}`, error));
            return;
        }

        this.eventStream.post(new ObservableEvents.OmnisharpInitialisation(new Date(), solutionPath));
        this._fireEvent(Events.BeforeServerStart, solutionPath);

        try {
            let launchResult = await launchOmniSharp(cwd, args, launchInfo, this.platformInfo);
            this.eventStream.post(new ObservableEvents.OmnisharpLaunch(launchResult.monoVersion, launchResult.command, launchResult.process.pid));

            this._serverProcess = launchResult.process;
            this._delayTrackers = {};
            this._setState(ServerState.Started);
            this._fireEvent(Events.ServerStart, solutionPath);

            await this._doConnect();

            this._telemetryIntervalId = setInterval(() => this._reportTelemetry(), TelemetryReportingDelay);
            this._requestQueue.drain();
        }
        catch (err) {
            this._fireEvent(Events.ServerError, err);
            return this.stop();
        }
    }

    private debounceUpdateProjectWithLeadingTrue = () => {
        // Call the updateProjectInfo directly if it is the first time, otherwise debounce the request
        // This needs to be done so that we have a project information for the first incoming request

        if (this.firstUpdateProject) {
            this.updateProjectInfo();
        }
        else {
            this.updateProjectDebouncer.next(new ObservableEvents.ProjectModified());
        }
    }

    private updateProjectInfo = async () => {
        this.firstUpdateProject = false;
        let info = await serverUtils.requestWorkspaceInformation(this);
        //once we get the info, push the event into the event stream
        this.eventStream.post(new ObservableEvents.WorkspaceInformationUpdated(info));
    }

    public async stop(): Promise<void> {

        let cleanupPromise: Promise<void>;

        if (this._telemetryIntervalId !== undefined) {
            // Stop reporting telemetry
            clearInterval(this._telemetryIntervalId);
            this._telemetryIntervalId = undefined;
            this._reportTelemetry();
        }

        if (!this._serverProcess) {
            // nothing to kill
            cleanupPromise = Promise.resolve();
        }
        else if (process.platform === 'win32') {
            // when killing a process in windows its child
            // processes are *not* killed but become root
            // processes. Therefore we use TASKKILL.EXE
            cleanupPromise = new Promise<void>((resolve, reject) => {
                const killer = exec(`taskkill /F /T /PID ${this._serverProcess.pid}`, (err, stdout, stderr) => {
                    if (err) {
                        return reject(err);
                    }
                });

                killer.on('exit', resolve);
                killer.on('error', reject);
            });
        }
        else {
            // Kill Unix process and children
            cleanupPromise = utils.getUnixChildProcessIds(this._serverProcess.pid)
                .then(children => {
                    for (let child of children) {
                        process.kill(child, 'SIGTERM');
                    }

                    this._serverProcess.kill('SIGTERM');
                });
        }

        let disposables = this._disposables;
        this._disposables = null;

        return cleanupPromise.then(() => {
            this._serverProcess = null;
            this._setState(ServerState.Stopped);
            this._fireEvent(Events.ServerStop, this);
            if (disposables) {
                disposables.dispose();
            }
        });
    }

    public async restart(launchTarget: LaunchTarget = this._launchTarget): Promise<void> {
        if (launchTarget) {
            await this.stop();
            await this._start(launchTarget);
        }
    }

    public autoStart(preferredPath: string): Thenable<void> {
        return findLaunchTargets().then(async launchTargets => {
            // If there aren't any potential launch targets, we create file watcher and try to
            // start the server again once a *.sln, *.csproj, project.json, CSX or Cake file is created.
            if (launchTargets.length === 0) {
                return new Promise<void>((resolve, reject) => {
                    // 1st watch for files
                    let watcher = this.vscode.workspace.createFileSystemWatcher('{**/*.sln,**/*.csproj,**/project.json,**/*.csx,**/*.cake}',
                        /*ignoreCreateEvents*/ false,
                        /*ignoreChangeEvents*/ true,
                        /*ignoreDeleteEvents*/ true);

                    watcher.onDidCreate(uri => {
                        watcher.dispose();
                        resolve();
                    });
                }).then(() => {
                    // 2nd try again
                    return this.autoStart(preferredPath);
                });
            }

            // If there's more than one launch target, we start the server if one of the targets
            // matches the preferred path. Otherwise, we fire the "MultipleLaunchTargets" event,
            // which is handled in status.ts to display the launch target selector.
            if (launchTargets.length > 1 && preferredPath) {

                for (let launchTarget of launchTargets) {
                    if (launchTarget.target === preferredPath) {
                        // start preferred path
                        return this.restart(launchTarget);
                    }
                }

                this._fireEvent(Events.MultipleLaunchTargets, launchTargets);
                return Promise.reject<void>(undefined);
            }

            // If there's only one target, just start
            return this.restart(launchTargets[0]);
        });
    }

    // --- requests et al

    public async makeRequest<TResponse>(command: string, data?: any, token?: CancellationToken): Promise<TResponse> {

        if (this._getState() !== ServerState.Started) {
            return Promise.reject<TResponse>('server has been stopped or not started');
        }

        let startTime: number;
        let request: Request;

        let promise = new Promise<TResponse>((resolve, reject) => {
            startTime = Date.now();

            request = {
                command,
                data,
                onSuccess: value => resolve(value),
                onError: err => reject(err)
            };

            this._requestQueue.enqueue(request);
        });

        if (token) {
            token.onCancellationRequested(() => {
                this._requestQueue.cancelRequest(request);
            });
        }

        return promise.then(response => {
            let endTime = Date.now();
            let elapsedTime = endTime - startTime;
            this._recordRequestDelay(command, elapsedTime);

            return response;
        });
    }

    private async _doConnect(): Promise<void> {

        this._serverProcess.stderr.on('data', (data: any) => {
            this._fireEvent('stderr', String(data));
        });

        this._readLine = createInterface({
            input: this._serverProcess.stdout,
            output: this._serverProcess.stdin,
            terminal: false
        });

        const promise = new Promise<void>((resolve, reject) => {
            let listener: Disposable;

            // Convert the timeout from the seconds to milliseconds, which is required by setTimeout().
            const timeoutDuration = this._options.projectLoadTimeout * 1000;

            // timeout logic
            const handle = setTimeout(() => {
                if (listener) {
                    listener.dispose();
                }

                reject(new Error("OmniSharp server load timed out. Use the 'omnisharp.projectLoadTimeout' setting to override the default delay (one minute)."));
            }, timeoutDuration);

            // handle started-event
            listener = this.onOmnisharpStart(() => {
                if (listener) {
                    listener.dispose();
                }

                clearTimeout(handle);
                resolve();
            });
        });

        const lineReceived = this._onLineReceived.bind(this);

        this._readLine.addListener('line', lineReceived);

        this._disposables.add(new Disposable(() => {
            this._readLine.removeListener('line', lineReceived);
        }));

        return promise;
    }

    private _onLineReceived(line: string) {
        line = line.trim();

        if (line[0] !== '{') {
            this.eventStream.post(new ObservableEvents.OmnisharpServerMessage(line));
            return;
        }

        let packet: protocol.WireProtocol.Packet;
        try {
            packet = JSON.parse(line);
        }
        catch (err) {
            // This isn't JSON
            return;
        }

        if (!packet.Type) {
            // Bogus packet
            return;
        }

        switch (packet.Type) {
            case 'response':
                this._handleResponsePacket(<protocol.WireProtocol.ResponsePacket>packet);
                break;
            case 'event':
                this._handleEventPacket(<protocol.WireProtocol.EventPacket>packet);
                break;
            default:
                this.eventStream.post(new ObservableEvents.OmnisharpServerMessage(`Unknown packet type: ${packet.Type}`));
                break;
        }
    }

    private _handleResponsePacket(packet: protocol.WireProtocol.ResponsePacket) {
        const request = this._requestQueue.dequeue(packet.Command, packet.Request_seq);

        if (!request) {
            this.eventStream.post(new ObservableEvents.OmnisharpServerMessage(`Received response for ${packet.Command} but could not find request.`));
            return;
        }

        this.eventStream.post(new ObservableEvents.OmnisharpServerVerboseMessage(`handleResponse: ${packet.Command} (${packet.Request_seq})`));

        if (packet.Success) {
            request.onSuccess(packet.Body);
        }
        else {
            request.onError(packet.Message || packet.Body);
        }

        this._requestQueue.drain();
    }

    private _handleEventPacket(packet: protocol.WireProtocol.EventPacket): void {
        if (packet.Event === 'log') {
            const entry = <{ LogLevel: string; Name: string; Message: string; }>packet.Body;
            this.eventStream.post(new ObservableEvents.OmnisharpEventPacketReceived(entry.LogLevel, entry.Name, entry.Message));
        }
        else {
            // fwd all other events
            this._fireEvent(packet.Event, packet.Body);
        }
    }

    private _makeRequest(request: Request) {
        const id = OmniSharpServer._nextId++;

        const requestPacket: protocol.WireProtocol.RequestPacket = {
            Type: 'request',
            Seq: id,
            Command: request.command,
            Arguments: request.data
        };

        this.eventStream.post(new ObservableEvents.OmnisharpRequestMessage(request, id));
        this._serverProcess.stdin.write(JSON.stringify(requestPacket) + '\n');
        return id;
    }
}<|MERGE_RESOLUTION|>--- conflicted
+++ resolved
@@ -91,15 +91,9 @@
     private updateProjectDebouncer = new Subject<ObservableEvents.ProjectModified>();
     private firstUpdateProject: boolean;
 
-<<<<<<< HEAD
-    constructor(private vscode: vscode, networkSettingsProvider: NetworkSettingsProvider, private eventStream: EventStream, packageJSON: any, private platformInfo: PlatformInformation, private extensionPath: string) {
+    constructor(private vscode: vscode, networkSettingsProvider: NetworkSettingsProvider, private eventStream: EventStream, private packageJSON: any, private platformInfo: PlatformInformation, private extensionPath: string) {
         this._requestQueue = new RequestQueueCollection(this.eventStream, 8, request => this._makeRequest(request));
-        let downloader = new OmnisharpDownloader(networkSettingsProvider, this.eventStream, platformInfo, packageJSON, extensionPath);
-=======
-    constructor(private vscode: vscode, networkSettingsProvider: NetworkSettingsProvider, private eventStream: EventStream, private packageJSON: any, private platformInfo: PlatformInformation) {
-        this._requestQueue = new RequestQueueCollection(this.eventStream, 8, request => this._makeRequest(request));
-        let downloader = new OmnisharpDownloader(networkSettingsProvider, this.eventStream, this.packageJSON, platformInfo);
->>>>>>> 83b52ff9
+        let downloader = new OmnisharpDownloader(networkSettingsProvider, this.eventStream, platformInfo, this.packageJSON, extensionPath);
         this._omnisharpManager = new OmnisharpManager(downloader, platformInfo);
         this.updateProjectDebouncer.debounceTime(1500).subscribe((event) => { this.updateProjectInfo(); });
         this.firstUpdateProject = true;
@@ -315,12 +309,7 @@
 
         let launchInfo: LaunchInfo;
         try {
-<<<<<<< HEAD
-            launchInfo = await this._omnisharpManager.GetOmniSharpLaunchInfo(this._options.path, serverUrl, latestVersionFileServerPath, installPath, this.extensionPath);
-=======
-            let extensionPath = utils.getExtensionPath();
-            launchInfo = await this._omnisharpManager.GetOmniSharpLaunchInfo(this.packageJSON.defaults.omniSharp, this._options.path, serverUrl, latestVersionFileServerPath, installPath, extensionPath);
->>>>>>> 83b52ff9
+            launchInfo = await this._omnisharpManager.GetOmniSharpLaunchInfo((this.packageJSON.defaults.omniSharp, this._options.path, serverUrl, latestVersionFileServerPath, installPath, this.extensionPath);
         }
         catch (error) {
             this.eventStream.post(new ObservableEvents.OmnisharpFailure(`Error occured in loading omnisharp from omnisharp.path\nCould not start the server due to ${error.toString()}`, error));
