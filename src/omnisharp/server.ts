--- conflicted
+++ resolved
@@ -23,15 +23,11 @@
 import { OmnisharpDownloader } from './OmnisharpDownloader';
 import * as ObservableEvents from './loggingEvents';
 import { EventStream } from '../EventStream';
-<<<<<<< HEAD
-import { Disposable, CompositeDisposable, Subject } from 'rx';
 import { NetworkSettingsProvider } from '../NetworkSettings';
-=======
-import { Subject } from 'rxjs/Subject'; 
+import { Subject } from 'rxjs/Subject';
 import 'rxjs/add/operator/debounceTime';
 import CompositeDisposable from '../CompositeDisposable';
 import Disposable from '../Disposable';
->>>>>>> 9795d54a
 
 enum ServerState {
     Starting,
