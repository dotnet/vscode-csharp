/*---------------------------------------------------------------------------------------------
 *  Copyright (c) Microsoft Corporation. All rights reserved.
 *  Licensed under the MIT License. See License.txt in the project root for license information.
 *--------------------------------------------------------------------------------------------*/

import { PlatformInformation } from '../shared/platform';
import { Request } from './requestQueue';
import * as protocol from './protocol';
import { LaunchTarget } from '../shared/launchTarget';
import { EventType } from './eventType';

export interface BaseEvent {
    type: EventType;
}

export class TelemetryEvent implements BaseEvent {
    type = EventType.TelemetryEvent;
    constructor(
        public eventName: string,
        public properties?: { [key: string]: string },
        public measures?: { [key: string]: number }
    ) {}
}

export class TelemetryErrorEvent implements BaseEvent {
    type = EventType.TelemetryErrorEvent;
    constructor(
        public eventName: string,
        public properties?: { [key: string]: string },
        public measures?: { [key: string]: number },
        public errorProps?: string[]
    ) {}
}

export class TelemetryEventWithMeasures implements BaseEvent {
    type = EventType.TelemetryEvent;
    constructor(public eventName: string, public measures: { [key: string]: number }) {}
}

export class OmnisharpDelayTrackerEventMeasures extends TelemetryEventWithMeasures {
    type = EventType.OmnisharpDelayTrackerEventMeasures;
}

export class OmnisharpStart extends TelemetryEventWithMeasures {
    type = EventType.OmnisharpStart;
}

export class OmnisharpInitialisation implements BaseEvent {
    type = EventType.OmnisharpInitialisation;
    constructor(public dotNetCliPaths: string[], public timeStamp: Date, public solutionPath: string) {}
}

export class OmnisharpLaunch implements BaseEvent {
    type = EventType.OmnisharpLaunch;
    constructor(
        public hostVersion: string | undefined,
        public hostPath: string | undefined,
        public hostIsMono: boolean,
        public command: string,
        public pid: number
    ) {}
}

export class PackageInstallStart implements BaseEvent {
    type = EventType.PackageInstallStart;
}

export class PackageInstallation implements BaseEvent {
    type = EventType.PackageInstallation;
    constructor(public packageInfo: string) {}
}

export class LogPlatformInfo implements BaseEvent {
    type = EventType.LogPlatformInfo;
    constructor(public info: PlatformInformation) {}
}

export class InstallationStart implements BaseEvent {
    type = EventType.InstallationStart;
    constructor(public packageDescription: string) {}
}

export class InstallationFailure implements BaseEvent {
    type = EventType.InstallationFailure;
    constructor(public stage: string, public error: any) {}
}

export class DownloadProgress implements BaseEvent {
    type = EventType.DownloadProgress;
    constructor(public downloadPercentage: number, public packageDescription: string) {}
}

export class OmnisharpFailure implements BaseEvent {
    type = EventType.OmnisharpFailure;
    constructor(public message: string, public error: Error) {}
}

export class OmnisharpRequestMessage implements BaseEvent {
    type = EventType.OmnisharpRequestMessage;
    constructor(public request: Request, public id: number) {}
}

export class TestExecutionCountReport implements BaseEvent {
    type = EventType.TestExecutionCountReport;
    constructor(
        public debugCounts: { [testFrameworkName: string]: number } | undefined,
        public runCounts: { [testFrameworkName: string]: number } | undefined
    ) {}
}

export class OmnisharpServerOnError implements BaseEvent {
    type = EventType.OmnisharpServerOnError;
    constructor(public errorMessage: protocol.ErrorMessage) {}
}

export class OmnisharpBackgroundDiagnosticStatus implements BaseEvent {
    type = EventType.BackgroundDiagnosticStatus;
    constructor(public message: protocol.BackgroundDiagnosticStatusMessage) {}
}

export class OmnisharpServerMsBuildProjectDiagnostics implements BaseEvent {
    type = EventType.OmnisharpServerMsBuildProjectDiagnostics;
    constructor(public diagnostics: protocol.MSBuildProjectDiagnostics) {}
}

export class OmnisharpServerUnresolvedDependencies implements BaseEvent {
    type = EventType.OmnisharpServerUnresolvedDependencies;
    constructor(public unresolvedDependencies: protocol.UnresolvedDependenciesMessage) {}
}

export class OmnisharpServerEnqueueRequest implements BaseEvent {
    type = EventType.OmnisharpServerEnqueueRequest;
    constructor(public queueName: string, public command: string) {}
}

export class OmnisharpServerDequeueRequest implements BaseEvent {
    type = EventType.OmnisharpServerDequeueRequest;
    constructor(public queueName: string, public queueStatus: string, public command: string, public id?: number) {}
}

export class OmnisharpServerRequestCancelled implements BaseEvent {
    type = EventType.OmnisharpServerRequestCancelled;
    constructor(public command: string, public id: number | undefined) {}
}

export class OmnisharpServerProcessRequestStart implements BaseEvent {
    type = EventType.OmnisharpServerProcessRequestStart;
    constructor(public name: string, public availableRequestSlots: number) {}
}

export class OmnisharpEventPacketReceived implements BaseEvent {
    type = EventType.OmnisharpEventPacketReceived;
    constructor(public logLevel: string, public name: string, public message: string) {}
}

export class OmnisharpServerOnServerError implements BaseEvent {
    type = EventType.OmnisharpServerOnServerError;
    constructor(public err: any) {}
}

export class OmnisharpOnMultipleLaunchTargets implements BaseEvent {
    type = EventType.OmnisharpOnMultipleLaunchTargets;
    constructor(public targets: LaunchTarget[]) {}
}

export class ProjectConfiguration implements BaseEvent {
    type = EventType.ProjectConfigurationReceived;
    constructor(public projectConfiguration: protocol.ProjectConfigurationMessage) {}
}

export class WorkspaceInformationUpdated implements BaseEvent {
    type = EventType.WorkspaceInformationUpdated;
    constructor(public info: protocol.WorkspaceInformationResponse) {}
}

export class EventWithMessage implements BaseEvent {
    type = EventType.EventWithMessage;
    constructor(public message: string) {}
}

export class DownloadStart implements BaseEvent {
    type = EventType.DownloadStart;
    constructor(public packageDescription: string) {}
}

export class DownloadFallBack implements BaseEvent {
    type = EventType.DownloadFallBack;
    constructor(public fallbackUrl: string) {}
}

export class DownloadSizeObtained implements BaseEvent {
    type = EventType.DownloadSizeObtained;
    constructor(public packageSize: number) {}
}

export class ZipError implements BaseEvent {
    type = EventType.ZipError;
    constructor(public message: string) {}
}

export class ReportDotNetTestResults implements BaseEvent {
    type = EventType.ReportDotNetTestResults;
    constructor(public results: protocol.V2.DotNetTestResult[] | undefined) {}
}

export class DotNetTestRunStart implements BaseEvent {
    type = EventType.DotNetTestRunStart;
    constructor(public testMethod: string) {}
}

export class DotNetTestDebugStart implements BaseEvent {
    type = EventType.DotNetTestDebugStart;
    constructor(public testMethod: string) {}
}

export class DotNetTestDebugProcessStart implements BaseEvent {
    type = EventType.DotNetTestDebugProcessStart;
    constructor(public targetProcessId: number) {}
}

export class DotNetTestsInClassRunStart implements BaseEvent {
    type = EventType.DotNetTestsInClassRunStart;
    constructor(public className: string) {}
}

export class DotNetTestsInClassDebugStart implements BaseEvent {
    type = EventType.DotNetTestsInClassDebugStart;
    constructor(public className: string) {}
}

export class DotNetTestRunInContextStart implements BaseEvent {
    type = EventType.DotNetTestRunInContextStart;
    constructor(public fileName: string, public line: number, public column: number) {}
}

export class DotNetTestDebugInContextStart implements BaseEvent {
    type = EventType.DotNetTestDebugInContextStart;
    constructor(public fileName: string, public line: number, public column: number) {}
}

export class DocumentSynchronizationFailure implements BaseEvent {
    type = EventType.DocumentSynchronizationFailure;
    constructor(public documentPath: string, public errorMessage: string) {}
}

<<<<<<< HEAD
export class OpenURL {
    type = EventType.OpenURL;
    constructor(public url: string) {}
}

=======
>>>>>>> 32917c20
export class IntegrityCheckFailure {
    type = EventType.IntegrityCheckFailure;
    constructor(public packageDescription: string, public url: string, public retry: boolean) {}
}

export class IntegrityCheckSuccess {
    type = EventType.IntegrityCheckSuccess;
}

export class RazorPluginPathSpecified implements BaseEvent {
    type = EventType.RazorPluginPathSpecified;
    constructor(public path: string) {}
}

export class RazorPluginPathDoesNotExist implements BaseEvent {
    type = EventType.RazorPluginPathDoesNotExist;
    constructor(public path: string) {}
}

export class DebuggerPrerequisiteFailure extends EventWithMessage {
    type = EventType.DebuggerPrerequisiteFailure;
}
export class DebuggerPrerequisiteWarning extends EventWithMessage {
    type = EventType.DebuggerPrerequisiteWarning;
}
export class CommandDotNetRestoreProgress extends EventWithMessage {
    type = EventType.CommandDotNetRestoreProgress;
}
export class CommandDotNetRestoreSucceeded extends EventWithMessage {
    type = EventType.CommandDotNetRestoreSucceeded;
}
export class CommandDotNetRestoreFailed extends EventWithMessage {
    type = EventType.CommandDotNetRestoreFailed;
}
export class DownloadSuccess extends EventWithMessage {
    type = EventType.DownloadSuccess;
}
export class DownloadFailure extends EventWithMessage {
    type = EventType.DownloadFailure;
}
export class OmnisharpServerOnStdErr extends EventWithMessage {
    type = EventType.OmnisharpServerOnStdErr;
}
export class OmnisharpServerMessage extends EventWithMessage {
    type = EventType.OmnisharpServerMessage;
}
export class OmnisharpServerVerboseMessage extends EventWithMessage {
    type = EventType.OmnisharpServerVerboseMessage;
}
export class DotNetTestMessage extends EventWithMessage {
    type = EventType.DotNetTestMessage;
}
export class DotNetTestRunFailure extends EventWithMessage {
    type = EventType.DotNetTestRunFailure;
}
export class DotNetTestDebugWarning extends EventWithMessage {
    type = EventType.DotNetTestDebugWarning;
}
export class DotNetTestDebugStartFailure extends EventWithMessage {
    type = EventType.DotNetTestDebugStartFailure;
}

export class RazorDevModeActive implements BaseEvent {
    type = EventType.RazorDevModeActive;
}
export class ProjectModified implements BaseEvent {
    type = EventType.ProjectModified;
}
export class ActivationFailure implements BaseEvent {
    type = EventType.ActivationFailure;
}
export class ShowOmniSharpChannel implements BaseEvent {
    type = EventType.ShowOmniSharpChannel;
}
export class DebuggerNotInstalledFailure implements BaseEvent {
    type = EventType.DebuggerNotInstalledFailure;
}
export class CommandDotNetRestoreStart implements BaseEvent {
    type = EventType.CommandDotNetRestoreStart;
}
export class InstallationSuccess implements BaseEvent {
    type = EventType.InstallationSuccess;
}
export class OmnisharpServerProcessRequestComplete implements BaseEvent {
    type = EventType.OmnisharpServerProcessRequestComplete;
}
export class ProjectJsonDeprecatedWarning implements BaseEvent {
    type = EventType.ProjectJsonDeprecatedWarning;
}
export class OmnisharpOnBeforeServerStart implements BaseEvent {
    type = EventType.OmnisharpOnBeforeServerStart;
}
export class OmnisharpOnBeforeServerInstall implements BaseEvent {
    type = EventType.OmnisharpOnBeforeServerInstall;
}
export class ActiveTextEditorChanged implements BaseEvent {
    type = EventType.ActiveTextEditorChanged;
}
export class OmnisharpServerOnStop implements BaseEvent {
    type = EventType.OmnisharpServerOnStop;
}
export class OmnisharpServerOnStart implements BaseEvent {
    type = EventType.OmnisharpServerOnStart;
}
export class LatestBuildDownloadStart implements BaseEvent {
    type = EventType.LatestBuildDownloadStart;
}
export class OmnisharpRestart implements BaseEvent {
    type = EventType.OmnisharpRestart;
}
export class DotNetTestDebugComplete implements BaseEvent {
    type = EventType.DotNetTestDebugComplete;
}
export class DownloadValidation implements BaseEvent {
    type = EventType.DownloadValidation;
}
export class ShowChannel implements BaseEvent {
    type = EventType.ShowChannel;
}<|MERGE_RESOLUTION|>--- conflicted
+++ resolved
@@ -243,14 +243,6 @@
     constructor(public documentPath: string, public errorMessage: string) {}
 }
 
-<<<<<<< HEAD
-export class OpenURL {
-    type = EventType.OpenURL;
-    constructor(public url: string) {}
-}
-
-=======
->>>>>>> 32917c20
 export class IntegrityCheckFailure {
     type = EventType.IntegrityCheckFailure;
     constructor(public packageDescription: string, public url: string, public retry: boolean) {}
