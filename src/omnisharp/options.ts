--- conflicted
+++ resolved
@@ -7,23 +7,6 @@
 
 export class Options {
     constructor(
-<<<<<<< HEAD
-        public path?: string,
-        public useMono?: boolean,
-        public waitForDebugger?: boolean,
-        public loggingLevel?: string,
-        public autoStart?: boolean,
-        public projectLoadTimeout?: number,
-        public maxProjectResults?: number,
-        public useEditorFormattingSettings?: boolean,
-        public useFormatting?: boolean,
-        public showReferencesCodeLens?: boolean,
-        public showTestsCodeLens?: boolean,
-        public disableCodeActions?: boolean,
-        public excludedFiles?: string) { }
-
-    public static Read(): Options {
-=======
         public path: string,
         public useGlobalMono: string,
         public waitForDebugger: boolean,
@@ -44,11 +27,12 @@
         public razorPluginPath?: string,
         public defaultLaunchSolution?: string,
         public monoPath?: string,
+        public excludeFilesArray?: string[],
         public maxProjectFileCountForDiagnosticAnalysis?: number | null) { }
+    ;
 
 
     public static Read(vscode: vscode): Options {
->>>>>>> 80bf9ae2
         // Extra effort is taken below to ensure that legacy versions of options
         // are supported below. In particular, these are:
         //
@@ -86,23 +70,6 @@
 
         const disableCodeActions = csharpConfig.get<boolean>('disableCodeActions', false);
 
-<<<<<<< HEAD
-        let excludeFilesOption = vscode.workspace.getConfiguration().get<{[i: string] : boolean }>('files.exclude');
-        let excludeFilesString = "";
-        for (let field in excludeFilesOption)
-        {
-            if (excludeFilesOption[field])
-            {
-                excludeFilesString += field;
-                excludeFilesString += ";"
-            }
-        }
-
-        const excludedFiles =  excludeFilesString;
-
-        return new Options(path, 
-            useMono, 
-=======
         const disableMSBuildDiagnosticWarning = omnisharpConfig.get<boolean>('disableMSBuildDiagnosticWarning', false);
 
         const minFindSymbolsFilterLength = omnisharpConfig.get<number>('minFindSymbolsFilterLength', 0);
@@ -114,10 +81,17 @@
 
         const maxProjectFileCountForDiagnosticAnalysis = csharpConfig.get<number | null>('maxProjectFileCountForDiagnosticAnalysis', 1000);
 
+        let excludeFilesOption = vscode.workspace.getConfiguration().get<{ [i: string]: boolean }>('files.exclude');
+        let excludeFilesArray = [];
+        for (let field in excludeFilesOption) {
+            if (excludeFilesOption[field]) {
+                excludeFilesArray.push(field);
+            }
+        }
+
         return new Options(
             path,
             useGlobalMono,
->>>>>>> 80bf9ae2
             waitForDebugger,
             loggingLevel,
             autoStart,
@@ -128,9 +102,6 @@
             showReferencesCodeLens,
             showTestsCodeLens,
             disableCodeActions,
-<<<<<<< HEAD
-            excludedFiles);
-=======
             disableMSBuildDiagnosticWarning,
             minFindSymbolsFilterLength,
             maxFindSymbolsItems,
@@ -139,7 +110,8 @@
             razorPluginPath,
             defaultLaunchSolution,
             monoPath,
-            maxProjectFileCountForDiagnosticAnalysis,
+            excludeFilesArray,
+            maxProjectFileCountForDiagnosticAnalysis
         );
     }
 
@@ -180,6 +152,5 @@
             // Otherwise, the default value is "auto".
             return "auto";
         }
->>>>>>> 80bf9ae2
     }
 }