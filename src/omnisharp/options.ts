/*---------------------------------------------------------------------------------------------
 *  Copyright (c) Microsoft Corporation. All rights reserved.
 *  Licensed under the MIT License. See License.txt in the project root for license information.
 *--------------------------------------------------------------------------------------------*/

import { vscode, WorkspaceConfiguration } from '../vscodeAdapter';

export class Options {
    constructor(
        public path: string,
        public useModernNet: boolean,
        public waitForDebugger: boolean,
        public loggingLevel: string,
        public autoStart: boolean,
        public projectLoadTimeout: number,
        public maxProjectResults: number,
        public useEditorFormattingSettings: boolean,
        public useFormatting: boolean,
        public organizeImportsOnFormat: boolean,
        public showReferencesCodeLens: boolean,
        public showTestsCodeLens: boolean,
        public filteredSymbolsCodeLens: string[],
        public disableCodeActions: boolean,
        public disableMSBuildDiagnosticWarning: boolean,
        public showOmnisharpLogOnError: boolean,
        public minFindSymbolsFilterLength: number,
        public maxFindSymbolsItems: number,
        public razorDisabled: boolean,
        public razorDevMode: boolean,
        public enableMsBuildLoadProjectsOnDemand: boolean,
        public enableRoslynAnalyzers: boolean,
        public enableEditorConfigSupport: boolean,
        public enableDecompilationSupport: boolean,
        public enableImportCompletion: boolean,
        public enableAsyncCompletion: boolean,
        public analyzeOpenDocumentsOnly: boolean,
        public useSemanticHighlighting: boolean,
        public inlayHintsEnableForParameters: boolean,
        public inlayHintsForLiteralParameters: boolean,
        public inlayHintsForObjectCreationParameters: boolean,
        public inlayHintsForIndexerParameters: boolean,
        public inlayHintsForOtherParameters: boolean,
        public inlayHintsSuppressForParametersThatDifferOnlyBySuffix: boolean,
        public inlayHintsSuppressForParametersThatMatchMethodIntent: boolean,
        public inlayHintsSuppressForParametersThatMatchArgumentName: boolean,
        public inlayHintsEnableForTypes: boolean,
        public inlayHintsForImplicitVariableTypes: boolean,
        public inlayHintsForLambdaParameterTypes: boolean,
        public inlayHintsForImplicitObjectCreation: boolean,
        public razorPluginPath: string,
        public defaultLaunchSolution: string,
        public monoPath: string,
        public dotnetPath: string,
        public excludePaths: string[],
        public maxProjectFileCountForDiagnosticAnalysis: number,
        public testRunSettings: string) {
    }

    public static Read(vscode: vscode): Options {
        // Extra effort is taken below to ensure that legacy versions of options
        // are supported below. In particular, these are:
        //
        // - "csharp.omnisharp" -> "omnisharp.path"

        const omnisharpConfig = vscode.workspace.getConfiguration('omnisharp');
        const csharpConfig = vscode.workspace.getConfiguration('csharp');
        const razorConfig = vscode.workspace.getConfiguration('razor');

        const path = Options.readPathOption(csharpConfig, omnisharpConfig);
        const useModernNet = omnisharpConfig.get<boolean>("useModernNet", false);
<<<<<<< HEAD
        const monoPath = omnisharpConfig.get<string>('monoPath', undefined) || undefined;
        const dotnetPath = omnisharpConfig.get<string>('dotnetPath', undefined) || undefined;
=======
        const useGlobalMono = Options.readUseGlobalMonoOption(omnisharpConfig, csharpConfig);

        // VS Code coerces unset string settings to the empty string.
        // Thus, to avoid dealing with the empty string AND undefined,
        // explicitly pass in the empty string as the fallback if the setting
        // isn't defined in package.json (which should never happen).
        const monoPath = omnisharpConfig.get<string>('monoPath', '');
        const dotnetPath = omnisharpConfig.get<string>('dotnetPath', '');
>>>>>>> 1d477d2e

        const waitForDebugger = omnisharpConfig.get<boolean>('waitForDebugger', false);

        // support the legacy "verbose" level as "debug"
        let loggingLevel = omnisharpConfig.get<string>('loggingLevel', 'information');
        if (loggingLevel && loggingLevel.toLowerCase() === 'verbose') {
            loggingLevel = 'debug';
        }

        const autoStart = omnisharpConfig.get<boolean>('autoStart', true);

        const projectLoadTimeout = omnisharpConfig.get<number>('projectLoadTimeout', 60);
        const maxProjectResults = omnisharpConfig.get<number>('maxProjectResults', 250);
        const defaultLaunchSolution = omnisharpConfig.get<string>('defaultLaunchSolution', '');
        const useEditorFormattingSettings = omnisharpConfig.get<boolean>('useEditorFormattingSettings', true);

        const enableRoslynAnalyzers = omnisharpConfig.get<boolean>('enableRoslynAnalyzers', false);
        const enableEditorConfigSupport = omnisharpConfig.get<boolean>('enableEditorConfigSupport', false);
        const enableDecompilationSupport = omnisharpConfig.get<boolean>('enableDecompilationSupport', false);
        const enableImportCompletion = omnisharpConfig.get<boolean>('enableImportCompletion', false);
        const enableAsyncCompletion = omnisharpConfig.get<boolean>('enableAsyncCompletion', false);
        const analyzeOpenDocumentsOnly = omnisharpConfig.get<boolean>('analyzeOpenDocumentsOnly', false);

        const useFormatting = csharpConfig.get<boolean>('format.enable', true);
        const organizeImportsOnFormat = omnisharpConfig.get<boolean>('organizeImportsOnFormat', false);

        const showReferencesCodeLens = csharpConfig.get<boolean>('referencesCodeLens.enabled', true);
        const showTestsCodeLens = csharpConfig.get<boolean>('testsCodeLens.enabled', true);
        const filteredSymbolsCodeLens = csharpConfig.get<string[]>('referencesCodeLens.filteredSymbols', []);

        const useSemanticHighlighting = csharpConfig.get<boolean>('semanticHighlighting.enabled', false);

        const inlayHintsEnableForParameters = csharpConfig.get<boolean>('inlayHints.parameters.enabled', false);
        const inlayHintsForLiteralParameters = csharpConfig.get<boolean>('inlayHints.parameters.forLiteralParameters', false);
        const inlayHintsForObjectCreationParameters = csharpConfig.get<boolean>('inlayHints.parameters.forObjectCreationParameters', false);
        const inlayHintsForIndexerParameters = csharpConfig.get<boolean>('inlayHints.parameters.forIndexerParameters', false);
        const inlayHintsForOtherParameters = csharpConfig.get<boolean>('inlayHints.parameters.forOtherParameters', false);
        const inlayHintsSuppressForParametersThatDifferOnlyBySuffix = csharpConfig.get<boolean>('inlayHints.parameters.suppressForParametersThatDifferOnlyBySuffix', false);
        const inlayHintsSuppressForParametersThatMatchMethodIntent = csharpConfig.get<boolean>('inlayHints.parameters.suppressForParametersThatMatchMethodIntent', false);
        const inlayHintsSuppressForParametersThatMatchArgumentName = csharpConfig.get<boolean>('inlayHints.parameters.suppressForParametersThatMatchArgumentName', false);
        const inlayHintsEnableForTypes = csharpConfig.get<boolean>('inlayHints.types.enabled', false);
        const inlayHintsForImplicitVariableTypes = csharpConfig.get<boolean>('inlayHints.types.forImplicitVariableTypes', false);
        const inlayHintsForLambdaParameterTypes = csharpConfig.get<boolean>('inlayHints.types.forLambdaParameterTypes', false);
        const inlayHintsForImplicitObjectCreation = csharpConfig.get<boolean>('inlayHints.types.forImplicitObjectCreation', false);

        const disableCodeActions = csharpConfig.get<boolean>('disableCodeActions', false);

        const disableMSBuildDiagnosticWarning = omnisharpConfig.get<boolean>('disableMSBuildDiagnosticWarning', false);

        const showOmnisharpLogOnError = csharpConfig.get<boolean>('showOmnisharpLogOnError', true);

        const minFindSymbolsFilterLength = omnisharpConfig.get<number>('minFindSymbolsFilterLength', 0);
        const maxFindSymbolsItems = omnisharpConfig.get<number>('maxFindSymbolsItems', 1000);   // The limit is applied only when this setting is set to a number greater than zero

        const enableMsBuildLoadProjectsOnDemand = omnisharpConfig.get<boolean>('enableMsBuildLoadProjectsOnDemand', false);

        const razorDisabled = razorConfig?.get<boolean>('disabled', false) ?? false;
        const razorDevMode = razorConfig?.get<boolean>('devmode', false) ?? false;
        const razorPluginPath = razorConfig?.get<string>('plugin.path', '') ?? '';

        const maxProjectFileCountForDiagnosticAnalysis = csharpConfig.get<number>('maxProjectFileCountForDiagnosticAnalysis', 1000);

        const testRunSettings = omnisharpConfig.get<string>('testRunSettings', '');

        const excludePaths = this.getExcludedPaths(vscode);

        return new Options(
            path,
            useModernNet,
            waitForDebugger,
            loggingLevel,
            autoStart,
            projectLoadTimeout,
            maxProjectResults,
            useEditorFormattingSettings,
            useFormatting,
            organizeImportsOnFormat,
            showReferencesCodeLens,
            showTestsCodeLens,
            filteredSymbolsCodeLens,
            disableCodeActions,
            disableMSBuildDiagnosticWarning,
            showOmnisharpLogOnError,
            minFindSymbolsFilterLength,
            maxFindSymbolsItems,
            razorDisabled,
            razorDevMode,
            enableMsBuildLoadProjectsOnDemand,
            enableRoslynAnalyzers,
            enableEditorConfigSupport,
            enableDecompilationSupport,
            enableImportCompletion,
            enableAsyncCompletion,
            analyzeOpenDocumentsOnly,
            useSemanticHighlighting,
            inlayHintsEnableForParameters,
            inlayHintsForLiteralParameters,
            inlayHintsForObjectCreationParameters,
            inlayHintsForIndexerParameters,
            inlayHintsForOtherParameters,
            inlayHintsSuppressForParametersThatDifferOnlyBySuffix,
            inlayHintsSuppressForParametersThatMatchMethodIntent,
            inlayHintsSuppressForParametersThatMatchArgumentName,
            inlayHintsEnableForTypes,
            inlayHintsForImplicitVariableTypes,
            inlayHintsForLambdaParameterTypes,
            inlayHintsForImplicitObjectCreation,
            razorPluginPath,
            defaultLaunchSolution,
            monoPath,
            dotnetPath,
            excludePaths,
            maxProjectFileCountForDiagnosticAnalysis,
            testRunSettings
        );
    }

    public static getExcludedPaths(vscode: vscode, includeSearchExcludes: boolean = false): string[] {
        const workspaceConfig = vscode.workspace.getConfiguration();

        let excludePaths = getExcludes(workspaceConfig, 'files.exclude');

        if (includeSearchExcludes) {
            excludePaths = excludePaths.concat(getExcludes(workspaceConfig, 'search.exclude'));
        }

        return excludePaths;

        function getExcludes(config: WorkspaceConfiguration, option: string): string[] {
            const optionValue = config.get<{ [i: string]: boolean }>(option, {});
            return Object.entries(optionValue)
                .filter(([key, value]) => value)
                .map(([key, value]) => key);
        }
    }

    private static readPathOption(csharpConfig: WorkspaceConfiguration, omnisharpConfig: WorkspaceConfiguration): string {
        if (omnisharpConfig.has('path')) {
            // If 'omnisharp.path' setting was found, use it.
            return omnisharpConfig.get<string>('path', '');
        }
        else if (csharpConfig.has('omnisharp')) {
            // BACKCOMPAT: If 'csharp.omnisharp' setting was found, use it.
            return csharpConfig.get<string>('omnisharp', '');
        }
        else {
            // Otherwise, the empty string.
            return '';
        }
    }
<<<<<<< HEAD
=======

    private static readUseGlobalMonoOption(omnisharpConfig: WorkspaceConfiguration, csharpConfig: WorkspaceConfiguration): string {
        function toUseGlobalMonoValue(value?: boolean): string | undefined {
            if (value === undefined) {
                return undefined;
            }

            // True means 'always' and false means 'auto'.
            return value ? "always" : "auto";
        }

        // If 'omnisharp.useGlobalMono' is set, use that.
        // Otherwise, for backcompat, look for 'omnisharp.useMono' and 'csharp.omnisharpUsesMono'.
        // If both of those aren't found, return 'auto' as the default value.
        return omnisharpConfig.get<string>('useGlobalMono') ??
            toUseGlobalMonoValue(omnisharpConfig.get<boolean>('useMono')) ??
            toUseGlobalMonoValue(csharpConfig.get<boolean>('omnisharpUsesMono')) ??
            "auto";
    }
>>>>>>> 1d477d2e
}<|MERGE_RESOLUTION|>--- conflicted
+++ resolved
@@ -68,11 +68,6 @@
 
         const path = Options.readPathOption(csharpConfig, omnisharpConfig);
         const useModernNet = omnisharpConfig.get<boolean>("useModernNet", false);
-<<<<<<< HEAD
-        const monoPath = omnisharpConfig.get<string>('monoPath', undefined) || undefined;
-        const dotnetPath = omnisharpConfig.get<string>('dotnetPath', undefined) || undefined;
-=======
-        const useGlobalMono = Options.readUseGlobalMonoOption(omnisharpConfig, csharpConfig);
 
         // VS Code coerces unset string settings to the empty string.
         // Thus, to avoid dealing with the empty string AND undefined,
@@ -80,7 +75,6 @@
         // isn't defined in package.json (which should never happen).
         const monoPath = omnisharpConfig.get<string>('monoPath', '');
         const dotnetPath = omnisharpConfig.get<string>('dotnetPath', '');
->>>>>>> 1d477d2e
 
         const waitForDebugger = omnisharpConfig.get<boolean>('waitForDebugger', false);
 
@@ -231,26 +225,4 @@
             return '';
         }
     }
-<<<<<<< HEAD
-=======
-
-    private static readUseGlobalMonoOption(omnisharpConfig: WorkspaceConfiguration, csharpConfig: WorkspaceConfiguration): string {
-        function toUseGlobalMonoValue(value?: boolean): string | undefined {
-            if (value === undefined) {
-                return undefined;
-            }
-
-            // True means 'always' and false means 'auto'.
-            return value ? "always" : "auto";
-        }
-
-        // If 'omnisharp.useGlobalMono' is set, use that.
-        // Otherwise, for backcompat, look for 'omnisharp.useMono' and 'csharp.omnisharpUsesMono'.
-        // If both of those aren't found, return 'auto' as the default value.
-        return omnisharpConfig.get<string>('useGlobalMono') ??
-            toUseGlobalMonoValue(omnisharpConfig.get<boolean>('useMono')) ??
-            toUseGlobalMonoValue(csharpConfig.get<boolean>('omnisharpUsesMono')) ??
-            "auto";
-    }
->>>>>>> 1d477d2e
 }