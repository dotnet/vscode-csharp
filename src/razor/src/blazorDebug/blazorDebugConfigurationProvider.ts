--- conflicted
+++ resolved
@@ -15,15 +15,9 @@
 import showErrorMessage from '../../../observers/utils/showErrorMessage';
 
 export class BlazorDebugConfigurationProvider implements vscode.DebugConfigurationProvider {
-<<<<<<< HEAD
     private static readonly autoDetectUserNotice = `Run and Debug: auto-detection found {0} for a launch browser`;
-    private static readonly edgeBrowserType = 'pwa-msedge';
-    private static readonly chromeBrowserType = 'pwa-chrome';
-=======
-    private readonly autoDetectUserNotice = `Run and Debug: auto-detection found {0} for a launch browser`;
-    private readonly edgeBrowserType = 'msedge';
-    private readonly chromeBrowserType = 'chrome';
->>>>>>> 0b2bf6da
+    private static readonly edgeBrowserType = 'msedge';
+    private static readonly chromeBrowserType = 'chrome';
 
     constructor(private readonly logger: RazorLogger, private readonly vscodeType: typeof vscode) {}
 
