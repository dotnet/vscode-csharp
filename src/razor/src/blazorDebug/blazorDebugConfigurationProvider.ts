﻿/*---------------------------------------------------------------------------------------------
 *  Copyright (c) Microsoft Corporation. All rights reserved.
 *  Licensed under the MIT License. See License.txt in the project root for license information.
 *--------------------------------------------------------------------------------------------*/

import { promises, readFileSync } from 'fs';
import { join } from 'path';
import { fileURLToPath } from 'url';
import * as vscode from 'vscode';
import * as l10n from '@vscode/l10n';
import { ChromeBrowserFinder, EdgeBrowserFinder } from 'vscode-js-debug-browsers';
import { RazorLogger } from '../razorLogger';
import { JS_DEBUG_NAME, SERVER_APP_NAME } from './constants';
import { onDidTerminateDebugSession } from './terminateDebugHandler';
import showInformationMessage from '../../../shared/observers/utils/showInformationMessage';
import showErrorMessage from '../../../observers/utils/showErrorMessage';

export class BlazorDebugConfigurationProvider implements vscode.DebugConfigurationProvider {
<<<<<<< HEAD
    private static readonly autoDetectUserNotice = l10n.t(
        'Run and Debug: auto-detection found {0} for a launch browser'
    );
    private static readonly edgeBrowserType = 'msedge';
    private static readonly chromeBrowserType = 'chrome';
=======
    private static readonly autoDetectUserNotice: string = `Run and Debug: auto-detection found {0} for a launch browser`;
    private static readonly edgeBrowserType: string = 'msedge';
    private static readonly chromeBrowserType: string = 'chrome';
>>>>>>> e2336826

    constructor(private readonly logger: RazorLogger, private readonly vscodeType: typeof vscode) {}

    public async resolveDebugConfiguration(
        folder: vscode.WorkspaceFolder | undefined,
        configuration: vscode.DebugConfiguration
    ): Promise<vscode.DebugConfiguration | undefined> {
        /**
         * The Blazor WebAssembly app should only be launched if the
         * launch configuration is a launch request. Attach requests will
         * only launch the browser.
         */
        if (configuration.request === 'launch') {
            await this.launchApp(folder, configuration);
        }

        let inspectUri =
            '{wsProtocol}://{url.hostname}:{url.port}/_framework/debug/ws-proxy?browser={browserInspectUri}';
        let url = 'https://localhost:5001';
        try {
            if (folder !== undefined) {
                let folderPath = configuration.cwd ? configuration.cwd : fileURLToPath(folder.uri.toString());
                folderPath = folderPath.replace('${workspaceFolder}', fileURLToPath(folder.uri.toString()));
                const launchSettings = JSON.parse(
                    readFileSync(join(folderPath, 'Properties', 'launchSettings.json'), 'utf8')
                );
                if (
                    launchSettings?.profiles &&
                    launchSettings?.profiles[Object.keys(launchSettings.profiles)[0]]?.inspectUri
                ) {
                    inspectUri = launchSettings.profiles[Object.keys(launchSettings.profiles)[0]].inspectUri;
                    url = launchSettings.profiles[Object.keys(launchSettings.profiles)[0]].applicationUrl.split(
                        ';',
                        1
                    )[0];
                }
            }
        } catch (error: any) {
            this.logger.logError(
                '[DEBUGGER] Error while getting information from launchSettings.json: ',
                error as Error
            );
        }

        await this.launchBrowser(folder, configuration, inspectUri, url);

        /**
         * If `resolveDebugConfiguration` returns undefined, then the debugger
         * launch is canceled. Here, we opt to manually launch the browser
         * configuration using `startDebugging` above instead of returning
         * the configuration to avoid a bug where VS Code is unable to resolve
         * the debug adapter for the browser debugger.
         */
        return undefined;
    }

    private async launchApp(folder: vscode.WorkspaceFolder | undefined, configuration: vscode.DebugConfiguration) {
        const program = configuration.hosted ? configuration.program : 'dotnet';
        const cwd = configuration.cwd || '${workspaceFolder}';
        const args = configuration.hosted ? [] : ['run'];

        const app = {
            name: SERVER_APP_NAME,
            type: 'coreclr',
            request: 'launch',
            prelaunchTask: 'build',
            program,
            args,
            cwd,
            env: {
                ASPNETCORE_ENVIRONMENT: 'Development',
                ...configuration.env,
            },
            launchBrowser: {
                enabled: false,
            },
            ...configuration.dotNetConfig,
        };

        try {
            await this.vscodeType.debug.startDebugging(folder, app);
            if (process.platform !== 'win32') {
                const terminate = this.vscodeType.debug.onDidTerminateDebugSession(async (event) => {
                    const blazorDevServer = 'blazor-devserver\\.dll';
                    const dir = folder && folder.uri && folder.uri.fsPath;
                    const regexEscapedDir = dir!.toLowerCase()!.replace(/\//g, '\\/');
                    const launchedApp = configuration.hosted
                        ? app.program
                        : `${regexEscapedDir}.*${blazorDevServer}|${blazorDevServer}.*${regexEscapedDir}`;
                    await onDidTerminateDebugSession(event, this.logger, launchedApp);
                    terminate.dispose();
                });
            }
        } catch (error) {
            this.logger.logError('[DEBUGGER] Error when launching application: ', error as Error);
        }
    }

    private async launchBrowser(
        folder: vscode.WorkspaceFolder | undefined,
        configuration: vscode.DebugConfiguration,
        inspectUri: string,
        url: string
    ) {
        const configBrowser = configuration.browser;
        const browserType =
            configBrowser === 'edge'
                ? BlazorDebugConfigurationProvider.edgeBrowserType
                : configBrowser === 'chrome'
                ? BlazorDebugConfigurationProvider.chromeBrowserType
                : await BlazorDebugConfigurationProvider.determineBrowserType();
        if (!browserType) {
            return;
        }

        const browser = {
            name: JS_DEBUG_NAME,
            type: browserType,
            request: 'launch',
            timeout: configuration.timeout || 30000,
            url: configuration.url || url,
            webRoot: configuration.webRoot || '${workspaceFolder}',
            inspectUri,
            trace: configuration.trace || false,
            noDebug: configuration.noDebug || false,
            ...configuration.browserConfig,
            // When the browser debugging session is stopped, propogate
            // this and terminate the debugging session of the Blazor dev server.
            cascadeTerminateToConfigurations: [SERVER_APP_NAME],
        };

        try {
            /**
             * The browser debugger will immediately launch after the
             * application process is started. It waits a `timeout`
             * interval before crashing after being unable to find the launched
             * process.
             *
             * We do this to provide immediate visual feedback to the user
             * that their debugger session has started.
             */
            await this.vscodeType.debug.startDebugging(folder, browser);
        } catch (error) {
            this.logger.logError('[DEBUGGER] Error when launching browser debugger: ', error as Error);
            const message = l10n.t(
                'There was an unexpected error while launching your debugging session. Check the console for helpful logs and visit the debugging docs for more info.'
            );
            const viewDebugDocsButton = l10n.t('View Debug Docs');
            const ignoreButton = l10n.t('Ignore');
            this.vscodeType.window.showErrorMessage(message, viewDebugDocsButton, ignoreButton).then(async (result) => {
                if (result === viewDebugDocsButton) {
                    const debugDocsUri = 'https://aka.ms/blazorwasmcodedebug';
                    await this.vscodeType.commands.executeCommand(`vcode.open`, debugDocsUri);
                }
            });
        }
    }

    public static async determineBrowserType(): Promise<string | undefined> {
        // There was no browser specified by the user, so we will do some auto-detection to find a browser,
        // favoring chrome if multiple valid options are installed.
        const chromeBrowserFinder = new ChromeBrowserFinder(process.env, promises, null);
        const chromeInstallations = await chromeBrowserFinder.findAll();
        if (chromeInstallations.length > 0) {
            showInformationMessage(
                vscode,
                BlazorDebugConfigurationProvider.autoDetectUserNotice.replace('{0}', `'Chrome'`)
            );
            return BlazorDebugConfigurationProvider.chromeBrowserType;
        }

        const edgeBrowserFinder = new EdgeBrowserFinder(process.env, promises, null);
        const edgeInstallations = await edgeBrowserFinder.findAll();
        if (edgeInstallations.length > 0) {
            showInformationMessage(
                vscode,
                BlazorDebugConfigurationProvider.autoDetectUserNotice.replace('{0}', `'Edge'`)
            );
            return BlazorDebugConfigurationProvider.edgeBrowserType;
        }

        showErrorMessage(vscode, l10n.t('Run and Debug: A valid browser is not installed'));
        return undefined;
    }
}<|MERGE_RESOLUTION|>--- conflicted
+++ resolved
@@ -16,17 +16,11 @@
 import showErrorMessage from '../../../observers/utils/showErrorMessage';
 
 export class BlazorDebugConfigurationProvider implements vscode.DebugConfigurationProvider {
-<<<<<<< HEAD
-    private static readonly autoDetectUserNotice = l10n.t(
+    private static readonly autoDetectUserNotice: string = l10n.t(
         'Run and Debug: auto-detection found {0} for a launch browser'
     );
-    private static readonly edgeBrowserType = 'msedge';
-    private static readonly chromeBrowserType = 'chrome';
-=======
-    private static readonly autoDetectUserNotice: string = `Run and Debug: auto-detection found {0} for a launch browser`;
     private static readonly edgeBrowserType: string = 'msedge';
     private static readonly chromeBrowserType: string = 'chrome';
->>>>>>> e2336826
 
     constructor(private readonly logger: RazorLogger, private readonly vscodeType: typeof vscode) {}
 
