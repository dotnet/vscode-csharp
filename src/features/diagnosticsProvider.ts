--- conflicted
+++ resolved
@@ -137,11 +137,7 @@
 
         this._subscriptions.push(this._validateCurrentDocumentPipe
             .pipe(debounceTime(750))
-<<<<<<< HEAD
-            .subscribe(async x => this._validateDocument(x)));
-=======
             .subscribe(async document => await this._validateDocument(document)));
->>>>>>> 1d477d2e
 
         this._subscriptions.push(this._validateAllPipe
             .pipe(debounceTime(3000))
