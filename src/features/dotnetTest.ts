/*---------------------------------------------------------------------------------------------
 *  Copyright (c) Microsoft Corporation. All rights reserved.
 *  Licensed under the MIT License. See License.txt in the project root for license information.
 *--------------------------------------------------------------------------------------------*/

import * as net from 'net';
import * as os from 'os';
import * as path from 'path';
import * as protocol from '../omnisharp/protocol';
import * as serverUtils from "../omnisharp/utils";
import * as utils from '../common';
import * as vscode from 'vscode';
import AbstractProvider from './abstractProvider';
import { DebuggerEventsProtocol } from '../coreclr-debug/debuggerEventsProtocol';
import { OmniSharpServer } from '../omnisharp/server';
import { TestExecutionCountReport, ReportDotNetTestResults, DotNetTestRunStart, DotNetTestMessage, DotNetTestRunFailure, DotNetTestsInClassRunStart, DotNetTestDebugWarning, DotNetTestDebugProcessStart, DotNetTestDebugComplete, DotNetTestDebugStart, DotNetTestsInClassDebugStart, DotNetTestDebugStartFailure, DotNetTestRunInContextStart, DotNetTestDebugInContextStart } from '../omnisharp/loggingEvents';
import { EventStream } from '../EventStream';
import LaunchConfiguration from './launchConfiguration';
import Disposable from '../Disposable';
import CompositeDisposable from '../CompositeDisposable';
import { LanguageMiddlewareFeature } from '../omnisharp/LanguageMiddlewareFeature';

const TelemetryReportingDelay = 2 * 60 * 1000; // two minutes

export default class TestManager extends AbstractProvider {

    private _runCounts: { [testFrameworkName: string]: number };
    private _debugCounts: { [testFrameworkName: string]: number };
    private _telemetryIntervalId: NodeJS.Timer = undefined;
    private _eventStream: EventStream;

    constructor(server: OmniSharpServer, eventStream: EventStream, languageMiddlewareFeature: LanguageMiddlewareFeature) {
        super(server, languageMiddlewareFeature);
        this._eventStream = eventStream;

        // register commands
        let d1 = vscode.commands.registerCommand(
            'dotnet.test.run',
            async (testMethod, fileName, testFrameworkName) => this.runDotnetTest(testMethod, fileName, testFrameworkName));

        let d2 = vscode.commands.registerCommand(
            'dotnet.test.debug',
            async (testMethod, fileName, testFrameworkName) => this.debugDotnetTest(testMethod, fileName, testFrameworkName));

        let d4 = vscode.commands.registerCommand(
            'dotnet.classTests.run',
            async (className, methodsInClass, fileName, testFrameworkName) => this.runDotnetTestsInClass(className, methodsInClass, fileName, testFrameworkName));

        let d5 = vscode.commands.registerCommand(
            'dotnet.classTests.debug',
            async (className, methodsInClass, fileName, testFrameworkName) => this.debugDotnetTestsInClass(className, methodsInClass, fileName, testFrameworkName));

        let d6 = vscode.commands.registerTextEditorCommand(
            'dotnet.test.runTestsInContext',
            async (textEditor: vscode.TextEditor) => this._runDotnetTestsInContext(textEditor.document.fileName, textEditor.selection.active, textEditor.document.languageId));

        let d7 = vscode.commands.registerTextEditorCommand(
            'dotnet.test.debugTestsInContext',
            async (textEditor: vscode.TextEditor) => this._debugDotnetTestsInContext(textEditor.document.fileName, textEditor.document.uri, textEditor.selection.active, textEditor.document.languageId));

        this._telemetryIntervalId = setInterval(() =>
            this._reportTelemetry(), TelemetryReportingDelay);

        let d3 = new Disposable(() => {
            if (this._telemetryIntervalId !== undefined) {
                // Stop reporting telemetry
                clearInterval(this._telemetryIntervalId);
                this._telemetryIntervalId = undefined;
                this._reportTelemetry();
            }
        });

        this.addDisposables(new CompositeDisposable(d1, d2, d3, d4, d5, d6, d7));
    }

    private _recordRunRequest(testFrameworkName?: string): void {
        if (this._runCounts === undefined) {
            this._runCounts = {};
        }

        if (testFrameworkName === undefined) {
            testFrameworkName = 'context';
        }

        let count = this._runCounts[testFrameworkName];

        if (!count) {
            count = 1;
        }
        else {
            count += 1;
        }

        this._runCounts[testFrameworkName] = count;
    }

    private _recordDebugRequest(testFrameworkName?: string): void {
        if (this._debugCounts === undefined) {
            this._debugCounts = {};
        }

        if (testFrameworkName === undefined) {
            testFrameworkName = 'context';
        }

        let count = this._debugCounts[testFrameworkName];

        if (!count) {
            count = 1;
        }
        else {
            count += 1;
        }

        this._debugCounts[testFrameworkName] = count;
    }

    private _reportTelemetry(): void {
        this._eventStream.post(new TestExecutionCountReport(this._debugCounts, this._runCounts));
        this._runCounts = undefined;
        this._debugCounts = undefined;
    }

    private async _saveDirtyFiles(): Promise<boolean> {
        return Promise.resolve(
            vscode.workspace.saveAll(/*includeUntitled*/ false));
    }

    private async _runTest(fileName: string, testMethod: string, runSettings: string, testFrameworkName: string, targetFrameworkVersion: string, noBuild: boolean): Promise<protocol.V2.DotNetTestResult[]> {
        const request: protocol.V2.RunTestRequest = {
            FileName: fileName,
            MethodName: testMethod,
            RunSettings: runSettings,
            TestFrameworkName: testFrameworkName,
            TargetFrameworkVersion: targetFrameworkVersion,
            NoBuild: noBuild
        };

        try {
            let response = await serverUtils.runTest(this._server, request);
            return response.Results;
        }
        catch (error) {
            return undefined;
        }
    }

    private async _recordRunAndGetFrameworkVersion(fileName: string, testFrameworkName?: string): Promise<string> {

        await this._saveDirtyFiles();
        this._recordRunRequest(testFrameworkName);
        let projectInfo: protocol.ProjectInformationResponse;
        try {
            projectInfo = await serverUtils.requestProjectInformation(this._server, { FileName: fileName });
        }
        catch (error) {
            return undefined;
        }

        let targetFrameworkVersion: string;

        if (projectInfo.MsBuildProject) {
            targetFrameworkVersion = projectInfo.MsBuildProject.TargetFramework;
        }
        else {
            throw new Error('Expected project.json or .csproj project.');
        }

        return targetFrameworkVersion;
    }

<<<<<<< HEAD
    public async discoverTests(fileName: string, testFrameworkName: string, noBuild: boolean): Promise<protocol.V2.TestInfo[]> {
       
        let targetFrameworkVersion = await this._recordRunAndGetFrameworkVersion(fileName, testFrameworkName);
        let runSettings = vscode.workspace.getConfiguration('omnisharp').get<string>('testRunSettings');

        const request: protocol.V2.DiscoverTestsRequest = {
            FileName: fileName,
            RunSettings: runSettings,
            TestFrameworkName: testFrameworkName,
            TargetFrameworkVersion: targetFrameworkVersion,
            NoBuild: noBuild
        };

        try {
            let response = await serverUtils.discoverTests(this._server, request);
            return response.Tests;
        }
        catch (error) {
            return undefined;
        }
    }

    public async runDotnetTest(testMethod: string, fileName: string, testFrameworkName: string, noBuild: boolean = false) {
=======
    private _getRunSettings(): string | undefined {
        return vscode.workspace.getConfiguration('omnisharp').get<string>('testRunSettings');
    }

    private async _runDotnetTest(testMethod: string, fileName: string, testFrameworkName: string) {
>>>>>>> a81b3976

        this._eventStream.post(new DotNetTestRunStart(testMethod));

        const listener = this._server.onTestMessage(e => {
            this._eventStream.post(new DotNetTestMessage(e.Message));
        });

        let targetFrameworkVersion = await this._recordRunAndGetFrameworkVersion(fileName, testFrameworkName);
        let runSettings = this._getRunSettings();

        try {
            let results = await this._runTest(fileName, testMethod, runSettings, testFrameworkName, targetFrameworkVersion, noBuild);
            this._eventStream.post(new ReportDotNetTestResults(results));
        }
        catch (reason) {
            this._eventStream.post(new DotNetTestRunFailure(reason));
        }
        finally {
            listener.dispose();
        }
    }

    public async runDotnetTestsInClass(className: string, methodsInClass: string[], fileName: string, testFrameworkName: string, noBuild: boolean = false) {

        //to do: try to get the class name here
        this._eventStream.post(new DotNetTestsInClassRunStart(className));

        const listener = this._server.onTestMessage(e => {
            this._eventStream.post(new DotNetTestMessage(e.Message));
        });

        let targetFrameworkVersion = await this._recordRunAndGetFrameworkVersion(fileName, testFrameworkName);
        let runSettings = this._getRunSettings();

        try {
            let results = await this._runTestsInClass(fileName, runSettings, testFrameworkName, targetFrameworkVersion, methodsInClass, noBuild);
            this._eventStream.post(new ReportDotNetTestResults(results));
        }
        catch (reason) {
            this._eventStream.post(new DotNetTestRunFailure(reason));
        }
        finally {
            listener.dispose();
        }
    }

    private async _runTestsInClass(fileName: string, runSettings: string, testFrameworkName: string, targetFrameworkVersion: string, methodsToRun: string[], noBuild: boolean): Promise<protocol.V2.DotNetTestResult[]> {
        const request: protocol.V2.RunTestsInClassRequest = {
            FileName: fileName,
            RunSettings: runSettings,
            TestFrameworkName: testFrameworkName,
            TargetFrameworkVersion: targetFrameworkVersion,
            MethodNames: methodsToRun,
            NoBuild: noBuild
        };

        let response = await serverUtils.runTestsInClass(this._server, request);
        return response.Results;
    }

    private async _runDotnetTestsInContext(fileName: string, active: vscode.Position, editorLangId: string) {
        if (editorLangId !== "csharp") {
            this._eventStream.post(new DotNetTestMessage(`${vscode.workspace.asRelativePath(fileName, false)} is not a C# file, cannot run tests`));
            return;
        }

        this._eventStream.post(new DotNetTestRunInContextStart(vscode.workspace.asRelativePath(fileName, false), active.line, active.character));

        const listener = this._server.onTestMessage(e => {
            this._eventStream.post(new DotNetTestMessage(e.Message));
        });

        let targetFrameworkVersion = await this._recordRunAndGetFrameworkVersion(fileName);
        let runSettings = this._getRunSettings();

        const request: protocol.V2.RunTestsInContextRequest = {
            FileName: fileName,
            Line: active.line + 1,
            Column: active.character + 1,
            RunSettings: runSettings,
            TargetFrameworkVersion: targetFrameworkVersion
        };

        try {
            let response = await serverUtils.runTestsInContext(this._server, request);
            if (response.ContextHadNoTests) {
                this._eventStream.post(new DotNetTestMessage(response.Failure));
            }
            else if (!response.Pass && response.Results === null) {
                this._eventStream.post(new DotNetTestRunFailure(response.Failure));
            }
            else {
                this._eventStream.post(new ReportDotNetTestResults(response.Results));
            }
        }
        catch (reason) {
            this._eventStream.post(new DotNetTestRunFailure(reason));
        }
        finally {
            listener.dispose();
        }
    }

    private _createLaunchConfiguration(program: string, args: string, cwd: string, debuggerEventsPipeName: string) {
        let debugOptions = vscode.workspace.getConfiguration('csharp').get('unitTestDebuggingOptions');

        // Get the initial set of options from the workspace setting
        let result: any;
        if (typeof debugOptions === "object") {
            // clone the options object to avoid changing it
            result = JSON.parse(JSON.stringify(debugOptions));
        } else {
            result = {};
        }

        let launchConfiguration: LaunchConfiguration = {
            ...result,
            type: result.type || "coreclr",
            name: ".NET Test Launch",
            request: "launch",
            debuggerEventsPipeName: debuggerEventsPipeName,
            program: program,
            args: args,
            cwd: cwd
        };

        // Now fill in the rest of the options
        return launchConfiguration;
    }

    private async _getLaunchConfigurationForVSTest(
        fileName: string,
        testMethod: string,
        runSettings: string,
        testFrameworkName: string,
        targetFrameworkVersion: string,
        debugEventListener: DebugEventListener,
        noBuild: boolean): Promise<LaunchConfiguration> {

        // Listen for test messages while getting start info.
        const listener = this._server.onTestMessage(e => {
            this._eventStream.post(new DotNetTestMessage(e.Message));
        });

        const request: protocol.V2.DebugTestGetStartInfoRequest = {
            FileName: fileName,
            MethodName: testMethod,
            RunSettings: runSettings,
            TestFrameworkName: testFrameworkName,
            TargetFrameworkVersion: targetFrameworkVersion,
            NoBuild: noBuild
        };

        try {
            let response = await serverUtils.debugTestGetStartInfo(this._server, request);
            return this._createLaunchConfiguration(
                response.FileName,
                response.Arguments,
                response.WorkingDirectory,
                debugEventListener.pipePath());
        }
        finally {
            listener.dispose();
        }
    }

<<<<<<< HEAD
    private async _getLaunchConfigurationForLegacy(fileName: string, testMethod: string, runSettings: string, testFrameworkName: string, targetFrameworkVersion: string, noBuild: boolean): Promise<LaunchConfiguration> {

        // Listen for test messages while getting start info.
        const listener = this._server.onTestMessage(e => {
            this._eventStream.post(new DotNetTestMessage(e.Message));
        });

        const request: protocol.V2.GetTestStartInfoRequest = {
            FileName: fileName,
            MethodName: testMethod,
            RunSettings: runSettings,
            TestFrameworkName: testFrameworkName,
            TargetFrameworkVersion: targetFrameworkVersion,
            NoBuild: noBuild
        };

        try {
            let response = await serverUtils.getTestStartInfo(this._server, request);
            return this._createLaunchConfiguration(response.Executable, response.Argument, response.WorkingDirectory, null);
        }
        finally {
            listener.dispose();
        }
    }

    private async _getLaunchConfiguration(
        debugType: string,
        fileName: string,
        testMethod: string,
        runSettings: string,
        testFrameworkName: string,
        targetFrameworkVersion: string,
        debugEventListener: DebugEventListener,
        noBuild: boolean): Promise<LaunchConfiguration> {
        switch (debugType) {
            case 'legacy':
                return this._getLaunchConfigurationForLegacy(fileName, testMethod, runSettings, testFrameworkName, targetFrameworkVersion, noBuild);
            case 'vstest':
                return this._getLaunchConfigurationForVSTest(fileName, testMethod, runSettings, testFrameworkName, targetFrameworkVersion, debugEventListener, noBuild);

            default:
                throw new Error(`Unexpected debug type: ${debugType}`);
        }
    }

    private async _recordDebugAndGetDebugValues(fileName: string, testFrameworkName: string) {
=======
    private async _recordDebugAndGetDebugValues(fileName: string, testFrameworkName?: string) {
>>>>>>> a81b3976
        await this._saveDirtyFiles();
        this._recordDebugRequest(testFrameworkName);
        let projectInfo: protocol.ProjectInformationResponse;
        try {
            projectInfo = await serverUtils.requestProjectInformation(this._server, { FileName: fileName });
        }
        catch (error) {
            return undefined;
        }

        let debugEventListener: DebugEventListener = null;
        let targetFrameworkVersion: string;

        if (projectInfo.MsBuildProject) {
            targetFrameworkVersion = projectInfo.MsBuildProject.TargetFramework;
            debugEventListener = new DebugEventListener(fileName, this._server, this._eventStream);
            debugEventListener.start();
        }
        else {
            throw new Error('Expected .csproj project.');
        }

        return { debugEventListener, targetFrameworkVersion };
    }

<<<<<<< HEAD
    public async debugDotnetTest(testMethod: string, fileName: string, testFrameworkName: string, noBuild: boolean = false) {
        // We support to styles of 'dotnet test' for debugging: The legacy 'project.json' testing, and the newer csproj support
        // using VS Test. These require a different level of communication.

=======
    private async _debugDotnetTest(testMethod: string, fileName: string, testFrameworkName: string) {
>>>>>>> a81b3976
        this._eventStream.post(new DotNetTestDebugStart(testMethod));

        let { debugEventListener, targetFrameworkVersion } = await this._recordDebugAndGetDebugValues(fileName, testFrameworkName);
        let runSettings = this._getRunSettings();

        try {
<<<<<<< HEAD
            let config = await this._getLaunchConfiguration(debugType, fileName, testMethod, runSettings, testFrameworkName, targetFrameworkVersion, debugEventListener, noBuild);
=======
            let config = await this._getLaunchConfigurationForVSTest(fileName, testMethod, runSettings, testFrameworkName, targetFrameworkVersion, debugEventListener);
>>>>>>> a81b3976
            const workspaceFolder = vscode.workspace.getWorkspaceFolder(vscode.Uri.file(fileName));
            return vscode.debug.startDebugging(workspaceFolder, config);
        }
        catch (reason) {
            this._eventStream.post(new DotNetTestDebugStartFailure(reason));
            if (debugEventListener !== null) {
                debugEventListener.close();
            }
        }
    }

    public async debugDotnetTestsInClass(className: string, methodsToRun: string[], fileName: string, testFrameworkName: string, noBuild: boolean = false) {

        this._eventStream.post(new DotNetTestsInClassDebugStart(className));

        let { debugEventListener, targetFrameworkVersion } = await this._recordDebugAndGetDebugValues(fileName, testFrameworkName);
        let runSettings = this._getRunSettings();

        try {
<<<<<<< HEAD
            let config = await this._getLaunchConfigurationForClass(debugType, fileName, methodsToRun, runSettings, testFrameworkName, targetFrameworkVersion, debugEventListener, noBuild);
=======
            let config = await this._getLaunchConfigurationForVSTestClass(fileName, methodsToRun, runSettings, testFrameworkName, targetFrameworkVersion, debugEventListener);
>>>>>>> a81b3976
            const workspaceFolder = vscode.workspace.getWorkspaceFolder(vscode.Uri.file(fileName));
            return vscode.debug.startDebugging(workspaceFolder, config);
        }
        catch (reason) {
            this._eventStream.post(new DotNetTestDebugStartFailure(reason));
            if (debugEventListener != null) {
                debugEventListener.close();
            }
        }
    }

<<<<<<< HEAD
    private async _getLaunchConfigurationForClass(
        debugType: string,
        fileName: string,
        methodsToRun: string[],
        runSettings: string,
        testFrameworkName: string,
        targetFrameworkVersion: string,
        debugEventListener: DebugEventListener,
        noBuild: boolean): Promise<LaunchConfiguration> {
        if (debugType == 'vstest') {
            return this._getLaunchConfigurationForVSTestClass(fileName, methodsToRun, runSettings, testFrameworkName, targetFrameworkVersion, debugEventListener, noBuild);
=======
    private async _debugDotnetTestsInContext(fileName: string, fileUri: vscode.Uri, active: vscode.Position, editorLangId: string) {
        if (editorLangId !== "csharp") {
            this._eventStream.post(new DotNetTestMessage(`${vscode.workspace.asRelativePath(fileName, false)} is not a C# file, cannot run tests`));
            return;
        }

        this._eventStream.post(new DotNetTestDebugInContextStart(vscode.workspace.asRelativePath(fileName, false), active.line, active.character));

        let { debugEventListener, targetFrameworkVersion } = await this._recordDebugAndGetDebugValues(fileName);

        let runSettings = this._getRunSettings();

        try {
            let config = await this._getLaunchConfigurationForVSTestInContext(fileName, active.line, active.character, runSettings, targetFrameworkVersion, debugEventListener);
            if (config === null) {
                return;
            }

            const workspaceFolder = vscode.workspace.getWorkspaceFolder(fileUri);
            return vscode.debug.startDebugging(workspaceFolder, config);
        }
        catch (reason) {
            this._eventStream.post(new DotNetTestRunFailure(reason));
            if (debugEventListener !== null) {
                debugEventListener.close();
            }
>>>>>>> a81b3976
        }
    }

    private async _getLaunchConfigurationForVSTestClass(
        fileName: string,
        methodsToRun: string[],
        runSettings: string,
        testFrameworkName: string,
        targetFrameworkVersion: string,
        debugEventListener: DebugEventListener,
        noBuild: boolean): Promise<LaunchConfiguration> {

        const listener = this._server.onTestMessage(e => {
            this._eventStream.post(new DotNetTestMessage(e.Message));
        });

        const request: protocol.V2.DebugTestClassGetStartInfoRequest = {
            FileName: fileName,
            MethodNames: methodsToRun,
            RunSettings: runSettings,
            TestFrameworkName: testFrameworkName,
            TargetFrameworkVersion: targetFrameworkVersion,
            NoBuild: noBuild
        };

        try {
            let response = await serverUtils.debugTestClassGetStartInfo(this._server, request);
            return this._createLaunchConfiguration(response.FileName, response.Arguments, response.WorkingDirectory, debugEventListener.pipePath());
        }
        finally {
            listener.dispose();
        }
    }

    private async _getLaunchConfigurationForVSTestInContext(
        fileName: string,
        line: number,
        column: number,
        runSettings: string,
        targetFrameworkVersion: string,
        debugEventListener: DebugEventListener): Promise<LaunchConfiguration | null> {

        const listener = this._server.onTestMessage(e => {
            this._eventStream.post(new DotNetTestMessage(e.Message));
        });

        const request: protocol.V2.DebugTestsInContextGetStartInfoRequest = {
            FileName: fileName,
            Line: line + 1,
            Column: column + 1,
            RunSettings: runSettings,
            TargetFrameworkVersion: targetFrameworkVersion
        };

        try {
            let response = await serverUtils.debugTestsInContextGetStartInfo(this._server, request);
            if (!response.Succeeded) {
                if (response.ContextHadNoTests) {
                    this._eventStream.post(new DotNetTestMessage(response.FailureReason));
                }
                else {
                    this._eventStream.post(new DotNetTestRunFailure(response.FailureReason));
                }

                return null;
            }

            return this._createLaunchConfiguration(response.FileName, response.Arguments, response.WorkingDirectory, debugEventListener.pipePath());
        }
        finally {
            listener.dispose();
        }
    }
}

class DebugEventListener {
    static s_activeInstance: DebugEventListener = null;
    _fileName: string;
    _server: OmniSharpServer;
    _pipePath: string;
    _eventStream: EventStream;

    _serverSocket: net.Server;
    _isClosed: boolean = false;

    constructor(fileName: string, server: OmniSharpServer, eventStream: EventStream) {
        this._fileName = fileName;
        this._server = server;
        this._eventStream = eventStream;
        // NOTE: The max pipe name on OSX is fairly small, so this name shouldn't bee too long.
        const pipeSuffix = "TestDebugEvents-" + process.pid;
        if (os.platform() === 'win32') {
            this._pipePath = "\\\\.\\pipe\\Microsoft.VSCode.CSharpExt." + pipeSuffix;
        } else {
            this._pipePath = path.join(utils.getExtensionPath(), "." + pipeSuffix);
        }
    }

    public async start(): Promise<void> {

        // We use our process id as part of the pipe name, so if we still somehow have an old instance running, close it.
        if (DebugEventListener.s_activeInstance !== null) {
            DebugEventListener.s_activeInstance.close();
        }

        DebugEventListener.s_activeInstance = this;

        this._serverSocket = net.createServer((socket: net.Socket) => {
            socket.on('data', (buffer: Buffer) => {
                let event: DebuggerEventsProtocol.DebuggerEvent;
                try {
                    event = DebuggerEventsProtocol.decodePacket(buffer);
                }
                catch (e) {
                    this._eventStream.post(new DotNetTestDebugWarning("Invalid event received from debugger"));
                    return;
                }

                switch (event.eventType) {
                    case DebuggerEventsProtocol.EventType.ProcessLaunched:
                        let processLaunchedEvent = <DebuggerEventsProtocol.ProcessLaunchedEvent>(event);
                        this._eventStream.post(new DotNetTestDebugProcessStart(processLaunchedEvent.targetProcessId));
                        this.onProcessLaunched(processLaunchedEvent.targetProcessId);
                        break;

                    case DebuggerEventsProtocol.EventType.DebuggingStopped:
                        this._eventStream.post(new DotNetTestDebugComplete());
                        this.onDebuggingStopped();
                        break;
                }
            });

            socket.on('end', () => {
                this.onDebuggingStopped();
            });
        });

        await this.removeSocketFileIfExists();
        return new Promise<void>((resolve, reject) => {
            let isStarted: boolean = false;
            this._serverSocket.on('error', (err: Error) => {
                if (!isStarted) {
                    reject(err.message);
                } else {
                    this._eventStream.post(new DotNetTestDebugWarning(`Communications error on debugger event channel. ${err.message}`));
                }
            });

            this._serverSocket.listen(this._pipePath, () => {
                isStarted = true;
                resolve();
            });
        });
    }

    public pipePath(): string {
        return this._pipePath;
    }

    public close() {
        if (this === DebugEventListener.s_activeInstance) {
            DebugEventListener.s_activeInstance = null;
        }

        if (this._isClosed) {
            return;
        }

        this._isClosed = true;

        if (this._serverSocket !== null) {
            this._serverSocket.close();
        }
    }

    private async onProcessLaunched(targetProcessId: number): Promise<void> {
        let request: protocol.V2.DebugTestLaunchRequest = {
            FileName: this._fileName,
            TargetProcessId: targetProcessId
        };

        const disposable = this._server.onTestMessage(e => {
            this._eventStream.post(new DotNetTestMessage(e.Message));
        });

        try {
            await serverUtils.debugTestLaunch(this._server, request);
        }
        finally {
            disposable.dispose();
        }
    }

    private onDebuggingStopped(): void {
        if (this._isClosed) {
            return;
        }

        let request: protocol.V2.DebugTestStopRequest = {
            FileName: this._fileName
        };
        try {
            serverUtils.debugTestStop(this._server, request);
            this.close();
        }
        catch (error) {
            return;
        }
    }

    private async removeSocketFileIfExists(): Promise<void> {
        if (os.platform() === 'win32') {
            // Win32 doesn't use the file system for pipe names
            return Promise.resolve();
        }
        else {
            return utils.deleteIfExists(this._pipePath);
        }
    }
}<|MERGE_RESOLUTION|>--- conflicted
+++ resolved
@@ -169,9 +169,8 @@
         return targetFrameworkVersion;
     }
 
-<<<<<<< HEAD
     public async discoverTests(fileName: string, testFrameworkName: string, noBuild: boolean): Promise<protocol.V2.TestInfo[]> {
-       
+
         let targetFrameworkVersion = await this._recordRunAndGetFrameworkVersion(fileName, testFrameworkName);
         let runSettings = vscode.workspace.getConfiguration('omnisharp').get<string>('testRunSettings');
 
@@ -192,14 +191,11 @@
         }
     }
 
-    public async runDotnetTest(testMethod: string, fileName: string, testFrameworkName: string, noBuild: boolean = false) {
-=======
     private _getRunSettings(): string | undefined {
         return vscode.workspace.getConfiguration('omnisharp').get<string>('testRunSettings');
     }
 
-    private async _runDotnetTest(testMethod: string, fileName: string, testFrameworkName: string) {
->>>>>>> a81b3976
+    public async runDotnetTest(testMethod: string, fileName: string, testFrameworkName: string, noBuild: boolean = false) {
 
         this._eventStream.post(new DotNetTestRunStart(testMethod));
 
@@ -366,56 +362,7 @@
         }
     }
 
-<<<<<<< HEAD
-    private async _getLaunchConfigurationForLegacy(fileName: string, testMethod: string, runSettings: string, testFrameworkName: string, targetFrameworkVersion: string, noBuild: boolean): Promise<LaunchConfiguration> {
-
-        // Listen for test messages while getting start info.
-        const listener = this._server.onTestMessage(e => {
-            this._eventStream.post(new DotNetTestMessage(e.Message));
-        });
-
-        const request: protocol.V2.GetTestStartInfoRequest = {
-            FileName: fileName,
-            MethodName: testMethod,
-            RunSettings: runSettings,
-            TestFrameworkName: testFrameworkName,
-            TargetFrameworkVersion: targetFrameworkVersion,
-            NoBuild: noBuild
-        };
-
-        try {
-            let response = await serverUtils.getTestStartInfo(this._server, request);
-            return this._createLaunchConfiguration(response.Executable, response.Argument, response.WorkingDirectory, null);
-        }
-        finally {
-            listener.dispose();
-        }
-    }
-
-    private async _getLaunchConfiguration(
-        debugType: string,
-        fileName: string,
-        testMethod: string,
-        runSettings: string,
-        testFrameworkName: string,
-        targetFrameworkVersion: string,
-        debugEventListener: DebugEventListener,
-        noBuild: boolean): Promise<LaunchConfiguration> {
-        switch (debugType) {
-            case 'legacy':
-                return this._getLaunchConfigurationForLegacy(fileName, testMethod, runSettings, testFrameworkName, targetFrameworkVersion, noBuild);
-            case 'vstest':
-                return this._getLaunchConfigurationForVSTest(fileName, testMethod, runSettings, testFrameworkName, targetFrameworkVersion, debugEventListener, noBuild);
-
-            default:
-                throw new Error(`Unexpected debug type: ${debugType}`);
-        }
-    }
-
-    private async _recordDebugAndGetDebugValues(fileName: string, testFrameworkName: string) {
-=======
     private async _recordDebugAndGetDebugValues(fileName: string, testFrameworkName?: string) {
->>>>>>> a81b3976
         await this._saveDirtyFiles();
         this._recordDebugRequest(testFrameworkName);
         let projectInfo: protocol.ProjectInformationResponse;
@@ -441,25 +388,17 @@
         return { debugEventListener, targetFrameworkVersion };
     }
 
-<<<<<<< HEAD
     public async debugDotnetTest(testMethod: string, fileName: string, testFrameworkName: string, noBuild: boolean = false) {
         // We support to styles of 'dotnet test' for debugging: The legacy 'project.json' testing, and the newer csproj support
         // using VS Test. These require a different level of communication.
 
-=======
-    private async _debugDotnetTest(testMethod: string, fileName: string, testFrameworkName: string) {
->>>>>>> a81b3976
         this._eventStream.post(new DotNetTestDebugStart(testMethod));
 
         let { debugEventListener, targetFrameworkVersion } = await this._recordDebugAndGetDebugValues(fileName, testFrameworkName);
         let runSettings = this._getRunSettings();
 
         try {
-<<<<<<< HEAD
-            let config = await this._getLaunchConfiguration(debugType, fileName, testMethod, runSettings, testFrameworkName, targetFrameworkVersion, debugEventListener, noBuild);
-=======
-            let config = await this._getLaunchConfigurationForVSTest(fileName, testMethod, runSettings, testFrameworkName, targetFrameworkVersion, debugEventListener);
->>>>>>> a81b3976
+            let config = await this._getLaunchConfigurationForVSTest(fileName, testMethod, runSettings, testFrameworkName, targetFrameworkVersion, debugEventListener, noBuild);
             const workspaceFolder = vscode.workspace.getWorkspaceFolder(vscode.Uri.file(fileName));
             return vscode.debug.startDebugging(workspaceFolder, config);
         }
@@ -479,11 +418,7 @@
         let runSettings = this._getRunSettings();
 
         try {
-<<<<<<< HEAD
-            let config = await this._getLaunchConfigurationForClass(debugType, fileName, methodsToRun, runSettings, testFrameworkName, targetFrameworkVersion, debugEventListener, noBuild);
-=======
-            let config = await this._getLaunchConfigurationForVSTestClass(fileName, methodsToRun, runSettings, testFrameworkName, targetFrameworkVersion, debugEventListener);
->>>>>>> a81b3976
+            let config = await this._getLaunchConfigurationForVSTestClass(fileName, methodsToRun, runSettings, testFrameworkName, targetFrameworkVersion, debugEventListener, noBuild);
             const workspaceFolder = vscode.workspace.getWorkspaceFolder(vscode.Uri.file(fileName));
             return vscode.debug.startDebugging(workspaceFolder, config);
         }
@@ -495,19 +430,6 @@
         }
     }
 
-<<<<<<< HEAD
-    private async _getLaunchConfigurationForClass(
-        debugType: string,
-        fileName: string,
-        methodsToRun: string[],
-        runSettings: string,
-        testFrameworkName: string,
-        targetFrameworkVersion: string,
-        debugEventListener: DebugEventListener,
-        noBuild: boolean): Promise<LaunchConfiguration> {
-        if (debugType == 'vstest') {
-            return this._getLaunchConfigurationForVSTestClass(fileName, methodsToRun, runSettings, testFrameworkName, targetFrameworkVersion, debugEventListener, noBuild);
-=======
     private async _debugDotnetTestsInContext(fileName: string, fileUri: vscode.Uri, active: vscode.Position, editorLangId: string) {
         if (editorLangId !== "csharp") {
             this._eventStream.post(new DotNetTestMessage(`${vscode.workspace.asRelativePath(fileName, false)} is not a C# file, cannot run tests`));
@@ -534,7 +456,6 @@
             if (debugEventListener !== null) {
                 debugEventListener.close();
             }
->>>>>>> a81b3976
         }
     }
 
