--- conflicted
+++ resolved
@@ -127,25 +127,6 @@
             throw new Error("Startup project not set");
         }
 
-<<<<<<< HEAD
-        const startupProjectDir = path.dirname(this.startupProject.Path);
-        const relativeProjectDir = path.join('${workspaceFolder}', path.relative(this.workspaceFolder.uri.fsPath, startupProjectDir));
-        const configurationName = 'Debug';
-
-        // We know targetFramework is non-null for the following reasons:
-        // 1. startupProject is non-null.
-        // 2. In order for startupProject to be non-null, there must be at least one executable project.
-        // 3. For a project to be executable, it must either be .NET Core or Blazor WASM standalone.
-        // 4. This code path is not called if the project is Blazor WASM standalone.
-        // Therefore, we know that findNetCoreTargetFramework will always return a framework.
-        const targetFramework = protocol.findNetCoreTargetFramework(this.startupProject)!;
-
-        // TODO: Could we rewrite this to use this.startupPath.OutputPath, so we don't need a nullability assertion above?
-        // const relativeOutputDir = path.relative(this.workspaceFolder.uri.fsPath, this.startupProject.OutputPath);
-        // const result = path.join('${workspaceFolder}', relativeOutputDir, `${this.startupProject.AssemblyName}.dll`);
-        const result = path.join(relativeProjectDir, `bin/${configurationName}/${targetFramework.ShortName}/${this.startupProject.AssemblyName}.dll`);
-        return result;
-=======
         const relativeTargetPath = path.relative(this.workspaceFolder.uri.fsPath, this.startupProject.TargetPath);
         if (relativeTargetPath === this.startupProject.TargetPath) {
             // This can happen if, for example, the workspace folder and the target path
@@ -153,7 +134,6 @@
             return this.startupProject.TargetPath;
         }
         return path.join('${workspaceFolder}', relativeTargetPath);
->>>>>>> 3aa6eb3c
     }
 
     private computeWorkingDirectory(): string {
@@ -609,13 +589,8 @@
         }
         else {
             // when tasks.json exists just update the tasks node
-<<<<<<< HEAD
             const ourConfigs = tasksJson.tasks ?? [];
             const content = fs.readFileSync(generator.tasksJsonPath, { encoding: 'utf8' });
-=======
-            const ourConfigs = tasksJson.tasks;
-            const content = fs.readFileSync(generator.tasksJsonPath).toString();
->>>>>>> 3aa6eb3c
             const updatedJson = updateJsonWithComments(content, ourConfigs, 'tasks', 'label', formattingOptions);
             text = updatedJson;
         }
@@ -651,11 +626,7 @@
                 "configurations": ${configurationsMassaged}
             }`;
 
-<<<<<<< HEAD
             text = jsonc.applyEdits(launchJsonText, jsonc.format(launchJsonText, undefined, formattingOptions));
-=======
-            text = jsonc.applyEdits(launchJsonText, jsonc.format(launchJsonText, null, formattingOptions));
->>>>>>> 3aa6eb3c
         }
         else {
             // when launch.json exists replace or append our configurations
