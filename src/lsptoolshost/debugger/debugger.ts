--- conflicted
+++ resolved
@@ -52,13 +52,10 @@
         vscode.debug.registerDebugConfigurationProvider('coreclr', dotnetWorkspaceConfigurationProvider)
     );
 
-<<<<<<< HEAD
     context.subscriptions.push(
         vscode.debug.registerDebugConfigurationProvider('monovsdbg', dotnetWorkspaceConfigurationProvider)
     );
 
-=======
->>>>>>> b4011f76
     context.subscriptions.push(
         vscode.commands.registerCommand('dotnet.generateAssets', async (selectedIndex) => {
             if (!(await promptForDevKitDebugConfigurations())) {
