/*---------------------------------------------------------------------------------------------
 *  Copyright (c) Microsoft Corporation. All rights reserved.
 *  Licensed under the MIT License. See License.txt in the project root for license information.
 *--------------------------------------------------------------------------------------------*/

import * as vscode from 'vscode';
import * as fs from 'fs';
import * as path from 'path';
import * as cp from 'child_process';
import { registerCommands } from './commands';
import { registerDebugger } from './debugger';
import { UriConverter } from './uriConverter';

import {
    DidChangeTextDocumentNotification,
    DidCloseTextDocumentNotification,
    LanguageClient,
    LanguageClientOptions,
    ServerOptions,
    DidCloseTextDocumentParams,
    DidChangeTextDocumentParams,
    DocumentDiagnosticParams,
    State,
    Trace,
    StateChangeEvent,
    RequestType,
    RequestType0,
    FormattingOptions,
    TextDocumentIdentifier,
    DocumentDiagnosticRequest,
    DocumentDiagnosticReport,
    integer,
    CancellationToken,
    CodeAction,
    CodeActionParams,
    CodeActionRequest,
    CodeActionResolveRequest,
} from 'vscode-languageclient/node';
import { PlatformInformation } from '../shared/platform';
import { DotnetResolver } from '../shared/DotnetResolver';
import { readConfigurations } from './configurationMiddleware';
import OptionProvider from '../shared/observers/OptionProvider';
import { DynamicFileInfoHandler } from '../razor/src/DynamicFile/DynamicFileInfoHandler';
import ShowInformationMessage from '../shared/observers/utils/ShowInformationMessage';
import EventEmitter = require('events');
import Disposable from '../Disposable';
import { RegisterSolutionSnapshotRequest, OnAutoInsertRequest, RoslynProtocol } from './roslynProtocol';
import { OpenSolutionParams } from './OpenSolutionParams';
import { CSharpDevKitExports } from '../CSharpDevKitExports';
import { ISolutionSnapshotProvider } from './services/ISolutionSnapshotProvider';

let _languageServer: RoslynLanguageServer;
let _channel: vscode.OutputChannel;
let _traceChannel: vscode.OutputChannel;

const csharpDevkitExtensionId = "ms-dotnettools.csdevkit";

export class RoslynLanguageServer {

    // These are commands that are invoked by the Razor extension, and are used to send LSP requests to the Roslyn LSP server
    public static readonly roslynDidOpenCommand: string = 'roslyn.openRazorCSharp';
    public static readonly roslynDidChangeCommand: string = 'roslyn.changeRazorCSharp';
    public static readonly roslynDidCloseCommand: string = 'roslyn.closeRazorCSharp';
    public static readonly roslynPullDiagnosticCommand: string = 'roslyn.pullDiagnosticRazorCSharp';
<<<<<<< HEAD
    public static readonly provideCodeActionsCommand: string = 'roslyn.provideCodeActions';
    public static readonly resolveCodeActionCommand: string = 'roslyn.resolveCodeAction';
=======
    public static readonly razorInitializeCommand: string = 'razor.initialize';
>>>>>>> d8ab6365

    // These are notifications we will get from the LSP server and will forward to the Razor extension.
    private static readonly provideRazorDynamicFileInfoMethodName: string = 'razor/provideDynamicFileInfo';
    private static readonly removeRazorDynamicFileInfoMethodName: string = 'razor/removeDynamicFileInfo';

    /**
     * Event name used to fire events to the _eventBus when the server state changes.
     */
    private static readonly serverStateChangeEvent: string = "serverStateChange";

    /**
     * The timeout for stopping the language server (in ms).
     */
    private static _stopTimeout: number = 10000;
    private _languageClient: LanguageClient | undefined;

    /**
     * Flag indicating if C# Devkit was installed the last time we activated.
     * Used to determine if we need to restart the server on extension changes.
     */
    private _wasActivatedWithCSharpDevkit: boolean | undefined;

    /**
     * Event emitter that fires events when state related to the server changes.
     * For example when the server starts or stops.
     *
     * Consumers can register to listen for these events if they need to.
     */
    private _eventBus = new EventEmitter();

    /**
     * The solution file previously opened; we hold onto this so we can send this back over if the server were to be relaunched for any reason, like some other configuration
     * change that required the server to restart, or some other catastrophic failure that completely took down the process. In the case that the process is crashing because
     * of trying to load this solution file, we'll rely on VS Code's support to eventually stop relaunching the LSP server entirely.
     */
    private _solutionFile: vscode.Uri | undefined;

    constructor(
        private platformInfo: PlatformInformation,
        private optionProvider: OptionProvider,
        private context: vscode.ExtensionContext,
    ) {
        // subscribe to extension change events so that we can get notified if C# Dev Kit is added/removed later.
        this.context.subscriptions.push(vscode.extensions.onDidChange(async () => {
            let csharpDevkitExtension = vscode.extensions.getExtension(csharpDevkitExtensionId);

            if (this._wasActivatedWithCSharpDevkit === undefined) {
                // Haven't activated yet.
                return;
            }

            const title = 'Restart Language Server';
            const command = 'dotnet.restartServer';
            if (csharpDevkitExtension && !this._wasActivatedWithCSharpDevkit) {
                // We previously started without C# Dev Kit and its now installed.
                // Offer a prompt to restart the server to use C# Dev Kit.
                _channel.appendLine(`Detected new installation of ${csharpDevkitExtensionId}`);
                let message = `Detected installation of ${csharpDevkitExtensionId}. Would you like to relaunch the language server for added features?`;
                ShowInformationMessage(vscode, message, { title, command });
            } else {
                // Any other change to extensions is irrelevant - an uninstall requires a reload of the window
                // which will automatically restart this extension too.
            }
        }));
    }

    /**
     * Resolves server options and starts the dotnet language server process.
     */
    public async start(): Promise<void> {
        const dotnetResolver = new DotnetResolver(this.platformInfo);

        let options = this.optionProvider.GetLatestOptions();
        let resolvedDotnet = await dotnetResolver.getHostExecutableInfo(options);
        _channel.appendLine("Dotnet version: " + resolvedDotnet.version);

        let logLevel = options.languageServerOptions.logLevel;
        const languageClientTraceLevel = this.GetTraceLevel(logLevel);

        let serverOptions: ServerOptions = async () => {
            return await this.startServer(logLevel);
        };

        let documentSelector = options.languageServerOptions.documentSelector;

        // Options to control the language client
        let clientOptions: LanguageClientOptions = {
            // Register the server for plain csharp documents
            documentSelector: documentSelector,
            synchronize: {
                // Notify the server about file changes to '.clientrc files contain in the workspace
                fileEvents: vscode.workspace.createFileSystemWatcher('**/*.*')
            },
            traceOutputChannel: _traceChannel,
            outputChannel: _channel,
            uriConverters: {
                // VSCode encodes the ":" as "%3A" in file paths, for example "file:///c%3A/Users/dabarbet/source/repos/ConsoleApp8/ConsoleApp8/Program.cs".
                // System.Uri does not decode the LocalPath property correctly into a valid windows path, instead you get something like
                // "/c:/Users/dabarbet/source/repos/ConsoleApp8/ConsoleApp8/Program.cs" (note the incorrect forward slashes and prepended "/").
                // Properly decoded, it would look something like "c:\Users\dabarbet\source\repos\ConsoleApp8\ConsoleApp8\Program.cs"
                // So instead we decode the URI here before sending to the server.
                code2Protocol: UriConverter.serialize,
                protocol2Code: UriConverter.deserialize,
            },
            middleware: {
                workspace: {
                    configuration: (params) => readConfigurations(params),
                }
            }
        };

        // Create the language client and start the client.
        let client = new LanguageClient(
            'microsoft-codeanalysis-languageserver',
            'Microsoft.CodeAnalysis.LanguageServer',
            serverOptions,
            clientOptions
        );

        client.registerProposedFeatures();

        this._languageClient = client;

        // Set the language client trace level based on the log level option.
        // setTrace only works after the client is already running.
        // We don't use registerOnStateChange here because we need to access the actual _languageClient instance.
        this._languageClient.onDidChangeState(async (state) => {
            if (state.newState === State.Running) {
                await this._languageClient!.setTrace(languageClientTraceLevel);
                await this.sendOpenSolutionNotification();
            }
        });

        // Register an event that fires on state change so consumers of the RoslynLanguageServer type
        // can also act on state changes.
        this._languageClient.onDidChangeState(async (state) => {
            this._eventBus.emit(RoslynLanguageServer.serverStateChangeEvent, state);
        });

        // Start the client. This will also launch the server
        this._languageClient.start();

        // Register Razor dynamic file info handling
        this.registerRazor(this._languageClient);
    }

    public async stop(): Promise<void> {
        await this._languageClient?.stop(RoslynLanguageServer._stopTimeout);
        this._languageClient?.dispose(RoslynLanguageServer._stopTimeout);
        this._languageClient = undefined;
    }

    /**
     * Restarts the language server.
     * Note that since some options affect how the language server is initialized, we must
     * re-create the LanguageClient instance instead of just stopping/starting it.
     */
    public async restart(): Promise<void> {
        await this.stop();
        await this.start();
    }

    /**
     * Allows consumers of this server to register for state change events.
     * These state change events will be registered each time the underlying _languageClient instance is created.
     */
    public registerOnStateChange(listener: (stateChange: StateChangeEvent) => Promise<any>): Disposable {
        this._eventBus.addListener(RoslynLanguageServer.serverStateChangeEvent, listener);
        return new Disposable(() => this._eventBus.removeListener(RoslynLanguageServer.serverStateChangeEvent, listener));
    }

    /**
     * Returns whether or not the underlying LSP server is running or not.
     */
    public isRunning(): boolean {
        return this._languageClient?.state === State.Running;
    }

    /**
     * Makes an LSP request to the server with a given type and parameters.
     */
    public async sendRequest<Params, Response, Error>(type: RequestType<Params, Response, Error>, params: Params, token: vscode.CancellationToken): Promise<Response> {
        if (!this.isRunning()) {
            throw new Error('Tried to send request while server is not started.');
        }

        let response = await this._languageClient!.sendRequest(type, params, token);
        return response;
    }

    /**
     * Makes an LSP request to the server with a given type and no parameters
     */
    public async sendRequest0<Response, Error>(type: RequestType0<Response, Error>, token: vscode.CancellationToken): Promise<Response> {
        if (!this.isRunning()) {
            throw new Error('Tried to send request while server is not started.');
        }

        let response = await this._languageClient!.sendRequest(type, token);
        return response;
    }

    public async registerSolutionSnapshot(token: vscode.CancellationToken) : Promise<integer> {
        let response = await _languageServer.sendRequest0(RegisterSolutionSnapshotRequest.type, token);
        if (response)
        {
            return response.snapshot_id;
        }

        throw new Error('Unable to retrieve current solution.');
    }

    public async openSolution(solutionFile: vscode.Uri): Promise<void> {
        this._solutionFile = solutionFile;
        await this.sendOpenSolutionNotification();
    }

    private async sendOpenSolutionNotification() {
        if (this._solutionFile !== undefined && this._languageClient !== undefined && this._languageClient.isRunning()) {
            let protocolUri = this._languageClient.clientOptions.uriConverters!.code2Protocol(this._solutionFile);
            await this._languageClient.sendNotification("solution/open", new OpenSolutionParams(protocolUri));
        }
    }

    public getServerCapabilities() : any {
        if (!this._languageClient) {
            throw new Error('Tried to send request while server is not started.');
        }

        let capabilities: any = this._languageClient.initializeResult?.capabilities;
        return capabilities;
    }

    private async startServer(logLevel: string | undefined): Promise<cp.ChildProcess> {
        let clientRoot = __dirname;

        let serverPath = this.optionProvider.GetLatestOptions().commonOptions.serverPath;
        if (!serverPath) {
            // Option not set, use the path from the extension.
            serverPath = path.join(clientRoot, '..', '.roslyn', this.getServerFileName());
        }

        if (!fs.existsSync(serverPath)) {
            throw new Error(`Cannot find language server in path '${serverPath}'`);
        }

        let args: string[] = [ ];

        let options = this.optionProvider.GetLatestOptions();
        if (options.commonOptions.waitForDebugger) {
            args.push("--debug");
        }

        if (logLevel) {
            args.push("--logLevel", logLevel);
        }

        // Get the brokered service pipe name from C# Dev Kit (if installed).
        // We explicitly call this in the LSP server start action instead of awaiting it
        // in our activation because C# Dev Kit depends on C# activation completing.
        const csharpDevkitExtension = vscode.extensions.getExtension<CSharpDevKitExports>(csharpDevkitExtensionId);
        if (csharpDevkitExtension) {
            _channel.appendLine("Activating C# + C# Dev Kit...");
            this._wasActivatedWithCSharpDevkit = true;
            const csharpDevkitArgs = await this.getCSharpDevkitExportArgs(csharpDevkitExtension);
            args = args.concat(csharpDevkitArgs);
        } else {
            // C# Dev Kit is not installed - continue C#-only activation.
            _channel.appendLine("Activating C# standalone...");
            vscode.commands.executeCommand("setContext", "dotnet.server.activatedStandalone", true);
            this._wasActivatedWithCSharpDevkit = false;
        }

        if (logLevel && [Trace.Messages, Trace.Verbose].includes(this.GetTraceLevel(logLevel))) {
            _channel.appendLine(`Starting server at ${serverPath}`);
        }

        let childProcess: cp.ChildProcessWithoutNullStreams;
        if (serverPath.endsWith('.dll')) {
            // If we were given a path to a dll, launch that via dotnet.
            const argsWithPath = [ serverPath ].concat(args);
            childProcess = cp.spawn('dotnet', argsWithPath);
        } else {
            // Otherwise assume we were given a path to an executable.
            childProcess = cp.spawn(serverPath, args);
        }

        return childProcess;
    }

    private registerRazor(client: LanguageClient) {
        // When the Roslyn language server sends a request for Razor dynamic file info, we forward that request along to Razor via
        // a command.
        client.onRequest(
            RoslynLanguageServer.provideRazorDynamicFileInfoMethodName,
            async request => vscode.commands.executeCommand(DynamicFileInfoHandler.provideDynamicFileInfoCommand, request));
        client.onNotification(
            RoslynLanguageServer.removeRazorDynamicFileInfoMethodName,
            async notification => vscode.commands.executeCommand(DynamicFileInfoHandler.removeDynamicFileInfoCommand, notification));

        // Razor will call into us (via command) for generated file didChange/didClose notifications. We'll then forward these
        // notifications along to Roslyn. didOpen notifications are handled separately via the vscode.openTextDocument method.
        vscode.commands.registerCommand(RoslynLanguageServer.roslynDidChangeCommand, (notification: DidChangeTextDocumentParams) => {
            client.sendNotification(DidChangeTextDocumentNotification.method, notification);
        });
        vscode.commands.registerCommand(RoslynLanguageServer.roslynDidCloseCommand, (notification: DidCloseTextDocumentParams) => {
            client.sendNotification(DidCloseTextDocumentNotification.method, notification);
        });
        vscode.commands.registerCommand(RoslynLanguageServer.roslynPullDiagnosticCommand, async (request: DocumentDiagnosticParams) => {
            let diagnosticRequestType = new RequestType<DocumentDiagnosticParams, DocumentDiagnosticReport, any>(DocumentDiagnosticRequest.method);
            return await this.sendRequest(diagnosticRequestType, request, CancellationToken.None);
        });

<<<<<<< HEAD
        // The VS Code API for code actions (and the vscode.CodeAction type) doesn't support everything that LSP supports,
        // namely the data property, which Razor needs to identify which code actions are on their allow list, so we need
        // to expose a command for them to directly invoke our code actions LSP endpoints, rather than use built-in commands.
        vscode.commands.registerCommand(RoslynLanguageServer.provideCodeActionsCommand, async (request: CodeActionParams) => {
            return await this.sendRequest(CodeActionRequest.type, request, CancellationToken.None);
        });
        vscode.commands.registerCommand(RoslynLanguageServer.resolveCodeActionCommand, async (request: CodeAction) => {
            return await this.sendRequest(CodeActionResolveRequest.type, request, CancellationToken.None);
=======
        // Roslyn is responsible for producing a json file containing information for Razor, that comes from the compilation for
        // a project. We want to defer this work until necessary, so this command is called by the Razor document manager to tell
        // us when they need us to initialize the Razor things.
        vscode.commands.registerCommand(RoslynLanguageServer.razorInitializeCommand, () => {
            client.sendNotification("razor/initialize", { });
>>>>>>> d8ab6365
        });
    }

    private getServerFileName() {
        const serverFileName = 'Microsoft.CodeAnalysis.LanguageServer';
        let extension = '';
        if (this.platformInfo.isWindows()) {
            extension = '.exe';
        }

        if (this.platformInfo.isMacOS()) {
            // MacOS executables must be signed with codesign.  Currently all Roslyn server executables are built on windows
            // and therefore dotnet publish does not automatically sign them.
            // Tracking bug - https://devdiv.visualstudio.com/DevDiv/_workitems/edit/1767519/
            extension = '.dll';
        }

        return `${serverFileName}${extension}`;
    }

    private async getCSharpDevkitExportArgs(csharpDevkitExtension: vscode.Extension<CSharpDevKitExports>) : Promise<string[]> {
        const exports = await csharpDevkitExtension.activate();

        const brokeredServicePipeName = await exports.getBrokeredServiceServerPipeName();
        const starredCompletionComponentPath = this.getStarredCompletionComponentPath(exports);

        let csharpDevkitArgs: string[] = [ ];
        csharpDevkitArgs.push("--brokeredServicePipeName", brokeredServicePipeName);
        csharpDevkitArgs.push("--starredCompletionComponentPath", starredCompletionComponentPath);
        return csharpDevkitArgs;
    }

    private getStarredCompletionComponentPath(csharpDevkitExports: CSharpDevKitExports): string {
        return csharpDevkitExports.components["@vsintellicode/starred-suggestions-csharp"];
    }

    private GetTraceLevel(logLevel: string): Trace {
        switch (logLevel) {
            case "Trace":
                return Trace.Verbose;
            case "Debug":
                return Trace.Messages;
            case "Information":
                return Trace.Off;
            case "Warning":
                return Trace.Off;
            case "Error":
                return Trace.Off;
            case "Critical":
                return Trace.Off;
            case "None":
                return Trace.Off;
            default:
                _channel.appendLine(`Invalid log level ${logLevel}, server will not start. Please set the 'dotnet.server.trace' configuration to a valid value`);
                throw new Error(`Invalid log level ${logLevel}`);
        }
    }
}

/**
 * Brokered service implementation.
 */
export class SolutionSnapshotProvider implements ISolutionSnapshotProvider {
    public async registerSolutionSnapshot(token: vscode.CancellationToken): Promise<integer> {
        return _languageServer.registerSolutionSnapshot(token);
    }
}

export async function activateRoslynLanguageServer(context: vscode.ExtensionContext, platformInfo: PlatformInformation, optionProvider: OptionProvider, outputChannel: vscode.OutputChannel) {

    // Create a channel for outputting general logs from the language server.
    _channel = outputChannel;
    // Create a separate channel for outputting trace logs - these are incredibly verbose and make other logs very difficult to see.
    _traceChannel = vscode.window.createOutputChannel("C# LSP Trace Logs");

    _languageServer = new RoslynLanguageServer(platformInfo, optionProvider, context);

    // Register any commands that need to be handled by the extension.
    registerCommands(context, _languageServer);

    // Register any needed debugger components that need to communicate with the language server.
    registerDebugger(context, _languageServer, platformInfo, optionProvider, _channel);

    let options = optionProvider.GetLatestOptions();
    let source = new vscode.CancellationTokenSource();
    vscode.workspace.onDidChangeTextDocument(async e => {
        if (!options.languageServerOptions.documentSelector.includes(e.document.languageId))
        {
            return;
        }

        if (e.contentChanges.length > 1 || e.contentChanges.length === 0) {
            return;
        }

        const change = e.contentChanges[0];

        if (!change.range.isEmpty) {
            return;
        }

        const capabilities = await _languageServer.getServerCapabilities();

        if (capabilities._vs_onAutoInsertProvider) {
            if (!capabilities._vs_onAutoInsertProvider._vs_triggerCharacters.includes(change.text)) {
                return;
            }

            source.cancel();
            source = new vscode.CancellationTokenSource();
            await applyAutoInsertEdit(e, source.token);
        }
    });

    // Start the language server.
    await _languageServer.start();
}

async function applyAutoInsertEdit(e: vscode.TextDocumentChangeEvent, token: vscode.CancellationToken) {
    const change = e.contentChanges[0];

    // Need to add 1 since the server expects the position to be where the caret is after the last token has been inserted.
    const position = new vscode.Position(change.range.start.line, change.range.start.character + 1);
    const uri = UriConverter.serialize(e.document.uri);
    const textDocument = TextDocumentIdentifier.create(uri);
    const formattingOptions = getFormattingOptions();
    const request: RoslynProtocol.OnAutoInsertParams = { _vs_textDocument: textDocument, _vs_position: position, _vs_ch: change.text, _vs_options: formattingOptions };
    let response = await _languageServer.sendRequest(OnAutoInsertRequest.type, request, token);
    if (response)
    {
        const textEdit = response._vs_textEdit;
        const startPosition = new vscode.Position(textEdit.range.start.line, textEdit.range.start.character);
        const endPosition = new vscode.Position(textEdit.range.end.line, textEdit.range.end.character);
        const docComment = new vscode.SnippetString(textEdit.newText);
        const code: any = vscode;
        const textEdits = [new code.SnippetTextEdit(new vscode.Range(startPosition, endPosition), docComment)];
        let edit = new vscode.WorkspaceEdit();
        edit.set(e.document.uri, textEdits);

        const applied = vscode.workspace.applyEdit(edit);
        if (!applied) {
            throw new Error("Tried to insert a comment but an error occurred.");
        }
    }
}

function getFormattingOptions() : FormattingOptions {
    const editorConfig = vscode.workspace.getConfiguration('editor');
    const tabSize = editorConfig.get<number>('tabSize') ?? 4;
    const insertSpaces = editorConfig.get<boolean>('insertSpaces') ?? true;
    return FormattingOptions.create(tabSize, insertSpaces);
}

// this method is called when your extension is deactivated
export async function deactivate() {
    if (!_languageServer) {
        return undefined;
    }
    return _languageServer.stop();
}
<|MERGE_RESOLUTION|>--- conflicted
+++ resolved
@@ -62,12 +62,9 @@
     public static readonly roslynDidChangeCommand: string = 'roslyn.changeRazorCSharp';
     public static readonly roslynDidCloseCommand: string = 'roslyn.closeRazorCSharp';
     public static readonly roslynPullDiagnosticCommand: string = 'roslyn.pullDiagnosticRazorCSharp';
-<<<<<<< HEAD
     public static readonly provideCodeActionsCommand: string = 'roslyn.provideCodeActions';
     public static readonly resolveCodeActionCommand: string = 'roslyn.resolveCodeAction';
-=======
     public static readonly razorInitializeCommand: string = 'razor.initialize';
->>>>>>> d8ab6365
 
     // These are notifications we will get from the LSP server and will forward to the Razor extension.
     private static readonly provideRazorDynamicFileInfoMethodName: string = 'razor/provideDynamicFileInfo';
@@ -381,7 +378,6 @@
             return await this.sendRequest(diagnosticRequestType, request, CancellationToken.None);
         });
 
-<<<<<<< HEAD
         // The VS Code API for code actions (and the vscode.CodeAction type) doesn't support everything that LSP supports,
         // namely the data property, which Razor needs to identify which code actions are on their allow list, so we need
         // to expose a command for them to directly invoke our code actions LSP endpoints, rather than use built-in commands.
@@ -390,13 +386,13 @@
         });
         vscode.commands.registerCommand(RoslynLanguageServer.resolveCodeActionCommand, async (request: CodeAction) => {
             return await this.sendRequest(CodeActionResolveRequest.type, request, CancellationToken.None);
-=======
+        });
+
         // Roslyn is responsible for producing a json file containing information for Razor, that comes from the compilation for
         // a project. We want to defer this work until necessary, so this command is called by the Razor document manager to tell
         // us when they need us to initialize the Razor things.
         vscode.commands.registerCommand(RoslynLanguageServer.razorInitializeCommand, () => {
             client.sendNotification("razor/initialize", { });
->>>>>>> d8ab6365
         });
     }
 
