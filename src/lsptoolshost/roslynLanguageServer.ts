/*---------------------------------------------------------------------------------------------
 *  Copyright (c) Microsoft Corporation. All rights reserved.
 *  Licensed under the MIT License. See License.txt in the project root for license information.
 *--------------------------------------------------------------------------------------------*/

import * as vscode from 'vscode';
import * as fs from 'fs';
import * as path from 'path';
import * as cp from 'child_process';
import * as uuid from 'uuid';
import * as os from 'os';
import net = require('net');
import { registerCommands } from './commands';
import { registerDebugger } from './debugger';
import { UriConverter } from './uriConverter';

import {
    LanguageClientOptions,
    ServerOptions,
    State,
    Trace,
    RequestType,
    RequestType0,
    PartialResultParams,
    ProtocolRequestType,
<<<<<<< HEAD
    MessageType,
    MessageReader,
    MessageWriter,
    PipeTransport,
    SocketMessageReader,
    SocketMessageWriter,
    MessageTransports,
    RAL,
=======
>>>>>>> 06b71165
} from 'vscode-languageclient/node';
import { PlatformInformation } from '../shared/platform';
import { readConfigurations } from './configurationMiddleware';
import OptionProvider from '../shared/observers/optionProvider';
import { DynamicFileInfoHandler } from '../razor/src/dynamicFile/dynamicFileInfoHandler';
import ShowInformationMessage from '../shared/observers/utils/showInformationMessage';
import * as RoslynProtocol from './roslynProtocol';
import { CSharpDevKitExports } from '../csharpDevKitExports';
import { SolutionSnapshotId } from './services/ISolutionSnapshotProvider';
import { Options } from '../shared/options';
import { ServerStateChange } from './serverStateChange';
import TelemetryReporter from '@vscode/extension-telemetry';
import CSharpIntelliCodeExports from '../csharpIntelliCodeExports';
import { csharpDevkitExtensionId, csharpDevkitIntelliCodeExtensionId, getCSharpDevKit } from '../utils/getCSharpDevKit';
import { randomUUID } from 'crypto';
import { DotnetRuntimeExtensionResolver } from './dotnetRuntimeExtensionResolver';
import { IHostExecutableResolver } from '../shared/constants/IHostExecutableResolver';
import { RoslynLanguageClient } from './roslynLanguageClient';
import { registerUnitTestingCommands } from './unitTesting';
import { reportProjectConfigurationEvent } from '../shared/projectConfiguration';
import { getDotnetInfo } from '../shared/utils/getDotnetInfo';
import { registerLanguageServerOptionChanges } from './optionChanges';
import { Observable } from 'rxjs';
import { DotnetInfo } from '../shared/utils/dotnetInfo';
import { RoslynLanguageServerEvents } from './languageServerEvents';
import { registerShowToastNotification } from './showToastNotification';
import { registerRazorCommands } from './razorCommands';
import { registerOnAutoInsert } from './onAutoInsert';

let _channel: vscode.OutputChannel;
let _traceChannel: vscode.OutputChannel;

// Flag indicating if C# Devkit was installed the last time we activated.
// Used to determine if we need to restart the server on extension changes.
let _wasActivatedWithCSharpDevkit: boolean | undefined;

export class RoslynLanguageServer {
    // These are notifications we will get from the LSP server and will forward to the Razor extension.
    private static readonly provideRazorDynamicFileInfoMethodName: string = 'razor/provideDynamicFileInfo';
    private static readonly removeRazorDynamicFileInfoMethodName: string = 'razor/removeDynamicFileInfo';

    /**
     * The timeout for stopping the language server (in ms).
     */
    private static _stopTimeout = 10000;

    /**
     * The solution file previously opened; we hold onto this so we can send this back over if the server were to be relaunched for any reason, like some other configuration
     * change that required the server to restart, or some other catastrophic failure that completely took down the process. In the case that the process is crashing because
     * of trying to load this solution file, we'll rely on VS Code's support to eventually stop relaunching the LSP server entirely.
     */
    private _solutionFile: vscode.Uri | undefined;

    /** The project files previously opened; we hold onto this for the same reason as _solutionFile. */
    private _projectFiles: vscode.Uri[] = new Array<vscode.Uri>();

    /** Encoding used for communication */
    private _encoding: RAL.MessageBufferEncoding = 'utf-8';

    constructor(
        private _languageClient: RoslynLanguageClient,
        private _platformInfo: PlatformInformation,
        private _optionProvider: OptionProvider,
        private _context: vscode.ExtensionContext,
        private _telemetryReporter: TelemetryReporter,
        private _languageServerEvents: RoslynLanguageServerEvents
    ) {
        this.registerSetTrace();
        this.registerSendOpenSolution();
        this.registerOnProjectInitializationComplete();
        this.registerReportProjectConfiguration();
        this.registerExtensionsChanged();
        this.registerTelemetryChanged();

        // Register Razor dynamic file info handling
        this.registerDynamicFileInfo();

        this.registerDebuggerAttach();

        registerShowToastNotification(this._languageClient);
    }

    private registerSetTrace() {
        // Set the language client trace level based on the log level option.
        // setTrace only works after the client is already running.
        this._languageClient.onDidChangeState(async (state) => {
            if (state.newState === State.Running) {
                const languageClientTraceLevel = RoslynLanguageServer.GetTraceLevel(
                    this._optionProvider.GetLatestOptions().languageServerOptions.logLevel
                );

                await this._languageClient.setTrace(languageClientTraceLevel);
            }
        });
    }

    private registerSendOpenSolution() {
        this._languageClient.onDidChangeState(async (state) => {
            if (state.newState === State.Running) {
                if (this._solutionFile || this._projectFiles.length > 0) {
                    await this.sendOpenSolutionAndProjectsNotifications();
                } else {
                    await this.openDefaultSolutionOrProjects();
                }
                await this.sendOrSubscribeForServiceBrokerConnection();
                this._languageServerEvents.onServerStateChangeEmitter.fire(ServerStateChange.Started);
            }
        });
    }

    private registerOnProjectInitializationComplete() {
        this._languageClient.onNotification(RoslynProtocol.ProjectInitializationCompleteNotification.type, () => {
            this._languageServerEvents.onServerStateChangeEmitter.fire(ServerStateChange.ProjectInitializationComplete);
        });
    }

    private registerReportProjectConfiguration() {
        // Store the dotnet info outside of the notification so we're not running dotnet --info every time the project changes.
        let dotnetInfo: DotnetInfo | undefined = undefined;
        this._languageClient.onNotification(RoslynProtocol.ProjectConfigurationNotification.type, async (params) => {
            if (!dotnetInfo) {
                dotnetInfo = await getDotnetInfo([]);
            }
            reportProjectConfigurationEvent(
                this._telemetryReporter,
                params,
                this._platformInfo,
                dotnetInfo,
                this._solutionFile?.fsPath,
                true
            );
        });
    }

    /**
     * Resolves server options and starts the dotnet language server process.
     * This promise will complete when the server starts.
     */
    public static async initializeAsync(
        platformInfo: PlatformInformation,
        hostExecutableResolver: IHostExecutableResolver,
        optionProvider: OptionProvider,
        context: vscode.ExtensionContext,
        telemetryReporter: TelemetryReporter,
        additionalExtensionPaths: string[],
        languageServerEvents: RoslynLanguageServerEvents
    ): Promise<RoslynLanguageServer> {
        const options = optionProvider.GetLatestOptions();

        const serverOptions: ServerOptions = async () => {
            return await this.startServer(
                platformInfo,
                hostExecutableResolver,
                optionProvider,
                context,
                telemetryReporter,
                additionalExtensionPaths
            );
        };

        const documentSelector = options.languageServerOptions.documentSelector;

        // Options to control the language client
        const clientOptions: LanguageClientOptions = {
            // Register the server for plain csharp documents
            documentSelector: documentSelector,
            synchronize: {
                fileEvents: [],
            },
            traceOutputChannel: _traceChannel,
            outputChannel: _channel,
            uriConverters: {
                // VSCode encodes the ":" as "%3A" in file paths, for example "file:///c%3A/Users/dabarbet/source/repos/ConsoleApp8/ConsoleApp8/Program.cs".
                // System.Uri does not decode the LocalPath property correctly into a valid windows path, instead you get something like
                // "/c:/Users/dabarbet/source/repos/ConsoleApp8/ConsoleApp8/Program.cs" (note the incorrect forward slashes and prepended "/").
                // Properly decoded, it would look something like "c:\Users\dabarbet\source\repos\ConsoleApp8\ConsoleApp8\Program.cs"
                // So instead we decode the URI here before sending to the server.
                code2Protocol: UriConverter.serialize,
                protocol2Code: UriConverter.deserialize,
            },
            middleware: {
                workspace: {
                    configuration: (params) => readConfigurations(params),
                },
            },
        };

        // Create the language client and start the client.
        const client = new RoslynLanguageClient(
            'microsoft-codeanalysis-languageserver',
            'Microsoft.CodeAnalysis.LanguageServer',
            serverOptions,
            clientOptions
        );

        client.registerProposedFeatures();

        const server = new RoslynLanguageServer(
            client,
            platformInfo,
            optionProvider,
            context,
            telemetryReporter,
            languageServerEvents
        );

        // Start the client. This will also launch the server process.
        await client.start();
        return server;
    }

    public async stop(): Promise<void> {
        await this._languageClient.stop(RoslynLanguageServer._stopTimeout);
    }

    public async restart(): Promise<void> {
        await this._languageClient.restart();
    }

    /**
     * Returns whether or not the underlying LSP server is running or not.
     */
    public isRunning(): boolean {
        return this._languageClient.state === State.Running;
    }

    /**
     * Makes an LSP request to the server with a given type and parameters.
     */
    public async sendRequest<Params, Response, Error>(
        type: RequestType<Params, Response, Error>,
        params: Params,
        token: vscode.CancellationToken
    ): Promise<Response> {
        if (!this.isRunning()) {
            throw new Error('Tried to send request while server is not started.');
        }

        const response = await this._languageClient.sendRequest(type, params, token);
        return response;
    }

    /**
     * Makes an LSP request to the server with a given type and no parameters
     */
    public async sendRequest0<Response, Error>(
        type: RequestType0<Response, Error>,
        token: vscode.CancellationToken
    ): Promise<Response> {
        if (!this.isRunning()) {
            throw new Error('Tried to send request while server is not started.');
        }

        const response = await this._languageClient.sendRequest(type, token);
        return response;
    }

    public async sendRequestWithProgress<P extends PartialResultParams, R, PR, E, RO>(
        type: ProtocolRequestType<P, R, PR, E, RO>,
        params: P,
        onProgress: (p: PR) => Promise<any>,
        cancellationToken?: vscode.CancellationToken
    ): Promise<R> {
        // Generate a UUID for our partial result token and apply it to our request.
        const partialResultToken: string = uuid.v4();
        params.partialResultToken = partialResultToken;
        // Register the callback for progress events.
        const disposable = this._languageClient.onProgress(type, partialResultToken, async (partialResult) => {
            await onProgress(partialResult);
        });
        const response = await this._languageClient
            .sendRequest(type, params, cancellationToken)
            .finally(() => disposable.dispose());
        return response;
    }

    /**
     * Sends an LSP notification to the server with a given method and parameters.
     */
    public async sendNotification<Params>(method: string, params: Params): Promise<any> {
        if (!this.isRunning()) {
            throw new Error('Tried to send request while server is not started.');
        }

        const response = await this._languageClient.sendNotification(method, params);
        return response;
    }

    public async registerSolutionSnapshot(token: vscode.CancellationToken): Promise<SolutionSnapshotId> {
        const response = await this.sendRequest0(RoslynProtocol.RegisterSolutionSnapshotRequest.type, token);
        if (response) {
            return new SolutionSnapshotId(response.id);
        }

        throw new Error('Unable to retrieve current solution.');
    }

    public async openSolution(solutionFile: vscode.Uri): Promise<void> {
        this._solutionFile = solutionFile;
        this._projectFiles = [];
        await this.sendOpenSolutionAndProjectsNotifications();
    }

    public async openProjects(projectFiles: vscode.Uri[]): Promise<void> {
        this._solutionFile = undefined;
        this._projectFiles = projectFiles;
        await this.sendOpenSolutionAndProjectsNotifications();
    }

    private async sendOpenSolutionAndProjectsNotifications(): Promise<void> {
        if (this._languageClient.isRunning()) {
            if (this._solutionFile !== undefined) {
                const protocolUri = this._languageClient.clientOptions.uriConverters!.code2Protocol(this._solutionFile);
                await this._languageClient.sendNotification(RoslynProtocol.OpenSolutionNotification.type, {
                    solution: protocolUri,
                });
            }

            if (this._projectFiles.length > 0) {
                const projectProtocolUris = this._projectFiles.map((uri) =>
                    this._languageClient.clientOptions.uriConverters!.code2Protocol(uri)
                );
                await this._languageClient.sendNotification(RoslynProtocol.OpenProjectNotification.type, {
                    projects: projectProtocolUris,
                });
            }
        }
    }

    private async openDefaultSolutionOrProjects(): Promise<void> {
        const options = this._optionProvider.GetLatestOptions();

        // If Dev Kit isn't installed, then we are responsible for picking the solution to open, assuming the user hasn't explicitly
        // disabled it.
        if (
            !_wasActivatedWithCSharpDevkit &&
            options.commonOptions.defaultSolution !== 'disable' &&
            this._solutionFile === undefined
        ) {
            if (options.commonOptions.defaultSolution !== '') {
                this.openSolution(vscode.Uri.file(options.commonOptions.defaultSolution));
            } else {
                // Auto open if there is just one solution target; if there's more the one we'll just let the user pick with the picker.
                const solutionUris = await vscode.workspace.findFiles('**/*.sln', '**/node_modules/**', 2);
                if (solutionUris) {
                    if (solutionUris.length === 1) {
                        this.openSolution(solutionUris[0]);
                    } else if (solutionUris.length > 1) {
                        // We have more than one solution, so we'll prompt the user to use the picker.
                        const chosen = await vscode.window.showInformationMessage(
                            vscode.l10n.t(
                                'Your workspace has multiple Visual Studio Solution files; please select one to get full IntelliSense.'
                            ),
                            { title: vscode.l10n.t('Choose'), action: 'open' },
                            { title: vscode.l10n.t('Choose and set default'), action: 'openAndSetDefault' },
                            { title: vscode.l10n.t('Do not load any'), action: 'disable' }
                        );

                        if (chosen) {
                            if (chosen.action === 'disable') {
                                vscode.workspace.getConfiguration().update('dotnet.defaultSolution', 'disable', false);
                            } else {
                                const chosenSolution: vscode.Uri | undefined = await vscode.commands.executeCommand(
                                    'dotnet.openSolution'
                                );
                                if (chosen.action === 'openAndSetDefault' && chosenSolution) {
                                    const relativePath = vscode.workspace.asRelativePath(chosenSolution);
                                    vscode.workspace
                                        .getConfiguration()
                                        .update('dotnet.defaultSolution', relativePath, false);
                                }
                            }
                        }
                    } else if (solutionUris.length === 0) {
                        // We have no solutions, so we'll enumerate what project files we have and just use those.
                        const projectUris = await vscode.workspace.findFiles(
                            '**/*.csproj',
                            '**/node_modules/**',
                            options.omnisharpOptions.maxProjectResults
                        );

                        this.openProjects(projectUris);
                    }
                }
            }
        }
    }

    private async sendOrSubscribeForServiceBrokerConnection(): Promise<void> {
        const csharpDevKitExtension = vscode.extensions.getExtension<CSharpDevKitExports>(csharpDevkitExtensionId);
        if (csharpDevKitExtension) {
            const exports = await csharpDevKitExtension.activate();

            // If the server process has already loaded, we'll get the pipe name and send it over to our process; otherwise we'll wait until the Dev Kit server
            // is launched and then send the pipe name over. This avoids us calling getBrokeredServiceServerPipeName() which will launch the server
            // if it's not already running. The rationale here is if Dev Kit is installed, we defer to it for the project system loading; if it's not loaded,
            // then we have no projects, and so this extension won't have anything to do.
            if (exports.hasServerProcessLoaded()) {
                const pipeName = await exports.getBrokeredServiceServerPipeName();
                this._languageClient.sendNotification('serviceBroker/connect', { pipeName: pipeName });
            } else {
                // We'll subscribe if the process later launches, and call this function again to send the pipe name.
                this._context.subscriptions.push(
                    exports.serverProcessLoaded(async () => this.sendOrSubscribeForServiceBrokerConnection())
                );
            }
        }
    }

    public getServerCapabilities(): any {
        const capabilities: any = this._languageClient.initializeResult?.capabilities;
        return capabilities;
    }

<<<<<<< HEAD
    public async startServer(logLevel: string | undefined): Promise<MessageTransports> {
        const options = this.optionProvider.GetLatestOptions();
        const serverPath = getServerPath(options, this.platformInfo);
=======
    private static async startServer(
        platformInfo: PlatformInformation,
        hostExecutableResolver: IHostExecutableResolver,
        optionProvider: OptionProvider,
        context: vscode.ExtensionContext,
        telemetryReporter: TelemetryReporter,
        additionalExtensionPaths: string[]
    ): Promise<cp.ChildProcess> {
        const options = optionProvider.GetLatestOptions();
        const serverPath = getServerPath(options, platformInfo);
>>>>>>> 06b71165

        const dotnetInfo = await hostExecutableResolver.getHostExecutableInfo(options);
        const dotnetRuntimePath = path.dirname(dotnetInfo.path);
        const dotnetExecutablePath = dotnetInfo.path;

        _channel.appendLine('Dotnet path: ' + dotnetExecutablePath);

        // Take care to always run .NET processes on the runtime that we intend.
        // The dotnet.exe we point to should not go looking for other runtimes.
        const env: NodeJS.ProcessEnv = { ...process.env };
        env.DOTNET_ROOT = dotnetRuntimePath;
        env.DOTNET_MULTILEVEL_LOOKUP = '0';
        // Save user's DOTNET_ROOT env-var value so server can recover the user setting when needed
        env.DOTNET_ROOT_USER = process.env.DOTNET_ROOT ?? 'EMPTY';

        let args: string[] = [];

        if (options.commonOptions.waitForDebugger) {
            args.push('--debug');
        }

        const logLevel = options.languageServerOptions.logLevel;
        if (logLevel) {
            args.push('--logLevel', logLevel);
        }

        for (const extensionPath of additionalExtensionPaths) {
            args.push('--extension', extensionPath);
        }

        // Get the brokered service pipe name from C# Dev Kit (if installed).
        // We explicitly call this in the LSP server start action instead of awaiting it
        // in our activation because C# Dev Kit depends on C# activation completing.
        const csharpDevkitExtension = vscode.extensions.getExtension<CSharpDevKitExports>(csharpDevkitExtensionId);
        if (csharpDevkitExtension) {
            _wasActivatedWithCSharpDevkit = true;

            // Get the starred suggestion dll location from C# Dev Kit IntelliCode (if both C# Dev Kit and C# Dev Kit IntelliCode are installed).
            const csharpDevkitIntelliCodeExtension = vscode.extensions.getExtension<CSharpIntelliCodeExports>(
                csharpDevkitIntelliCodeExtensionId
            );
            if (csharpDevkitIntelliCodeExtension) {
                _channel.appendLine('Activating C# + C# Dev Kit + C# IntelliCode...');
                const csharpDevkitIntelliCodeArgs = await this.getCSharpDevkitIntelliCodeExportArgs(
                    csharpDevkitIntelliCodeExtension
                );
                args = args.concat(csharpDevkitIntelliCodeArgs);
            } else {
                _channel.appendLine('Activating C# + C# Dev Kit...');
            }

            const csharpDevkitArgs = await this.getCSharpDevkitExportArgs(csharpDevkitExtension, options);
            args = args.concat(csharpDevkitArgs);

            await this.setupDevKitEnvironment(env, csharpDevkitExtension);
        } else {
            // C# Dev Kit is not installed - continue C#-only activation.
            _channel.appendLine('Activating C# standalone...');
            vscode.commands.executeCommand('setContext', 'dotnet.server.activatedStandalone', true);
            _wasActivatedWithCSharpDevkit = false;
        }

        if (logLevel && [Trace.Messages, Trace.Verbose].includes(this.GetTraceLevel(logLevel))) {
            _channel.appendLine(`Starting server at ${serverPath}`);
        }

        // shouldn't this arg only be set if it's running with CSDevKit?
        args.push('--telemetryLevel', telemetryReporter.telemetryLevel);

        args.push('--extensionLogDirectory', context.logUri.fsPath);

        // Use a named pipe for communication between client and server.
        const pipeName = randomUUID();
        const transport = await createClientPipeTransport(pipeName, this._encoding);

        args.push('--pipe', pipeName);
        let childProcess: cp.ChildProcessWithoutNullStreams;
        const cpOptions: cp.SpawnOptionsWithoutStdio = {
            detached: true,
            windowsHide: true,
            env: env,
        };

        if (serverPath.endsWith('.dll')) {
            // If we were given a path to a dll, launch that via dotnet.
            const argsWithPath = [serverPath].concat(args);

            if (logLevel && [Trace.Messages, Trace.Verbose].includes(this.GetTraceLevel(logLevel))) {
                _channel.appendLine(`Server arguments ${argsWithPath.join(' ')}`);
            }

            childProcess = cp.spawn(dotnetExecutablePath, argsWithPath, cpOptions);
        } else {
            // Otherwise assume we were given a path to an executable.
            if (logLevel && [Trace.Messages, Trace.Verbose].includes(this.GetTraceLevel(logLevel))) {
                _channel.appendLine(`Server arguments ${args.join(' ')}`);
            }

            childProcess = cp.spawn(serverPath, args, cpOptions);
        }

        //Log any stderr/stdout messages in our output channel.
        childProcess.stderr.on('data', (data: { toString: (arg0: any) => any }) =>
            _channel.append('[stderr]' + (isString(data) ? data : data.toString(this._encoding)))
        );
        childProcess.stdout.on('data', (data: { toString: (arg0: any) => any }) =>
            _channel.append('[stdout]' + (isString(data) ? data : data.toString(this._encoding)))
        );

        const protocol = await transport.onConnected();
        return { reader: protocol[0], writer: protocol[1] };
    }

    private registerDynamicFileInfo() {
        // When the Roslyn language server sends a request for Razor dynamic file info, we forward that request along to Razor via
        // a command.
        this._languageClient.onRequest(RoslynLanguageServer.provideRazorDynamicFileInfoMethodName, async (request) =>
            vscode.commands.executeCommand(DynamicFileInfoHandler.provideDynamicFileInfoCommand, request)
        );
        this._languageClient.onNotification(
            RoslynLanguageServer.removeRazorDynamicFileInfoMethodName,
            async (notification) =>
                vscode.commands.executeCommand(DynamicFileInfoHandler.removeDynamicFileInfoCommand, notification)
        );
    }

    private registerDebuggerAttach() {
        this._languageClient.onRequest<RoslynProtocol.DebugAttachParams, RoslynProtocol.DebugAttachResult, void>(
            RoslynProtocol.DebugAttachRequest.type,
            async (request) => {
                const debugOptions = this._optionProvider.GetLatestOptions().commonOptions.unitTestDebuggingOptions;
                const debugConfiguration: vscode.DebugConfiguration = {
                    ...debugOptions,
                    name: '.NET Core Attach',
                    type: 'coreclr',
                    request: 'attach',
                    processId: request.processId,
                };

                const result = await vscode.debug.startDebugging(undefined, debugConfiguration, undefined);
                return {
                    didAttach: result,
                };
            }
        );
    }

    private registerExtensionsChanged() {
        // subscribe to extension change events so that we can get notified if C# Dev Kit is added/removed later.
        this._languageClient.addDisposable(
            vscode.extensions.onDidChange(async () => {
                const csharpDevkitExtension = getCSharpDevKit();

                if (_wasActivatedWithCSharpDevkit === undefined) {
                    // Haven't activated yet.
                    return;
                }

                const title = vscode.l10n.t('Restart Language Server');
                const command = 'dotnet.restartServer';
                if (csharpDevkitExtension && !_wasActivatedWithCSharpDevkit) {
                    // We previously started without C# Dev Kit and its now installed.
                    // Offer a prompt to restart the server to use C# Dev Kit.
                    _channel.appendLine(`Detected new installation of ${csharpDevkitExtensionId}`);
                    const message = `Detected installation of ${csharpDevkitExtensionId}. Would you like to relaunch the language server for added features?`;
                    ShowInformationMessage(vscode, message, { title, command });
                } else {
                    // Any other change to extensions is irrelevant - an uninstall requires a reload of the window
                    // which will automatically restart this extension too.
                }
            })
        );
    }

    private registerTelemetryChanged() {
        // Subscribe to telemetry events so we can enable/disable as needed
        this._languageClient.addDisposable(
            vscode.env.onDidChangeTelemetryEnabled((_: boolean) => {
                const title = 'Restart Language Server';
                const command = 'dotnet.restartServer';
                const message =
                    'Detected change in telemetry settings. These will not take effect until the language server is restarted, would you like to restart?';
                ShowInformationMessage(vscode, message, { title, command });
            })
        );
    }

    private static async getCSharpDevkitExportArgs(
        csharpDevkitExtension: vscode.Extension<CSharpDevKitExports>,
        options: Options
    ): Promise<string[]> {
        const exports: CSharpDevKitExports = await csharpDevkitExtension.activate();

        const extensionPaths = options.languageServerOptions.extensionsPaths || [
            this.getLanguageServicesDevKitComponentPath(exports),
        ];

        const args: string[] = [];

        args.push('--sharedDependencies');
        args.push(exports.components['@microsoft/visualstudio-server-shared']);

        for (const extensionPath of extensionPaths) {
            args.push('--extension');
            args.push(extensionPath);
        }

        args.push('--sessionId', getSessionId());
        return args;
    }

    private static async getCSharpDevkitIntelliCodeExportArgs(
        csharpDevkitIntelliCodeExtension: vscode.Extension<CSharpIntelliCodeExports>
    ): Promise<string[]> {
        const exports = await csharpDevkitIntelliCodeExtension.activate();

        const starredCompletionComponentPath = exports.components['@vsintellicode/starred-suggestions-csharp'];

        const csharpIntelliCodeArgs: string[] = ['--starredCompletionComponentPath', starredCompletionComponentPath];
        return csharpIntelliCodeArgs;
    }

    private static async setupDevKitEnvironment(
        env: NodeJS.ProcessEnv,
        csharpDevkitExtension: vscode.Extension<CSharpDevKitExports>
    ): Promise<void> {
        const exports: CSharpDevKitExports = await csharpDevkitExtension.activate();

        // setupTelemetryEnvironmentAsync was a later addition to devkit (not in preview 1)
        // so it may not exist in whatever version of devkit the user has installed
        if (!exports.setupTelemetryEnvironmentAsync) {
            return;
        }

        await exports.setupTelemetryEnvironmentAsync(env);
    }

    private static getLanguageServicesDevKitComponentPath(csharpDevKitExports: CSharpDevKitExports): string {
        return path.join(
            csharpDevKitExports.components['@microsoft/visualstudio-languageservices-devkit'],
            'Microsoft.VisualStudio.LanguageServices.DevKit.dll'
        );
    }

    private static GetTraceLevel(logLevel: string): Trace {
        switch (logLevel) {
            case 'Trace':
                return Trace.Verbose;
            case 'Debug':
                return Trace.Messages;
            case 'Information':
                return Trace.Off;
            case 'Warning':
                return Trace.Off;
            case 'Error':
                return Trace.Off;
            case 'Critical':
                return Trace.Off;
            case 'None':
                return Trace.Off;
            default:
                _channel.appendLine(
                    `Invalid log level ${logLevel}, server will not start. Please set the 'dotnet.server.trace' configuration to a valid value`
                );
                throw new Error(`Invalid log level ${logLevel}`);
        }
    }

    public async getBuildOnlyDiagnosticIds(token: vscode.CancellationToken): Promise<string[]> {
        const response = await this.sendRequest0(RoslynProtocol.BuildOnlyDiagnosticIdsRequest.type, token);
        if (response) {
            return response.ids;
        }

        throw new Error('Unable to retrieve build-only diagnostic ids for current solution.');
    }
}

/**
 * Creates and activates the Roslyn language server.
 * The returned promise will complete when the server starts.
 */
export async function activateRoslynLanguageServer(
    context: vscode.ExtensionContext,
    platformInfo: PlatformInformation,
    optionProvider: OptionProvider,
    optionObservable: Observable<Options>,
    outputChannel: vscode.OutputChannel,
    dotnetTestChannel: vscode.OutputChannel,
    reporter: TelemetryReporter,
    languageServerEvents: RoslynLanguageServerEvents
): Promise<RoslynLanguageServer> {
    // Create a channel for outputting general logs from the language server.
    _channel = outputChannel;
    // Create a separate channel for outputting trace logs - these are incredibly verbose and make other logs very difficult to see.
    _traceChannel = vscode.window.createOutputChannel('C# LSP Trace Logs');

    const hostExecutableResolver = new DotnetRuntimeExtensionResolver(
        platformInfo,
        getServerPath,
        outputChannel,
        context.extensionPath
    );
    const additionalExtensionPaths = scanExtensionPlugins();

    const languageServer = await RoslynLanguageServer.initializeAsync(
        platformInfo,
        hostExecutableResolver,
        optionProvider,
        context,
        reporter,
        additionalExtensionPaths,
        languageServerEvents
    );

    // Register any commands that need to be handled by the extension.
    registerCommands(context, languageServer, optionProvider, hostExecutableResolver, _channel);

    registerRazorCommands(context, languageServer);

    registerUnitTestingCommands(context, languageServer, dotnetTestChannel);

    // Register any needed debugger components that need to communicate with the language server.
    registerDebugger(context, languageServer, languageServerEvents, platformInfo, optionProvider, _channel);

    registerOnAutoInsert(optionProvider, languageServer);

    context.subscriptions.push(registerLanguageServerOptionChanges(optionObservable));

    return languageServer;

    function scanExtensionPlugins(): string[] {
        return vscode.extensions.all.flatMap((extension) => {
            let loadPaths = extension.packageJSON.contributes?.['csharpExtensionLoadPaths'];
            if (loadPaths === undefined || loadPaths === null) {
                _traceChannel.appendLine(`Extension ${extension.id} does not contribute csharpExtensionLoadPaths`);
                return [];
            }

            if (!Array.isArray(loadPaths) || loadPaths.some((loadPath) => typeof loadPath !== 'string')) {
                _channel.appendLine(
                    `Extension ${extension.id} has invalid csharpExtensionLoadPaths. Expected string array, found ${loadPaths}`
                );
                return [];
            }

            loadPaths = loadPaths.map((loadPath) => path.join(extension.extensionPath, loadPath));
            _traceChannel.appendLine(`Extension ${extension.id} contributes csharpExtensionLoadPaths: ${loadPaths}`);
            return loadPaths;
        });
    }
}

function getServerPath(options: Options, platformInfo: PlatformInformation) {
    let serverPath = options.commonOptions.serverPath;
    if (!serverPath) {
        // Option not set, use the path from the extension.
        serverPath = getInstalledServerPath(platformInfo);
    }

    if (!fs.existsSync(serverPath)) {
        throw new Error(`Cannot find language server in path '${serverPath}'`);
    }

    return serverPath;
}

function getInstalledServerPath(platformInfo: PlatformInformation): string {
    const clientRoot = __dirname;
    const serverFilePath = path.join(clientRoot, '..', '.roslyn', 'Microsoft.CodeAnalysis.LanguageServer');

    let extension = '';
    if (platformInfo.isWindows()) {
        extension = '.exe';
    } else if (platformInfo.isMacOS()) {
        // MacOS executables must be signed with codesign.  Currently all Roslyn server executables are built on windows
        // and therefore dotnet publish does not automatically sign them.
        // Tracking bug - https://devdiv.visualstudio.com/DevDiv/_workitems/edit/1767519/
        extension = '.dll';
    }

    let pathWithExtension = `${serverFilePath}${extension}`;
    if (!fs.existsSync(pathWithExtension)) {
        // We might be running a platform neutral vsix which has no executable, instead we run the dll directly.
        pathWithExtension = `${serverFilePath}.dll`;
    }

    return pathWithExtension;
}

// VS code will have a default session id when running under tests. Since we may still
// report telemetry, we need to give a unique session id instead of the default value.
function getSessionId(): string {
    const sessionId = vscode.env.sessionId;

    // 'somevalue.sessionid' is the test session id provided by vs code
    if (sessionId.toLowerCase() === 'somevalue.sessionid') {
        return randomUUID();
    }

    return sessionId;
}

async function createClientPipeTransport(
    pipeName: string,
    encoding: RAL.MessageBufferEncoding = 'utf-8'
): Promise<PipeTransport> {
    const connected = new Promise<[MessageReader, MessageWriter]>((resolve) => {
        const server: net.Server = net.createServer((socket: net.Socket) => {
            // Sever has connected
            server.close();
            resolve([new SocketMessageReader(socket, encoding), new SocketMessageWriter(socket, encoding)]);
        });

        // Start the server listening on the pipe name.
        const pipeConnectionString = getClientPipeName(pipeName);
        server.listen(pipeConnectionString);
    });

    // Provide onConnected so that calling method can spin up the pipe client
    return {
        onConnected: async () => {
            return await connected;
        },
    };
}

function getClientPipeName(pipeName: string): string {
    const isWindows = os.platform() === 'win32';

    if (isWindows) {
        // Windows pipes are named using the following format
        return '\\\\.\\pipe\\' + pipeName;
    } else {
        // Unix-type pipes are are actually writing to a file
        return path.join(os.tmpdir(), pipeName + '.sock');
    }
}

export function isString(value: any): value is string {
    return typeof value === 'string' || value instanceof String;
}<|MERGE_RESOLUTION|>--- conflicted
+++ resolved
@@ -23,7 +23,6 @@
     RequestType0,
     PartialResultParams,
     ProtocolRequestType,
-<<<<<<< HEAD
     MessageType,
     MessageReader,
     MessageWriter,
@@ -32,8 +31,6 @@
     SocketMessageWriter,
     MessageTransports,
     RAL,
-=======
->>>>>>> 06b71165
 } from 'vscode-languageclient/node';
 import { PlatformInformation } from '../shared/platform';
 import { readConfigurations } from './configurationMiddleware';
@@ -448,11 +445,6 @@
         return capabilities;
     }
 
-<<<<<<< HEAD
-    public async startServer(logLevel: string | undefined): Promise<MessageTransports> {
-        const options = this.optionProvider.GetLatestOptions();
-        const serverPath = getServerPath(options, this.platformInfo);
-=======
     private static async startServer(
         platformInfo: PlatformInformation,
         hostExecutableResolver: IHostExecutableResolver,
@@ -460,10 +452,9 @@
         context: vscode.ExtensionContext,
         telemetryReporter: TelemetryReporter,
         additionalExtensionPaths: string[]
-    ): Promise<cp.ChildProcess> {
+    ): Promise<MessageTransports> {
         const options = optionProvider.GetLatestOptions();
         const serverPath = getServerPath(options, platformInfo);
->>>>>>> 06b71165
 
         const dotnetInfo = await hostExecutableResolver.getHostExecutableInfo(options);
         const dotnetRuntimePath = path.dirname(dotnetInfo.path);
