/*---------------------------------------------------------------------------------------------
 *  Copyright (c) Microsoft Corporation. All rights reserved.
 *  Licensed under the MIT License. See License.txt in the project root for license information.
 *--------------------------------------------------------------------------------------------*/

import * as vscode from 'vscode';
import * as fs from 'fs';
import * as path from 'path';
import * as cp from 'child_process';
import { registerCommands } from './commands';
import { registerDebugger } from './debugger';
import { UriConverter } from './uriConverter';

import {
    DidChangeTextDocumentNotification,
    DidCloseTextDocumentNotification,
    LanguageClientOptions,
    ServerOptions,
    DidCloseTextDocumentParams,
    DidChangeTextDocumentParams,
    DocumentDiagnosticParams,
    State,
    Trace,
    RequestType,
    RequestType0,
    FormattingOptions,
    TextDocumentIdentifier,
    DocumentDiagnosticRequest,
    DocumentDiagnosticReport,
    CancellationToken,
    CodeAction,
    CodeActionParams,
    CodeActionRequest,
    CodeActionResolveRequest,
    CompletionParams,
    CompletionRequest,
    CompletionResolveRequest,
    CompletionItem,
} from 'vscode-languageclient/node';
import { PlatformInformation } from '../shared/platform';
import { readConfigurations } from './configurationMiddleware';
import OptionProvider from '../shared/observers/optionProvider';
import { DynamicFileInfoHandler } from '../razor/src/dynamicFile/dynamicFileInfoHandler';
import ShowInformationMessage from '../shared/observers/utils/showInformationMessage';
import EventEmitter = require('events');
import Disposable from '../disposable';
import * as RoslynProtocol from './roslynProtocol';
import { OpenSolutionParams } from './openSolutionParams';
import { CSharpDevKitExports } from '../csharpDevKitExports';
import { ISolutionSnapshotProvider, SolutionSnapshotId } from './services/ISolutionSnapshotProvider';
import { Options } from '../shared/options';
import { ServerStateChange } from './serverStateChange';
import TelemetryReporter from '@vscode/extension-telemetry';
import CSharpIntelliCodeExports from '../csharpIntelliCodeExports';
import { csharpDevkitExtensionId, csharpDevkitIntelliCodeExtensionId, getCSharpDevKit } from '../utils/getCSharpDevKit';
import { randomUUID } from 'crypto';
import { DotnetRuntimeExtensionResolver } from './dotnetRuntimeExtensionResolver';
import { IHostExecutableResolver } from '../shared/constants/IHostExecutableResolver';
import { RoslynLanguageClient } from './roslynLanguageClient';

let _languageServer: RoslynLanguageServer;
let _channel: vscode.OutputChannel;
let _traceChannel: vscode.OutputChannel;

export class RoslynLanguageServer {
    // These are commands that are invoked by the Razor extension, and are used to send LSP requests to the Roslyn LSP server
    public static readonly roslynDidOpenCommand: string = 'roslyn.openRazorCSharp';
    public static readonly roslynDidChangeCommand: string = 'roslyn.changeRazorCSharp';
    public static readonly roslynDidCloseCommand: string = 'roslyn.closeRazorCSharp';
    public static readonly roslynPullDiagnosticCommand: string = 'roslyn.pullDiagnosticRazorCSharp';
    public static readonly provideCodeActionsCommand: string = 'roslyn.provideCodeActions';
    public static readonly resolveCodeActionCommand: string = 'roslyn.resolveCodeAction';
    public static readonly provideCompletionsCommand: string = 'roslyn.provideCompletions';
    public static readonly resolveCompletionsCommand: string = 'roslyn.resolveCompletion';
    public static readonly razorInitializeCommand: string = 'razor.initialize';

    // These are notifications we will get from the LSP server and will forward to the Razor extension.
    private static readonly provideRazorDynamicFileInfoMethodName: string = 'razor/provideDynamicFileInfo';
    private static readonly removeRazorDynamicFileInfoMethodName: string = 'razor/removeDynamicFileInfo';

    /**
     * Event name used to fire events to the _eventBus when the server state changes.
     */
    private static readonly serverStateChangeEvent: string = 'serverStateChange';

    /**
     * The timeout for stopping the language server (in ms).
     */
    private static _stopTimeout = 10000;
    private _languageClient: RoslynLanguageClient | undefined;

    /**
     * Flag indicating if C# Devkit was installed the last time we activated.
     * Used to determine if we need to restart the server on extension changes.
     */
    private _wasActivatedWithCSharpDevkit: boolean | undefined;

    /**
     * Event emitter that fires events when state related to the server changes.
     * For example when the server starts or stops.
     *
     * Consumers can register to listen for these events if they need to.
     */
    private _eventBus = new EventEmitter();

    /**
     * The solution file previously opened; we hold onto this so we can send this back over if the server were to be relaunched for any reason, like some other configuration
     * change that required the server to restart, or some other catastrophic failure that completely took down the process. In the case that the process is crashing because
     * of trying to load this solution file, we'll rely on VS Code's support to eventually stop relaunching the LSP server entirely.
     */
    private _solutionFile: vscode.Uri | undefined;

    constructor(
        private platformInfo: PlatformInformation,
        private hostExecutableResolver: IHostExecutableResolver,
        private optionProvider: OptionProvider,
        private context: vscode.ExtensionContext,
        private telemetryReporter: TelemetryReporter
    ) {}

    /**
     * Resolves server options and starts the dotnet language server process. The process is started asynchronously and this method will not wait until
     * the process is launched.
     */
    public start(): void {
        const options = this.optionProvider.GetLatestOptions();
        const logLevel = options.languageServerOptions.logLevel;
        const languageClientTraceLevel = this.GetTraceLevel(logLevel);

        const serverOptions: ServerOptions = async () => {
            return await this.startServer(logLevel);
        };

        const documentSelector = options.languageServerOptions.documentSelector;

        // Options to control the language client
        const clientOptions: LanguageClientOptions = {
            // Register the server for plain csharp documents
            documentSelector: documentSelector,
            synchronize: {
<<<<<<< HEAD
                // Notify the server about file changes to all supported files contained in the workspace
                fileEvents: [
                    vscode.workspace.createFileSystemWatcher('**/*.sln'),
                    vscode.workspace.createFileSystemWatcher('**/*.slnf'),
                    vscode.workspace.createFileSystemWatcher('**/*.csproj'),
                    vscode.workspace.createFileSystemWatcher('**/project.json'),
                    vscode.workspace.createFileSystemWatcher('**/*.cs'),
                    vscode.workspace.createFileSystemWatcher('**/*.cshtml'),
                    vscode.workspace.createFileSystemWatcher('**/*.razor'),
                    vscode.workspace.createFileSystemWatcher('**/*.csx'),
                    vscode.workspace.createFileSystemWatcher('**/*.cake'),
                ]
=======
                // Notify the server about file changes to '.clientrc files contain in the workspace
                fileEvents: vscode.workspace.createFileSystemWatcher('**/*.*'),
>>>>>>> f01115f2
            },
            traceOutputChannel: _traceChannel,
            outputChannel: _channel,
            uriConverters: {
                // VSCode encodes the ":" as "%3A" in file paths, for example "file:///c%3A/Users/dabarbet/source/repos/ConsoleApp8/ConsoleApp8/Program.cs".
                // System.Uri does not decode the LocalPath property correctly into a valid windows path, instead you get something like
                // "/c:/Users/dabarbet/source/repos/ConsoleApp8/ConsoleApp8/Program.cs" (note the incorrect forward slashes and prepended "/").
                // Properly decoded, it would look something like "c:\Users\dabarbet\source\repos\ConsoleApp8\ConsoleApp8\Program.cs"
                // So instead we decode the URI here before sending to the server.
                code2Protocol: UriConverter.serialize,
                protocol2Code: UriConverter.deserialize,
            },
            middleware: {
                workspace: {
                    configuration: (params) => readConfigurations(params),
                },
            },
        };

        // Create the language client and start the client.
        const client = new RoslynLanguageClient(
            'microsoft-codeanalysis-languageserver',
            'Microsoft.CodeAnalysis.LanguageServer',
            serverOptions,
            clientOptions
        );

        client.registerProposedFeatures();

        this._languageClient = client;

        // Set the language client trace level based on the log level option.
        // setTrace only works after the client is already running.
        // We don't use registerOnStateChange here because we need to access the actual _languageClient instance.
        this._languageClient.onDidChangeState(async (state) => {
            if (state.newState === State.Running) {
                await this._languageClient!.setTrace(languageClientTraceLevel);
                if (this._solutionFile) {
                    await this.sendOpenSolutionNotification();
                } else {
                    await this.openDefaultSolution();
                }
                await this.sendOrSubscribeForServiceBrokerConnection();
                this._eventBus.emit(RoslynLanguageServer.serverStateChangeEvent, ServerStateChange.Started);
            }
        });

        this._languageClient.onNotification(RoslynProtocol.ProjectInitializationCompleteNotification.type, () => {
            this._eventBus.emit(
                RoslynLanguageServer.serverStateChangeEvent,
                ServerStateChange.ProjectInitializationComplete
            );
        });

        this.registerExtensionsChanged(this._languageClient);
        this.registerTelemetryChanged(this._languageClient);

        // Start the client. This will also launch the server
        this._languageClient.start();

        // Register Razor dynamic file info handling
        this.registerDynamicFileInfo(this._languageClient);
    }

    public async stop(): Promise<void> {
        await this._languageClient?.stop(RoslynLanguageServer._stopTimeout);
        this._languageClient?.dispose(RoslynLanguageServer._stopTimeout);
        this._languageClient = undefined;
    }

    /**
     * Restarts the language server. This does not wait until the server has been restarted.
     * Note that since some options affect how the language server is initialized, we must
     * re-create the LanguageClient instance instead of just stopping/starting it.
     */
    public async restart(): Promise<void> {
        await this.stop();
        this.start();
    }

    /**
     * Allows consumers of this server to register for state change events.
     * These state change events will be registered each time the underlying _languageClient instance is created.
     */
    public registerStateChangeEvent(listener: (event: ServerStateChange) => Promise<any>): Disposable {
        this._eventBus.addListener(RoslynLanguageServer.serverStateChangeEvent, listener);
        return new Disposable(() =>
            this._eventBus.removeListener(RoslynLanguageServer.serverStateChangeEvent, listener)
        );
    }

    /**
     * Returns whether or not the underlying LSP server is running or not.
     */
    public isRunning(): boolean {
        return this._languageClient?.state === State.Running;
    }

    /**
     * Makes an LSP request to the server with a given type and parameters.
     */
    public async sendRequest<Params, Response, Error>(
        type: RequestType<Params, Response, Error>,
        params: Params,
        token: vscode.CancellationToken
    ): Promise<Response> {
        if (!this.isRunning()) {
            throw new Error('Tried to send request while server is not started.');
        }

        const response = await this._languageClient!.sendRequest(type, params, token);
        return response;
    }

    /**
     * Makes an LSP request to the server with a given type and no parameters
     */
    public async sendRequest0<Response, Error>(
        type: RequestType0<Response, Error>,
        token: vscode.CancellationToken
    ): Promise<Response> {
        if (!this.isRunning()) {
            throw new Error('Tried to send request while server is not started.');
        }

        const response = await this._languageClient!.sendRequest(type, token);
        return response;
    }

    /**
     * Sends an LSP notification to the server with a given method and parameters.
     */
    public async sendNotification<Params>(method: string, params: Params): Promise<any> {
        if (!this.isRunning()) {
            throw new Error('Tried to send request while server is not started.');
        }

        const response = await this._languageClient!.sendNotification(method, params);
        return response;
    }

    public async registerSolutionSnapshot(token: vscode.CancellationToken): Promise<SolutionSnapshotId> {
        const response = await _languageServer.sendRequest0(RoslynProtocol.RegisterSolutionSnapshotRequest.type, token);
        if (response) {
            return new SolutionSnapshotId(response.id);
        }

        throw new Error('Unable to retrieve current solution.');
    }

    public async openSolution(solutionFile: vscode.Uri): Promise<void> {
        this._solutionFile = solutionFile;
        await this.sendOpenSolutionNotification();
    }

    private async sendOpenSolutionNotification(): Promise<void> {
        if (
            this._solutionFile !== undefined &&
            this._languageClient !== undefined &&
            this._languageClient.isRunning()
        ) {
            const protocolUri = this._languageClient.clientOptions.uriConverters!.code2Protocol(this._solutionFile);
            await this._languageClient.sendNotification('solution/open', new OpenSolutionParams(protocolUri));
        }
    }

    private async openDefaultSolution(): Promise<void> {
        const options = this.optionProvider.GetLatestOptions();

        // If Dev Kit isn't installed, then we are responsible for picking the solution to open, assuming the user hasn't explicitly
        // disabled it.
        if (
            !this._wasActivatedWithCSharpDevkit &&
            options.commonOptions.defaultSolution !== 'disable' &&
            this._solutionFile === undefined
        ) {
            if (options.commonOptions.defaultSolution !== '') {
                this.openSolution(vscode.Uri.file(options.commonOptions.defaultSolution));
            } else {
                // Auto open if there is just one solution target; if there's more the one we'll just let the user pick with the picker.
                const solutionUris = await vscode.workspace.findFiles('**/*.sln', '**/node_modules/**', 2);
                if (solutionUris && solutionUris.length === 1) {
                    this.openSolution(solutionUris[0]);
                }
            }
        }
    }

    private async sendOrSubscribeForServiceBrokerConnection(): Promise<void> {
        const csharpDevKitExtension = vscode.extensions.getExtension<CSharpDevKitExports>(csharpDevkitExtensionId);
        if (csharpDevKitExtension) {
            const exports = await csharpDevKitExtension.activate();

            // If the server process has already loaded, we'll get the pipe name and send it over to our process; otherwise we'll wait until the Dev Kit server
            // is launched and then send the pipe name over. This avoids us calling getBrokeredServiceServerPipeName() which will launch the server
            // if it's not already running. The rationale here is if Dev Kit is installed, we defer to it for the project system loading; if it's not loaded,
            // then we have no projects, and so this extension won't have anything to do.
            if (exports.hasServerProcessLoaded()) {
                const pipeName = await exports.getBrokeredServiceServerPipeName();
                this._languageClient?.sendNotification('serviceBroker/connect', { pipeName: pipeName });
            } else {
                // We'll subscribe if the process later launches, and call this function again to send the pipe name.
                this.context.subscriptions.push(
                    exports.serverProcessLoaded(async () => this.sendOrSubscribeForServiceBrokerConnection())
                );
            }
        }
    }

    public getServerCapabilities(): any {
        if (!this._languageClient) {
            throw new Error('Tried to send request while server is not started.');
        }

        const capabilities: any = this._languageClient.initializeResult?.capabilities;
        return capabilities;
    }

    private async startServer(logLevel: string | undefined): Promise<cp.ChildProcess> {
        const options = this.optionProvider.GetLatestOptions();
        const serverPath = getServerPath(options, this.platformInfo);

        const dotnetInfo = await this.hostExecutableResolver.getHostExecutableInfo(options);
        const dotnetRuntimePath = path.dirname(dotnetInfo.path);
        const dotnetExecutablePath = dotnetInfo.path;

        _channel.appendLine('Dotnet path: ' + dotnetExecutablePath);

        // Take care to always run .NET processes on the runtime that we intend.
        // The dotnet.exe we point to should not go looking for other runtimes.
        const env: NodeJS.ProcessEnv = { ...process.env };
        env.DOTNET_ROOT = dotnetRuntimePath;
        env.DOTNET_MULTILEVEL_LOOKUP = '0';
        // Save user's DOTNET_ROOT env-var value so server can recover the user setting when needed
        env.DOTNET_ROOT_USER = process.env.DOTNET_ROOT ?? 'EMPTY';

        let args: string[] = [];

        if (options.commonOptions.waitForDebugger) {
            args.push('--debug');
        }

        if (logLevel) {
            args.push('--logLevel', logLevel);
        }

        // Get the brokered service pipe name from C# Dev Kit (if installed).
        // We explicitly call this in the LSP server start action instead of awaiting it
        // in our activation because C# Dev Kit depends on C# activation completing.
        const csharpDevkitExtension = vscode.extensions.getExtension<CSharpDevKitExports>(csharpDevkitExtensionId);
        if (csharpDevkitExtension) {
            this._wasActivatedWithCSharpDevkit = true;

            // Get the starred suggestion dll location from C# Dev Kit IntelliCode (if both C# Dev Kit and C# Dev Kit IntelliCode are installed).
            const csharpDevkitIntelliCodeExtension = vscode.extensions.getExtension<CSharpIntelliCodeExports>(
                csharpDevkitIntelliCodeExtensionId
            );
            if (csharpDevkitIntelliCodeExtension) {
                _channel.appendLine('Activating C# + C# Dev Kit + C# IntelliCode...');
                const csharpDevkitIntelliCodeArgs = await this.getCSharpDevkitIntelliCodeExportArgs(
                    csharpDevkitIntelliCodeExtension
                );
                args = args.concat(csharpDevkitIntelliCodeArgs);
            } else {
                _channel.appendLine('Activating C# + C# Dev Kit...');
            }

            const csharpDevkitArgs = await this.getCSharpDevkitExportArgs(csharpDevkitExtension, options);
            args = args.concat(csharpDevkitArgs);
        } else {
            // C# Dev Kit is not installed - continue C#-only activation.
            _channel.appendLine('Activating C# standalone...');
            vscode.commands.executeCommand('setContext', 'dotnet.server.activatedStandalone', true);
            this._wasActivatedWithCSharpDevkit = false;
        }

        if (logLevel && [Trace.Messages, Trace.Verbose].includes(this.GetTraceLevel(logLevel))) {
            _channel.appendLine(`Starting server at ${serverPath}`);
        }

        // shouldn't this arg only be set if it's running with CSDevKit?
        args.push('--telemetryLevel', this.telemetryReporter.telemetryLevel);

        let childProcess: cp.ChildProcessWithoutNullStreams;
        const cpOptions: cp.SpawnOptionsWithoutStdio = {
            detached: true,
            windowsHide: true,
            env: env,
        };

        if (serverPath.endsWith('.dll')) {
            // If we were given a path to a dll, launch that via dotnet.
            const argsWithPath = [serverPath].concat(args);
            childProcess = cp.spawn(dotnetExecutablePath, argsWithPath, cpOptions);
        } else {
            // Otherwise assume we were given a path to an executable.
            childProcess = cp.spawn(serverPath, args, cpOptions);
        }

        return childProcess;
    }

    private registerDynamicFileInfo(client: RoslynLanguageClient) {
        // When the Roslyn language server sends a request for Razor dynamic file info, we forward that request along to Razor via
        // a command.
        client.onRequest(RoslynLanguageServer.provideRazorDynamicFileInfoMethodName, async (request) =>
            vscode.commands.executeCommand(DynamicFileInfoHandler.provideDynamicFileInfoCommand, request)
        );
        client.onNotification(RoslynLanguageServer.removeRazorDynamicFileInfoMethodName, async (notification) =>
            vscode.commands.executeCommand(DynamicFileInfoHandler.removeDynamicFileInfoCommand, notification)
        );
    }

    private registerExtensionsChanged(languageClient: RoslynLanguageClient) {
        // subscribe to extension change events so that we can get notified if C# Dev Kit is added/removed later.
        languageClient.addDisposable(
            vscode.extensions.onDidChange(async () => {
                const csharpDevkitExtension = getCSharpDevKit();

                if (this._wasActivatedWithCSharpDevkit === undefined) {
                    // Haven't activated yet.
                    return;
                }

                const title = 'Restart Language Server';
                const command = 'dotnet.restartServer';
                if (csharpDevkitExtension && !this._wasActivatedWithCSharpDevkit) {
                    // We previously started without C# Dev Kit and its now installed.
                    // Offer a prompt to restart the server to use C# Dev Kit.
                    _channel.appendLine(`Detected new installation of ${csharpDevkitExtensionId}`);
                    const message = `Detected installation of ${csharpDevkitExtensionId}. Would you like to relaunch the language server for added features?`;
                    ShowInformationMessage(vscode, message, { title, command });
                } else {
                    // Any other change to extensions is irrelevant - an uninstall requires a reload of the window
                    // which will automatically restart this extension too.
                }
            })
        );
    }

    private registerTelemetryChanged(languageClient: RoslynLanguageClient) {
        // Subscribe to telemetry events so we can enable/disable as needed
        languageClient.addDisposable(
            vscode.env.onDidChangeTelemetryEnabled((_: boolean) => {
                const title = 'Restart Language Server';
                const command = 'dotnet.restartServer';
                const message =
                    'Detected change in telemetry settings. These will not take effect until the language server is restarted, would you like to restart?';
                ShowInformationMessage(vscode, message, { title, command });
            })
        );
    }

    private async getCSharpDevkitExportArgs(
        csharpDevkitExtension: vscode.Extension<CSharpDevKitExports>,
        options: Options
    ): Promise<string[]> {
        const exports: CSharpDevKitExports = await csharpDevkitExtension.activate();

        const extensionPaths = options.languageServerOptions.extensionsPaths || [
            this.getLanguageServicesDevKitComponentPath(exports),
        ];

        const args: string[] = [];

        args.push('--sharedDependencies');
        args.push(exports.components['@microsoft/visualstudio-server-shared']);

        for (const extensionPath of extensionPaths) {
            args.push('--extension');
            args.push(extensionPath);
        }

        args.push('--sessionId', getSessionId());
        return args;
    }

    private async getCSharpDevkitIntelliCodeExportArgs(
        csharpDevkitIntelliCodeExtension: vscode.Extension<CSharpIntelliCodeExports>
    ): Promise<string[]> {
        const exports = await csharpDevkitIntelliCodeExtension.activate();

        const starredCompletionComponentPath = exports.components['@vsintellicode/starred-suggestions-csharp'];

        const csharpIntelliCodeArgs: string[] = ['--starredCompletionComponentPath', starredCompletionComponentPath];
        return csharpIntelliCodeArgs;
    }

    private getLanguageServicesDevKitComponentPath(csharpDevKitExports: CSharpDevKitExports): string {
        return path.join(
            csharpDevKitExports.components['@microsoft/visualstudio-languageservices-devkit'],
            'Microsoft.VisualStudio.LanguageServices.DevKit.dll'
        );
    }

    private GetTraceLevel(logLevel: string): Trace {
        switch (logLevel) {
            case 'Trace':
                return Trace.Verbose;
            case 'Debug':
                return Trace.Messages;
            case 'Information':
                return Trace.Off;
            case 'Warning':
                return Trace.Off;
            case 'Error':
                return Trace.Off;
            case 'Critical':
                return Trace.Off;
            case 'None':
                return Trace.Off;
            default:
                _channel.appendLine(
                    `Invalid log level ${logLevel}, server will not start. Please set the 'dotnet.server.trace' configuration to a valid value`
                );
                throw new Error(`Invalid log level ${logLevel}`);
        }
    }
}

/**
 * Brokered service implementation.
 */
export class SolutionSnapshotProvider implements ISolutionSnapshotProvider {
    public async registerSolutionSnapshot(token: vscode.CancellationToken): Promise<SolutionSnapshotId> {
        return _languageServer.registerSolutionSnapshot(token);
    }
}

export async function activateRoslynLanguageServer(
    context: vscode.ExtensionContext,
    platformInfo: PlatformInformation,
    optionProvider: OptionProvider,
    outputChannel: vscode.OutputChannel,
    reporter: TelemetryReporter
) {
    // Create a channel for outputting general logs from the language server.
    _channel = outputChannel;
    // Create a separate channel for outputting trace logs - these are incredibly verbose and make other logs very difficult to see.
    _traceChannel = vscode.window.createOutputChannel('C# LSP Trace Logs');

    const hostExecutableResolver = new DotnetRuntimeExtensionResolver(platformInfo, getServerPath);
    _languageServer = new RoslynLanguageServer(platformInfo, hostExecutableResolver, optionProvider, context, reporter);

    // Register any commands that need to be handled by the extension.
    registerCommands(context, _languageServer, optionProvider, hostExecutableResolver);

    registerRazorCommands(context, _languageServer);

    // Register any needed debugger components that need to communicate with the language server.
    registerDebugger(context, _languageServer, platformInfo, optionProvider, _channel);

    const options = optionProvider.GetLatestOptions();
    let source = new vscode.CancellationTokenSource();
    vscode.workspace.onDidChangeTextDocument(async (e) => {
        if (!options.languageServerOptions.documentSelector.includes(e.document.languageId)) {
            return;
        }

        if (e.contentChanges.length > 1 || e.contentChanges.length === 0) {
            return;
        }

        const change = e.contentChanges[0];

        if (!change.range.isEmpty) {
            return;
        }

        const capabilities = await _languageServer.getServerCapabilities();

        if (capabilities._vs_onAutoInsertProvider) {
            if (!capabilities._vs_onAutoInsertProvider._vs_triggerCharacters.includes(change.text)) {
                return;
            }

            source.cancel();
            source = new vscode.CancellationTokenSource();
            await applyAutoInsertEdit(e, source.token);
        }
    });

    // Start the language server.
    _languageServer.start();
}

function getServerPath(options: Options, platformInfo: PlatformInformation) {
    const clientRoot = __dirname;

    let serverPath = options.commonOptions.serverPath;
    if (!serverPath) {
        // Option not set, use the path from the extension.
        serverPath = path.join(clientRoot, '..', '.roslyn', getServerFileName(platformInfo));
    }

    if (!fs.existsSync(serverPath)) {
        throw new Error(`Cannot find language server in path '${serverPath}'`);
    }

    return serverPath;
}

function getServerFileName(platformInfo: PlatformInformation) {
    const serverFileName = 'Microsoft.CodeAnalysis.LanguageServer';
    let extension = '';
    if (platformInfo.isWindows()) {
        extension = '.exe';
    }

    if (platformInfo.isMacOS()) {
        // MacOS executables must be signed with codesign.  Currently all Roslyn server executables are built on windows
        // and therefore dotnet publish does not automatically sign them.
        // Tracking bug - https://devdiv.visualstudio.com/DevDiv/_workitems/edit/1767519/
        extension = '.dll';
    }

    return `${serverFileName}${extension}`;
}

function registerRazorCommands(context: vscode.ExtensionContext, languageServer: RoslynLanguageServer) {
    // Razor will call into us (via command) for generated file didChange/didClose notifications. We'll then forward these
    // notifications along to Roslyn. didOpen notifications are handled separately via the vscode.openTextDocument method.
    context.subscriptions.push(
        vscode.commands.registerCommand(
            RoslynLanguageServer.roslynDidChangeCommand,
            async (notification: DidChangeTextDocumentParams) => {
                await languageServer.sendNotification(DidChangeTextDocumentNotification.method, notification);
            }
        )
    );
    context.subscriptions.push(
        vscode.commands.registerCommand(
            RoslynLanguageServer.roslynDidCloseCommand,
            async (notification: DidCloseTextDocumentParams) => {
                await languageServer.sendNotification(DidCloseTextDocumentNotification.method, notification);
            }
        )
    );
    context.subscriptions.push(
        vscode.commands.registerCommand(
            RoslynLanguageServer.roslynPullDiagnosticCommand,
            async (request: DocumentDiagnosticParams) => {
                const diagnosticRequestType = new RequestType<DocumentDiagnosticParams, DocumentDiagnosticReport, any>(
                    DocumentDiagnosticRequest.method
                );
                return await languageServer.sendRequest(diagnosticRequestType, request, CancellationToken.None);
            }
        )
    );

    // The VS Code API for code actions (and the vscode.CodeAction type) doesn't support everything that LSP supports,
    // namely the data property, which Razor needs to identify which code actions are on their allow list, so we need
    // to expose a command for them to directly invoke our code actions LSP endpoints, rather than use built-in commands.
    context.subscriptions.push(
        vscode.commands.registerCommand(
            RoslynLanguageServer.provideCodeActionsCommand,
            async (request: CodeActionParams) => {
                return await languageServer.sendRequest(CodeActionRequest.type, request, CancellationToken.None);
            }
        )
    );
    context.subscriptions.push(
        vscode.commands.registerCommand(RoslynLanguageServer.resolveCodeActionCommand, async (request: CodeAction) => {
            return await languageServer.sendRequest(CodeActionResolveRequest.type, request, CancellationToken.None);
        })
    );

    context.subscriptions.push(
        vscode.commands.registerCommand(
            RoslynLanguageServer.provideCompletionsCommand,
            async (request: CompletionParams) => {
                return await languageServer.sendRequest(CompletionRequest.type, request, CancellationToken.None);
            }
        )
    );
    context.subscriptions.push(
        vscode.commands.registerCommand(
            RoslynLanguageServer.resolveCompletionsCommand,
            async (request: CompletionItem) => {
                return await languageServer.sendRequest(CompletionResolveRequest.type, request, CancellationToken.None);
            }
        )
    );

    // Roslyn is responsible for producing a json file containing information for Razor, that comes from the compilation for
    // a project. We want to defer this work until necessary, so this command is called by the Razor document manager to tell
    // us when they need us to initialize the Razor things.
    context.subscriptions.push(
        vscode.commands.registerCommand(RoslynLanguageServer.razorInitializeCommand, async () => {
            await languageServer.sendNotification('razor/initialize', {});
        })
    );
}

async function applyAutoInsertEdit(e: vscode.TextDocumentChangeEvent, token: vscode.CancellationToken) {
    const change = e.contentChanges[0];

    // Need to add 1 since the server expects the position to be where the caret is after the last token has been inserted.
    const position = new vscode.Position(change.range.start.line, change.range.start.character + 1);
    const uri = UriConverter.serialize(e.document.uri);
    const textDocument = TextDocumentIdentifier.create(uri);
    const formattingOptions = getFormattingOptions();
    const request: RoslynProtocol.OnAutoInsertParams = {
        _vs_textDocument: textDocument,
        _vs_position: position,
        _vs_ch: change.text,
        _vs_options: formattingOptions,
    };
    const response = await _languageServer.sendRequest(RoslynProtocol.OnAutoInsertRequest.type, request, token);
    if (response) {
        const textEdit = response._vs_textEdit;
        const startPosition = new vscode.Position(textEdit.range.start.line, textEdit.range.start.character);
        const endPosition = new vscode.Position(textEdit.range.end.line, textEdit.range.end.character);
        const docComment = new vscode.SnippetString(textEdit.newText);
        const code: any = vscode;
        const textEdits = [new code.SnippetTextEdit(new vscode.Range(startPosition, endPosition), docComment)];
        const edit = new vscode.WorkspaceEdit();
        edit.set(e.document.uri, textEdits);

        const applied = vscode.workspace.applyEdit(edit);
        if (!applied) {
            throw new Error('Tried to insert a comment but an error occurred.');
        }
    }
}

function getFormattingOptions(): FormattingOptions {
    const editorConfig = vscode.workspace.getConfiguration('editor');
    const tabSize = editorConfig.get<number>('tabSize') ?? 4;
    const insertSpaces = editorConfig.get<boolean>('insertSpaces') ?? true;
    return FormattingOptions.create(tabSize, insertSpaces);
}

// this method is called when your extension is deactivated
export async function deactivate() {
    if (!_languageServer) {
        return undefined;
    }
    return _languageServer.stop();
}

// VS code will have a default session id when running under tests. Since we may still
// report telemetry, we need to give a unique session id instead of the default value.
function getSessionId(): string {
    const sessionId = vscode.env.sessionId;

    // 'somevalue.sessionid' is the test session id provided by vs code
    if (sessionId.toLowerCase() === 'somevalue.sessionid') {
        return randomUUID();
    }

    return sessionId;
}<|MERGE_RESOLUTION|>--- conflicted
+++ resolved
@@ -138,23 +138,8 @@
             // Register the server for plain csharp documents
             documentSelector: documentSelector,
             synchronize: {
-<<<<<<< HEAD
                 // Notify the server about file changes to all supported files contained in the workspace
-                fileEvents: [
-                    vscode.workspace.createFileSystemWatcher('**/*.sln'),
-                    vscode.workspace.createFileSystemWatcher('**/*.slnf'),
-                    vscode.workspace.createFileSystemWatcher('**/*.csproj'),
-                    vscode.workspace.createFileSystemWatcher('**/project.json'),
-                    vscode.workspace.createFileSystemWatcher('**/*.cs'),
-                    vscode.workspace.createFileSystemWatcher('**/*.cshtml'),
-                    vscode.workspace.createFileSystemWatcher('**/*.razor'),
-                    vscode.workspace.createFileSystemWatcher('**/*.csx'),
-                    vscode.workspace.createFileSystemWatcher('**/*.cake'),
-                ]
-=======
-                // Notify the server about file changes to '.clientrc files contain in the workspace
-                fileEvents: vscode.workspace.createFileSystemWatcher('**/*.*'),
->>>>>>> f01115f2
+                fileEvents: [],
             },
             traceOutputChannel: _traceChannel,
             outputChannel: _channel,
