--- conflicted
+++ resolved
@@ -3,7 +3,7 @@
  *  Licensed under the MIT License. See License.txt in the project root for license information.
  *--------------------------------------------------------------------------------------------*/
 
-<<<<<<< HEAD
+
 import * as ObservableEvent from "../omnisharp/loggingEvents";
 import * as serverUtils from '../omnisharp/utils';
 
@@ -14,17 +14,6 @@
 import { ProjectInformationResponse } from '../omnisharp/protocol';
 import { Status } from './status';
 import { basename } from 'path';
-=======
-import * as vscode from '../vscodeAdapter';
-import { Status } from './status';
-import * as serverUtils from '../omnisharp/utils';
-import { basename } from 'path';
-import { OmniSharpServer } from '../omnisharp/server';
-import { CompositeDisposable, Subject, Scheduler } from 'rx';
-import { BaseEvent, OmnisharpServerOnServerError, OmnisharpOnMultipleLaunchTargets, OmnisharpOnBeforeServerInstall, OmnisharpOnBeforeServerStart, ActiveTextEditorChanged, OmnisharpServerOnStop, OmnisharpServerOnStart } from '../omnisharp/loggingEvents';
->>>>>>> 439b1d1f
-
-const debounce = require('lodash.debounce');
 
 let defaultSelector: DocumentSelector = [
     'csharp', // c#-files OR
@@ -42,11 +31,7 @@
     private updateProjectDebouncer: Subject<OmniSharpServer>;
     private firstUpdateProject: boolean;
 
-<<<<<<< HEAD
     constructor(private vscode: vscode, private statusBar: StatusBarItem) {
-=======
-    constructor(private getActiveTextEditor: GetActiveTextEditor, private match: Match, private statusBar: vscode.StatusBarItem, scheduler: Scheduler) {
->>>>>>> 439b1d1f
         this.defaultStatus = new Status(defaultSelector);
         this.updateProjectDebouncer = new Subject<OmniSharpServer>();
         this.updateProjectDebouncer.debounce(1500, scheduler).subscribe((server: OmniSharpServer) => { this.updateProjectInfo(server); });
