/*---------------------------------------------------------------------------------------------
 *  Copyright (c) Microsoft Corporation. All rights reserved.
 *  Licensed under the MIT License. See License.txt in the project root for license information.
 *--------------------------------------------------------------------------------------------*/

import * as OmniSharp from './omnisharp/extension';
import * as coreclrdebug from './coreclrDebug/activate';
import * as util from './common';
import * as vscode from 'vscode';

import { ActivationFailure, ActiveTextEditorChanged } from './omnisharp/loggingEvents';
import { WarningMessageObserver } from './observers/warningMessageObserver';
import { CsharpChannelObserver } from './shared/observers/csharpChannelObserver';
import { CsharpLoggerObserver } from './shared/observers/csharpLoggerObserver';
import { DotNetChannelObserver } from './observers/dotnetChannelObserver';
import { DotnetLoggerObserver } from './observers/dotnetLoggerObserver';
import { EventStream } from './eventStream';
import { InformationMessageObserver } from './observers/informationMessageObserver';
import { OmnisharpChannelObserver } from './observers/omnisharpChannelObserver';
import { OmnisharpDebugModeLoggerObserver } from './observers/omnisharpDebugModeLoggerObserver';
import { OmnisharpLoggerObserver } from './observers/omnisharpLoggerObserver';
import { OmnisharpStatusBarObserver } from './observers/omnisharpStatusBarObserver';
import { PlatformInformation } from './shared/platform';
import { StatusBarItemAdapter } from './statusBarItemAdapter';
import { TelemetryObserver } from './observers/telemetryObserver';
import TelemetryReporter from '@vscode/extension-telemetry';
import { addJSONProviders } from './features/json/jsonContributions';
import { ProjectStatusBarObserver } from './observers/projectStatusBarObserver';
import { vscodeNetworkSettingsProvider } from './networkSettings';
import { ErrorMessageObserver } from './observers/errorMessageObserver';
import OptionProvider from './shared/observers/optionProvider';
import DotNetTestChannelObserver from './observers/dotnetTestChannelObserver';
import DotNetTestLoggerObserver from './observers/dotnetTestLoggerObserver';
import { ShowConfigChangePrompt } from './shared/observers/optionChangeObserver';
import createOptionStream from './shared/observables/createOptionStream';
import { activateRazorExtension } from './razor/razor';
import { RazorLoggerObserver } from './observers/razorLoggerObserver';
import { AbsolutePathPackage } from './packageManager/absolutePathPackage';
import { downloadAndInstallPackages } from './packageManager/downloadAndInstallPackages';
import IInstallDependencies from './packageManager/IInstallDependencies';
import { installRuntimeDependencies } from './installRuntimeDependencies';
import { isValidDownload } from './packageManager/isValidDownload';
import { BackgroundWorkStatusBarObserver } from './observers/backgroundWorkStatusBarObserver';
import { getDotnetPackApi } from './dotnetPack';
import { SolutionSnapshotProvider, activateRoslynLanguageServer } from './lsptoolshost/roslynLanguageServer';
import { Options } from './shared/options';
import { MigrateOptions } from './shared/migrateOptions';
import { getBrokeredServiceContainer } from './lsptoolshost/services/brokeredServicesHosting';
import { CSharpDevKitExports } from './csharpDevKitExports';
import Descriptors from './lsptoolshost/services/descriptors';
import { GlobalBrokeredServiceContainer } from '@microsoft/servicehub-framework';
import { CSharpExtensionExports, OmnisharpExtensionExports } from './csharpExtensionExports';
import { csharpDevkitExtensionId, getCSharpDevKit } from './utils/getCSharpDevKit';

export async function activate(
    context: vscode.ExtensionContext
): Promise<CSharpExtensionExports | OmnisharpExtensionExports | null> {
    await MigrateOptions(vscode);
    const optionStream = createOptionStream(vscode);
    const optionProvider = new OptionProvider(optionStream);

    const eventStream = new EventStream();

    util.setExtensionPath(context.extension.extensionPath);

    let platformInfo: PlatformInformation;
    try {
        platformInfo = await PlatformInformation.GetCurrent();
    } catch (error) {
        eventStream.post(new ActivationFailure());
        throw error;
    }

    const aiKey = context.extension.packageJSON.contributes.debuggers[0].aiKey;
    const reporter = new TelemetryReporter(context.extension.id, context.extension.packageJSON.version, aiKey);

    const csharpChannel = vscode.window.createOutputChannel('C#');
    const csharpchannelObserver = new CsharpChannelObserver(csharpChannel);
    const csharpLogObserver = new CsharpLoggerObserver(csharpChannel);
    eventStream.subscribe(csharpchannelObserver.post);
    eventStream.subscribe(csharpLogObserver.post);

    const requiredPackageIds: string[] = ['Debugger'];

    const razorOptions = optionProvider.GetLatestOptions().razorOptions;
    requiredPackageIds.push('Razor');

    const csharpDevkitExtension = vscode.extensions.getExtension(csharpDevkitExtensionId);
    const useOmnisharpServer =
        !csharpDevkitExtension && optionProvider.GetLatestOptions().commonOptions.useOmnisharpServer;
    if (useOmnisharpServer) {
        requiredPackageIds.push('OmniSharp');
    }

    // If the dotnet bundle is installed, this will ensure the dotnet CLI is on the path.
    await initializeDotnetPath();

    const useModernNetOption = optionProvider.GetLatestOptions().omnisharpOptions.useModernNet;
    const telemetryObserver = new TelemetryObserver(platformInfo, () => reporter, useModernNetOption);
    eventStream.subscribe(telemetryObserver.post);

    const networkSettingsProvider = vscodeNetworkSettingsProvider(vscode);
    const useFramework = useOmnisharpServer && optionProvider.GetLatestOptions().omnisharpOptions.useModernNet !== true;
<<<<<<< HEAD
    let installDependencies: IInstallDependencies = async (dependencies: AbsolutePathPackage[]) => downloadAndInstallPackages(dependencies, networkSettingsProvider, eventStream, isValidDownload);
    let runtimeDependenciesExist = await ensureRuntimeDependencies(context.extension, eventStream, platformInfo, installDependencies, useFramework, requiredPackageIds);

    let omnisharpLangServicePromise : Promise<OmniSharp.ActivationResult> | undefined = undefined;
    let omnisharpRazorPromise : Promise<void> | undefined = undefined;
    let roslynLanguageServerPromise : Promise<void> | undefined = undefined;
    //let projectInitializationCompletePromise: Promise<void> | undefined = undefined;
=======
    const installDependencies: IInstallDependencies = async (dependencies: AbsolutePathPackage[]) =>
        downloadAndInstallPackages(dependencies, networkSettingsProvider, eventStream, isValidDownload);
    const runtimeDependenciesExist = await ensureRuntimeDependencies(
        context.extension,
        eventStream,
        platformInfo,
        installDependencies,
        useFramework,
        requiredPackageIds
    );

    let omnisharpLangServicePromise: Promise<OmniSharp.ActivationResult> | undefined = undefined;
    let omnisharpRazorPromise: Promise<void> | undefined = undefined;
    let roslynLanguageServerPromise: Promise<void> | undefined = undefined;
>>>>>>> ae43d66e

    if (!useOmnisharpServer) {
        // Activate Razor. Needs to be activated before Roslyn so commands are registered in the correct order.
        // Otherwise, if Roslyn starts up first, they could execute commands that don't yet exist on Razor's end.
        //
        // Flow:
        // Razor starts up and registers dynamic file info commands ->
        // Roslyn starts up and registers Razor-specific didOpen/didClose/didChange commands and sends request to Razor
        //     for dynamic file info once project system is ready ->
        // Razor sends didOpen commands to Roslyn for generated docs and responds to request with dynamic file info
        await activateRazorExtension(context, context.extension.extensionPath, eventStream);

        context.subscriptions.push(optionProvider);
<<<<<<< HEAD
        context.subscriptions.push(ShowConfigChangePrompt(optionStream, 'dotnet.restartServer', Options.shouldLanguageServerOptionChangeTriggerReload, vscode));
        roslynLanguageServerPromise = activateRoslynLanguageServer(context, platformInfo, optionProvider, csharpChannel, reporter);
        //projectInitializationCompletePromise = waitForProjectInitialization();
    }
    else
    {
        let dotnetChannel = vscode.window.createOutputChannel('.NET');
        let dotnetChannelObserver = new DotNetChannelObserver(dotnetChannel);
        let dotnetLoggerObserver = new DotnetLoggerObserver(dotnetChannel);
=======
        context.subscriptions.push(
            ShowConfigChangePrompt(
                optionStream,
                'dotnet.restartServer',
                Options.shouldLanguageServerOptionChangeTriggerReload,
                vscode
            )
        );
        roslynLanguageServerPromise = activateRoslynLanguageServer(
            context,
            platformInfo,
            optionProvider,
            csharpChannel,
            reporter
        );
    } else {
        const dotnetChannel = vscode.window.createOutputChannel('.NET');
        const dotnetChannelObserver = new DotNetChannelObserver(dotnetChannel);
        const dotnetLoggerObserver = new DotnetLoggerObserver(dotnetChannel);
>>>>>>> ae43d66e
        eventStream.subscribe(dotnetChannelObserver.post);
        eventStream.subscribe(dotnetLoggerObserver.post);

        const dotnetTestChannel = vscode.window.createOutputChannel('.NET Test Log');
        const dotnetTestChannelObserver = new DotNetTestChannelObserver(dotnetTestChannel);
        const dotnetTestLoggerObserver = new DotNetTestLoggerObserver(dotnetTestChannel);
        eventStream.subscribe(dotnetTestChannelObserver.post);
        eventStream.subscribe(dotnetTestLoggerObserver.post);

        const omnisharpChannel = vscode.window.createOutputChannel('OmniSharp Log');
        const omnisharpLogObserver = new OmnisharpLoggerObserver(omnisharpChannel, platformInfo);
        const omnisharpChannelObserver = new OmnisharpChannelObserver(omnisharpChannel, optionProvider);
        eventStream.subscribe(omnisharpLogObserver.post);
        eventStream.subscribe(omnisharpChannelObserver.post);

        const warningMessageObserver = new WarningMessageObserver(
            vscode,
            () => optionProvider.GetLatestOptions().omnisharpOptions.disableMSBuildDiagnosticWarning || false
        );
        eventStream.subscribe(warningMessageObserver.post);

        const informationMessageObserver = new InformationMessageObserver(vscode, optionProvider);
        eventStream.subscribe(informationMessageObserver.post);

        const errorMessageObserver = new ErrorMessageObserver(vscode);
        eventStream.subscribe(errorMessageObserver.post);

        const omnisharpStatusBar = new StatusBarItemAdapter(
            vscode.window.createStatusBarItem(
                'C#-Language-Service-Status',
                vscode.StatusBarAlignment.Left,
                Number.MIN_VALUE + 2
            )
        );
        omnisharpStatusBar.name = 'C# Language Service Status';
        const omnisharpStatusBarObserver = new OmnisharpStatusBarObserver(omnisharpStatusBar);
        eventStream.subscribe(omnisharpStatusBarObserver.post);

        const projectStatusBar = new StatusBarItemAdapter(
            vscode.window.createStatusBarItem(
                'C#-Project-Selector',
                vscode.StatusBarAlignment.Left,
                Number.MIN_VALUE + 1
            )
        );
        projectStatusBar.name = 'C# Project Selector';
        const projectStatusBarObserver = new ProjectStatusBarObserver(projectStatusBar);
        eventStream.subscribe(projectStatusBarObserver.post);

        const backgroundWorkStatusBar = new StatusBarItemAdapter(
            vscode.window.createStatusBarItem('C#-Code-Analysis', vscode.StatusBarAlignment.Left, Number.MIN_VALUE)
        );
        backgroundWorkStatusBar.name = 'C# Code Analysis';
        const backgroundWorkStatusBarObserver = new BackgroundWorkStatusBarObserver(backgroundWorkStatusBar);
        eventStream.subscribe(backgroundWorkStatusBarObserver.post);

        const debugMode = false;
        if (debugMode) {
            const omnisharpDebugModeLoggerObserver = new OmnisharpDebugModeLoggerObserver(omnisharpChannel);
            eventStream.subscribe(omnisharpDebugModeLoggerObserver.post);
        }

        // activate language services
        omnisharpLangServicePromise = OmniSharp.activate(
            context,
            context.extension.packageJSON,
            platformInfo,
            networkSettingsProvider,
            eventStream,
            optionProvider,
            context.extension.extensionPath,
            omnisharpChannel
        );

        context.subscriptions.push(optionProvider);
        context.subscriptions.push(
            ShowConfigChangePrompt(optionStream, 'o.restart', Options.shouldOmnisharpOptionChangeTriggerReload, vscode)
        );

        // register JSON completion & hover providers for project.json
        context.subscriptions.push(addJSONProviders());
        context.subscriptions.push(
            vscode.window.onDidChangeActiveTextEditor(() => {
                eventStream.post(new ActiveTextEditorChanged());
            })
        );

        const razorObserver = new RazorLoggerObserver(csharpChannel);
        eventStream.subscribe(razorObserver.post);

        if (!razorOptions.razorDevMode) {
            omnisharpRazorPromise = activateRazorExtension(context, context.extension.extensionPath, eventStream);
        }
    }

    if (!isSupportedPlatform(platformInfo)) {
        let errorMessage = `The C# extension for Visual Studio Code is incompatible on ${platformInfo.platform} ${platformInfo.architecture}`;

        // Check to see if VS Code is running remotely
        if (context.extension.extensionKind === vscode.ExtensionKind.Workspace) {
            const setupButton = 'How to setup Remote Debugging';
            errorMessage += ` with the VS Code Remote Extensions. To see avaliable workarounds, click on '${setupButton}'.`;

            await vscode.window.showErrorMessage(errorMessage, setupButton).then((selectedItem) => {
                if (selectedItem === setupButton) {
                    const remoteDebugInfoURL =
                        'https://github.com/OmniSharp/omnisharp-vscode/wiki/Remote-Debugging-On-Linux-Arm';
                    vscode.env.openExternal(vscode.Uri.parse(remoteDebugInfoURL));
                }
            });
        } else {
            await vscode.window.showErrorMessage(errorMessage);
        }

        // Unsupported platform
        return null;
    }

    let coreClrDebugPromise = Promise.resolve();
    if (runtimeDependenciesExist) {
        // activate coreclr-debug
        coreClrDebugPromise = coreclrdebug.activate(
            context.extension,
            context,
            platformInfo,
            eventStream,
            csharpChannel,
            optionProvider
        );
    }

    if (!useOmnisharpServer) {
        tryGetCSharpDevKitExtensionExports(csharpLogObserver);

        return {
            initializationFinished: async () => {
                await coreClrDebugPromise;
                await roslynLanguageServerPromise;
                //await projectInitializationCompletePromise;
            },
            profferBrokeredServices: (container) => profferBrokeredServices(context, container),
            logDirectory: context.logUri.fsPath,
        };
    } else {
        return {
            initializationFinished: async () => {
                const langService = await omnisharpLangServicePromise;
                await langService!.server.waitForInitialize();
                await coreClrDebugPromise;

                if (omnisharpRazorPromise) {
                    await omnisharpRazorPromise;
                }
            },
            getAdvisor: async () => {
                const langService = await omnisharpLangServicePromise;
                return langService!.advisor;
            },
            getTestManager: async () => {
                const langService = await omnisharpLangServicePromise;
                return langService!.testManager;
            },
            eventStream,
            logDirectory: context.logUri.fsPath,
        };
    }
}

/**
 * This method will try to get the CSharpDevKitExports through a thenable promise,
 * awaiting `activate` will cause this extension's activation to hang.
 */
function tryGetCSharpDevKitExtensionExports(csharpLogObserver: CsharpLoggerObserver): void {
    const ext = getCSharpDevKit();
    ext?.activate().then(
        async (exports: CSharpDevKitExports) => {
            if (exports && exports.serviceBroker) {
                // When proffering this IServiceBroker into our own container,
                // we list the monikers of the brokered services we expect to find there.
                // This list must be a subset of the monikers previously registered with our own container
                // as defined in the getBrokeredServiceContainer function.
                getBrokeredServiceContainer().profferServiceBroker(exports.serviceBroker, [
                    Descriptors.dotnetDebugConfigurationService.moniker,
                ]);

                // Notify the vsdbg configuration provider that C# dev kit has been loaded.
                exports.serverProcessLoaded(async () =>
                    coreclrdebug.initializeBrokeredServicePipeName(await exports.getBrokeredServiceServerPipeName())
                );

                vscode.commands.executeCommand('setContext', 'dotnet.debug.serviceBrokerAvailable', true);
            } else {
                csharpLogObserver.logger.appendLine(
                    `[ERROR] '${csharpDevkitExtensionId}' activated but did not return expected Exports.`
                );
            }
        },
        () => {
            csharpLogObserver.logger.appendLine(`[ERROR] Failed to activate '${csharpDevkitExtensionId}'`);
        }
    );
}

function profferBrokeredServices(context: vscode.ExtensionContext, serviceContainer: GlobalBrokeredServiceContainer) {
    context.subscriptions.push(
        serviceContainer.profferServiceFactory(
            Descriptors.solutionSnapshotProviderRegistration,
            (_mk, _op, _sb) => new SolutionSnapshotProvider()
        )
    );
}

function isSupportedPlatform(platform: PlatformInformation): boolean {
    if (platform.isWindows()) {
        return (
            platform.architecture === 'x86' || platform.architecture === 'x86_64' || platform.architecture === 'arm64'
        );
    }

    if (platform.isMacOS()) {
        return true;
    }

    if (platform.isLinux()) {
        return (
            platform.architecture === 'x86_64' ||
            platform.architecture === 'x86' ||
            platform.architecture === 'i686' ||
            platform.architecture === 'arm64'
        );
    }

    return false;
}

async function ensureRuntimeDependencies(
    extension: vscode.Extension<CSharpExtensionExports>,
    eventStream: EventStream,
    platformInfo: PlatformInformation,
    installDependencies: IInstallDependencies,
    useFramework: boolean,
    requiredPackageIds: string[]
): Promise<boolean> {
    return installRuntimeDependencies(
        extension.packageJSON,
        extension.extensionPath,
        installDependencies,
        eventStream,
        platformInfo,
        useFramework,
        requiredPackageIds
    );
}

async function initializeDotnetPath(): Promise<void> {
    const dotnetPackApi = await getDotnetPackApi();
    if (dotnetPackApi !== undefined) {
        await dotnetPackApi.getDotnetPath();
    }
}<|MERGE_RESOLUTION|>--- conflicted
+++ resolved
@@ -42,7 +42,7 @@
 import { isValidDownload } from './packageManager/isValidDownload';
 import { BackgroundWorkStatusBarObserver } from './observers/backgroundWorkStatusBarObserver';
 import { getDotnetPackApi } from './dotnetPack';
-import { SolutionSnapshotProvider, activateRoslynLanguageServer } from './lsptoolshost/roslynLanguageServer';
+import { SolutionSnapshotProvider, activateRoslynLanguageServer, waitForProjectInitialization } from './lsptoolshost/roslynLanguageServer';
 import { Options } from './shared/options';
 import { MigrateOptions } from './shared/migrateOptions';
 import { getBrokeredServiceContainer } from './lsptoolshost/services/brokeredServicesHosting';
@@ -101,15 +101,6 @@
 
     const networkSettingsProvider = vscodeNetworkSettingsProvider(vscode);
     const useFramework = useOmnisharpServer && optionProvider.GetLatestOptions().omnisharpOptions.useModernNet !== true;
-<<<<<<< HEAD
-    let installDependencies: IInstallDependencies = async (dependencies: AbsolutePathPackage[]) => downloadAndInstallPackages(dependencies, networkSettingsProvider, eventStream, isValidDownload);
-    let runtimeDependenciesExist = await ensureRuntimeDependencies(context.extension, eventStream, platformInfo, installDependencies, useFramework, requiredPackageIds);
-
-    let omnisharpLangServicePromise : Promise<OmniSharp.ActivationResult> | undefined = undefined;
-    let omnisharpRazorPromise : Promise<void> | undefined = undefined;
-    let roslynLanguageServerPromise : Promise<void> | undefined = undefined;
-    //let projectInitializationCompletePromise: Promise<void> | undefined = undefined;
-=======
     const installDependencies: IInstallDependencies = async (dependencies: AbsolutePathPackage[]) =>
         downloadAndInstallPackages(dependencies, networkSettingsProvider, eventStream, isValidDownload);
     const runtimeDependenciesExist = await ensureRuntimeDependencies(
@@ -124,8 +115,9 @@
     let omnisharpLangServicePromise: Promise<OmniSharp.ActivationResult> | undefined = undefined;
     let omnisharpRazorPromise: Promise<void> | undefined = undefined;
     let roslynLanguageServerPromise: Promise<void> | undefined = undefined;
->>>>>>> ae43d66e
-
+    let projectInitializationCompletePromise: Promise<void> | undefined = undefined;
+
+    
     if (!useOmnisharpServer) {
         // Activate Razor. Needs to be activated before Roslyn so commands are registered in the correct order.
         // Otherwise, if Roslyn starts up first, they could execute commands that don't yet exist on Razor's end.
@@ -138,17 +130,6 @@
         await activateRazorExtension(context, context.extension.extensionPath, eventStream);
 
         context.subscriptions.push(optionProvider);
-<<<<<<< HEAD
-        context.subscriptions.push(ShowConfigChangePrompt(optionStream, 'dotnet.restartServer', Options.shouldLanguageServerOptionChangeTriggerReload, vscode));
-        roslynLanguageServerPromise = activateRoslynLanguageServer(context, platformInfo, optionProvider, csharpChannel, reporter);
-        //projectInitializationCompletePromise = waitForProjectInitialization();
-    }
-    else
-    {
-        let dotnetChannel = vscode.window.createOutputChannel('.NET');
-        let dotnetChannelObserver = new DotNetChannelObserver(dotnetChannel);
-        let dotnetLoggerObserver = new DotnetLoggerObserver(dotnetChannel);
-=======
         context.subscriptions.push(
             ShowConfigChangePrompt(
                 optionStream,
@@ -164,11 +145,11 @@
             csharpChannel,
             reporter
         );
+        projectInitializationCompletePromise = waitForProjectInitialization();
     } else {
         const dotnetChannel = vscode.window.createOutputChannel('.NET');
         const dotnetChannelObserver = new DotNetChannelObserver(dotnetChannel);
         const dotnetLoggerObserver = new DotnetLoggerObserver(dotnetChannel);
->>>>>>> ae43d66e
         eventStream.subscribe(dotnetChannelObserver.post);
         eventStream.subscribe(dotnetLoggerObserver.post);
 
