/*---------------------------------------------------------------------------------------------
 *  Copyright (c) Microsoft Corporation. All rights reserved.
 *  Licensed under the MIT License. See License.txt in the project root for license information.
 *--------------------------------------------------------------------------------------------*/

import * as coreclrdebug from './coreclrDebug/activate';
import * as util from './common';
import * as vscode from 'vscode';

import { ActivationFailure } from './shared/loggingEvents';
import { CsharpChannelObserver } from './shared/observers/csharpChannelObserver';
import { CsharpLoggerObserver } from './shared/observers/csharpLoggerObserver';
import { EventStream } from './eventStream';
import { PlatformInformation } from './shared/platform';
import TelemetryReporter from '@vscode/extension-telemetry';
import { vscodeNetworkSettingsProvider } from './networkSettings';
import createOptionStream from './shared/observables/createOptionStream';
import { AbsolutePathPackage } from './packageManager/absolutePathPackage';
import { downloadAndInstallPackages } from './packageManager/downloadAndInstallPackages';
import IInstallDependencies from './packageManager/IInstallDependencies';
import { installRuntimeDependencies } from './installRuntimeDependencies';
import { isValidDownload } from './packageManager/isValidDownload';
import { MigrateOptions } from './shared/migrateOptions';
import { CSharpExtensionExports, LimitedExtensionExports, OmnisharpExtensionExports } from './csharpExtensionExports';
import { getCSharpDevKit } from './utils/getCSharpDevKit';
import { commonOptions, omnisharpOptions } from './shared/options';
import { TelemetryEventNames } from './shared/telemetryEventNames';
import { checkDotNetRuntimeExtensionVersion } from './checkDotNetRuntimeExtensionVersion';
import { checkIsSupportedPlatform } from './checkSupportedPlatform';
import { activateOmniSharp } from './activateOmniSharp';
import { activateRoslyn } from './activateRoslyn';
import { CommandOption, showInformationMessage } from './shared/observers/utils/showMessage';

export async function activate(
    context: vscode.ExtensionContext
): Promise<CSharpExtensionExports | OmnisharpExtensionExports | LimitedExtensionExports | null> {
    // Start measuring the activation time
    const startActivation = process.hrtime();

    const csharpChannel = vscode.window.createOutputChannel('C#', { log: true });
    csharpChannel.trace('Activating C# Extension');

    util.setExtensionPath(context.extension.extensionPath);

    const aiKey = context.extension.packageJSON.contributes.debuggers[0].aiKey;
    const reporter = new TelemetryReporter(aiKey);
    // ensure it gets properly disposed. Upon disposal the events will be flushed.
    context.subscriptions.push(reporter);

    const eventStream = new EventStream();
    const csharpchannelObserver = new CsharpChannelObserver(csharpChannel);
    const csharpLogObserver = new CsharpLoggerObserver(csharpChannel);
    eventStream.subscribe(csharpchannelObserver.post);
    eventStream.subscribe(csharpLogObserver.post);

    let platformInfo: PlatformInformation;
    try {
        platformInfo = await PlatformInformation.GetCurrent();
    } catch (error) {
        eventStream.post(new ActivationFailure());
        throw error;
    }

    // Verify that the current platform is supported by the extension and inform the user if not.
    if (!checkIsSupportedPlatform(context, platformInfo)) {
        return null;
    }

    await checkDotNetRuntimeExtensionVersion(context);

    await MigrateOptions(vscode);
    const optionStream = createOptionStream(vscode);

    const requiredPackageIds: string[] = ['Debugger', 'Razor'];

    const csharpDevkitExtension = getCSharpDevKit();
    const useOmnisharpServer = !csharpDevkitExtension && commonOptions.useOmnisharpServer;
    if (useOmnisharpServer) {
        requiredPackageIds.push('OmniSharp');
    }
<<<<<<< HEAD

    requiredPackageIds.push('VSWebAssemblyBridge');
    const dotnetRuntimeExtensionId = 'ms-dotnettools.vscode-dotnet-runtime';
    const requiredDotnetRuntimeExtensionVersion = '2.2.3';

    const dotnetRuntimeExtension = vscode.extensions.getExtension(dotnetRuntimeExtensionId);
    const dotnetRuntimeExtensionVersion = dotnetRuntimeExtension?.packageJSON.version;
    if (lt(dotnetRuntimeExtensionVersion, requiredDotnetRuntimeExtensionVersion)) {
        const button = vscode.l10n.t('Update and reload');
        const prompt = vscode.l10n.t(
            'The {0} extension requires at least {1} of the .NET Install Tool ({2}) extension. Please update to continue',
            context.extension.packageJSON.displayName,
            requiredDotnetRuntimeExtensionVersion,
            dotnetRuntimeExtensionId
        );
        const selection = await vscode.window.showErrorMessage(prompt, button);
        if (selection === button) {
            await vscode.commands.executeCommand('workbench.extensions.installExtension', dotnetRuntimeExtensionId);
            await vscode.commands.executeCommand('workbench.action.reloadWindow');
        } else {
            throw new Error(
                vscode.l10n.t(
                    'Version {0} of the .NET Install Tool ({1}) was not found, {2} will not activate.',
                    requiredDotnetRuntimeExtensionVersion,
                    dotnetRuntimeExtensionId,
                    context.extension.packageJSON.displayName
                )
            );
        }
=======
    if (csharpDevkitExtension) {
        requiredPackageIds.push('RoslynCopilot');
>>>>>>> b4011f76
    }

    const networkSettingsProvider = vscodeNetworkSettingsProvider(vscode);
    const useFramework = useOmnisharpServer && omnisharpOptions.useModernNet !== true;
    const installDependencies: IInstallDependencies = async (dependencies: AbsolutePathPackage[]) =>
        downloadAndInstallPackages(dependencies, networkSettingsProvider, eventStream, isValidDownload);

    const runtimeDependenciesExist = await installRuntimeDependencies(
        context.extension.packageJSON,
        context.extension.extensionPath,
        installDependencies,
        eventStream,
        platformInfo,
        useFramework,
        requiredPackageIds
    );

    let activationEvent = TelemetryEventNames.CSharpActivated;
    let exports: CSharpExtensionExports | OmnisharpExtensionExports | LimitedExtensionExports;
    if (vscode.workspace.isTrusted !== true) {
        activationEvent = TelemetryEventNames.CSharpLimitedActivation;
        await vscode.commands.executeCommand('setContext', 'dotnet.server.activationContext', 'Limited');
        exports = { isLimitedActivation: true };
        csharpChannel.info('C# Extension activated in limited mode due to workspace trust not being granted.');
        context.subscriptions.push(
            vscode.workspace.onDidGrantWorkspaceTrust(() => {
                const reloadTitle: CommandOption = {
                    title: vscode.l10n.t('Reload C# Extension'),
                    command: 'workbench.action.restartExtensionHost',
                };
                const message = vscode.l10n.t(
                    'Workspace trust has changed. Would you like to reload the C# extension?'
                );
                showInformationMessage(vscode, message, reloadTitle);
            })
        );
    } else {
        const getCoreClrDebugPromise = async (languageServerStartedPromise: Promise<void>) => {
            let coreClrDebugPromise = Promise.resolve();
            if (runtimeDependenciesExist) {
                // activate coreclr-debug
                coreClrDebugPromise = coreclrdebug.activate(
                    context.extension,
                    context,
                    platformInfo,
                    eventStream,
                    csharpChannel,
                    languageServerStartedPromise
                );
            }

            return coreClrDebugPromise;
        };

        if (!useOmnisharpServer) {
            exports = activateRoslyn(
                context,
                platformInfo,
                optionStream,
                eventStream,
                csharpChannel,
                reporter,
                csharpDevkitExtension,
                getCoreClrDebugPromise
            );
        } else {
            exports = activateOmniSharp(
                context,
                platformInfo,
                optionStream,
                networkSettingsProvider,
                eventStream,
                csharpChannel,
                reporter,
                getCoreClrDebugPromise
            );
        }
    }

    const timeTaken = process.hrtime(startActivation);
    const timeTakenStr = (timeTaken[0] * 1000 + timeTaken[1] / 1000000).toFixed(3);
    csharpChannel.trace('C# Extension activated in ' + timeTakenStr + 'ms.');
    const activationProperties: { [key: string]: string } = {
        serverKind: useOmnisharpServer ? 'OmniSharp' : 'Roslyn',
        timeTaken: timeTakenStr,
    };
<<<<<<< HEAD
    reporter.sendTelemetryEvent(TelemetryEventNames.CSharpActivated, activationProperties);

    if (!useOmnisharpServer) {
        debugSessionTracker.initializeDebugSessionHandlers(context);

        tryGetCSharpDevKitExtensionExports(csharpLogObserver);

        // If we got here, the server should definitely have been created.
        util.isNotNull(roslynLanguageServerStartedPromise);
        util.isNotNull(projectInitializationCompletePromise);

        const languageServerExport = new RoslynLanguageServerExport(roslynLanguageServerStartedPromise);
        return {
            initializationFinished: async () => {
                await coreClrDebugPromise;
                await razorLanguageServerStartedPromise;
                await roslynLanguageServerStartedPromise;
                await projectInitializationCompletePromise;
            },
            profferBrokeredServices: (container) =>
                profferBrokeredServices(context, container, roslynLanguageServerStartedPromise!),
            logDirectory: context.logUri.fsPath,
            determineBrowserType: BlazorDebugConfigurationProvider.determineBrowserType,
            experimental: {
                sendServerRequest: async (t, p, ct) => await languageServerExport.sendRequest(t, p, ct),
                languageServerEvents: roslynLanguageServerEvents,
            },
            getComponentFolder: (componentName) => {
                return getComponentFolder(componentName, languageServerOptions);
            },
            tryToUseVSDbgForMono: BlazorDebugConfigurationProvider.tryToUseVSDbgForMono,
        };
    } else {
        return {
            initializationFinished: async () => {
                const langService = await omnisharpLangServicePromise;
                await langService!.server.waitForInitialize();
                await coreClrDebugPromise;

                if (omnisharpRazorPromise) {
                    await omnisharpRazorPromise;
                }
            },
            getAdvisor: async () => {
                const langService = await omnisharpLangServicePromise;
                return langService!.advisor;
            },
            getTestManager: async () => {
                const langService = await omnisharpLangServicePromise;
                return langService!.testManager;
            },
            eventStream,
            logDirectory: context.logUri.fsPath,
        };
    }
}

/**
 * This method will try to get the CSharpDevKitExports through a thenable promise,
 * awaiting `activate` will cause this extension's activation to hang.
 */
function tryGetCSharpDevKitExtensionExports(csharpLogObserver: CsharpLoggerObserver): void {
    const ext = getCSharpDevKit();
    ext?.activate().then(
        async (exports: CSharpDevKitExports) => {
            if (exports && exports.serviceBroker) {
                // When proffering this IServiceBroker into our own container,
                // we list the monikers of the brokered services we expect to find there.
                // This list must be a subset of the monikers previously registered with our own container
                // as defined in the getBrokeredServiceContainer function.
                getBrokeredServiceContainer().profferServiceBroker(exports.serviceBroker, [
                    Descriptors.dotnetDebugConfigurationService.moniker,
                ]);
=======
    reporter.sendTelemetryEvent(activationEvent, activationProperties);
>>>>>>> b4011f76

    return exports;
}<|MERGE_RESOLUTION|>--- conflicted
+++ resolved
@@ -78,7 +78,6 @@
     if (useOmnisharpServer) {
         requiredPackageIds.push('OmniSharp');
     }
-<<<<<<< HEAD
 
     requiredPackageIds.push('VSWebAssemblyBridge');
     const dotnetRuntimeExtensionId = 'ms-dotnettools.vscode-dotnet-runtime';
@@ -108,10 +107,8 @@
                 )
             );
         }
-=======
     if (csharpDevkitExtension) {
         requiredPackageIds.push('RoslynCopilot');
->>>>>>> b4011f76
     }
 
     const networkSettingsProvider = vscodeNetworkSettingsProvider(vscode);
@@ -149,56 +146,81 @@
             })
         );
     } else {
-        const getCoreClrDebugPromise = async (languageServerStartedPromise: Promise<void>) => {
-            let coreClrDebugPromise = Promise.resolve();
-            if (runtimeDependenciesExist) {
-                // activate coreclr-debug
-                coreClrDebugPromise = coreclrdebug.activate(
-                    context.extension,
-                    context,
-                    platformInfo,
-                    eventStream,
-                    csharpChannel,
-                    languageServerStartedPromise
-                );
-            }
-
-            return coreClrDebugPromise;
-        };
-
-        if (!useOmnisharpServer) {
-            exports = activateRoslyn(
+        // activate language services
+        const dotnetTestChannel = vscode.window.createOutputChannel(vscode.l10n.t('.NET Test Log'));
+        const dotnetChannel = vscode.window.createOutputChannel(vscode.l10n.t('.NET NuGet Restore'));
+        omnisharpLangServicePromise = activateOmniSharpLanguageServer(
+            context,
+            platformInfo,
+            optionStream,
+            networkSettingsProvider,
+            eventStream,
+            csharpChannel,
+            dotnetTestChannel,
+            dotnetChannel,
+            reporter
+        );
+
+        if (!razorOptions.razorDevMode) {
+            omnisharpRazorPromise = activateRazorExtension(
                 context,
+                context.extension.extensionPath,
+                eventStream,
+                reporter,
+                undefined,
                 platformInfo,
-                optionStream,
-                eventStream,
-                csharpChannel,
-                reporter,
-                csharpDevkitExtension,
-                getCoreClrDebugPromise
-            );
+                /* useOmnisharpServer */ true
+            );
+        }
+    }
+
+    if (!isSupportedPlatform(platformInfo)) {
+        // Check to see if VS Code is running remotely
+        if (context.extension.extensionKind === vscode.ExtensionKind.Workspace) {
+            const setupButton: ActionOption = {
+                title: vscode.l10n.t('How to setup Remote Debugging'),
+                action: async () => {
+                    const remoteDebugInfoURL =
+                        'https://github.com/dotnet/vscode-csharp/wiki/Remote-Debugging-On-Linux-Arm';
+                    await vscode.env.openExternal(vscode.Uri.parse(remoteDebugInfoURL));
+                },
+            };
+            const errorMessage = vscode.l10n.t(
+                `The C# extension for Visual Studio Code is incompatible on {0} {1} with the VS Code Remote Extensions. To see avaliable workarounds, click on '{2}'.`,
+                platformInfo.platform,
+                platformInfo.architecture,
+                setupButton.title
+            );
+            showErrorMessage(vscode, errorMessage, setupButton);
         } else {
-            exports = activateOmniSharp(
-                context,
-                platformInfo,
-                optionStream,
-                networkSettingsProvider,
-                eventStream,
-                csharpChannel,
-                reporter,
-                getCoreClrDebugPromise
-            );
+            const errorMessage = vscode.l10n.t(
+                'The C# extension for Visual Studio Code is incompatible on {0} {1}.',
+                platformInfo.platform,
+                platformInfo.architecture
+            );
+            showErrorMessage(vscode, errorMessage);
         }
-    }
-
-    const timeTaken = process.hrtime(startActivation);
-    const timeTakenStr = (timeTaken[0] * 1000 + timeTaken[1] / 1000000).toFixed(3);
-    csharpChannel.trace('C# Extension activated in ' + timeTakenStr + 'ms.');
+
+        // Unsupported platform
+        return null;
+    }
+
+    let coreClrDebugPromise = Promise.resolve();
+    if (runtimeDependenciesExist) {
+        // activate coreclr-debug
+        coreClrDebugPromise = coreclrdebug.activate(
+            context.extension,
+            context,
+            platformInfo,
+            eventStream,
+            csharpChannel,
+            roslynLanguageServerStartedPromise ?? omnisharpLangServicePromise
+        );
+    }
+
     const activationProperties: { [key: string]: string } = {
         serverKind: useOmnisharpServer ? 'OmniSharp' : 'Roslyn',
-        timeTaken: timeTakenStr,
     };
-<<<<<<< HEAD
     reporter.sendTelemetryEvent(TelemetryEventNames.CSharpActivated, activationProperties);
 
     if (!useOmnisharpServer) {
@@ -272,9 +294,66 @@
                 getBrokeredServiceContainer().profferServiceBroker(exports.serviceBroker, [
                     Descriptors.dotnetDebugConfigurationService.moniker,
                 ]);
-=======
+
+                // Notify the vsdbg configuration provider that C# dev kit has been loaded.
+                exports.serverProcessLoaded(async () => {
+                    await debugSessionTracker.onCsDevKitInitialized(await exports.getBrokeredServiceServerPipeName());
+                });
+
+                await vscode.commands.executeCommand('setContext', 'dotnet.debug.serviceBrokerAvailable', true);
+            } else {
+                csharpLogObserver.logger.appendLine(
+                    `[ERROR] '${csharpDevkitExtensionId}' activated but did not return expected Exports.`
+        const getCoreClrDebugPromise = async (languageServerStartedPromise: Promise<void>) => {
+            let coreClrDebugPromise = Promise.resolve();
+            if (runtimeDependenciesExist) {
+                // activate coreclr-debug
+                coreClrDebugPromise = coreclrdebug.activate(
+                    context.extension,
+                    context,
+                    platformInfo,
+                    eventStream,
+                    csharpChannel,
+                    languageServerStartedPromise
+                );
+            }
+
+            return coreClrDebugPromise;
+        };
+
+        if (!useOmnisharpServer) {
+            exports = activateRoslyn(
+                context,
+                platformInfo,
+                optionStream,
+                eventStream,
+                csharpChannel,
+                reporter,
+                csharpDevkitExtension,
+                getCoreClrDebugPromise
+            );
+        } else {
+            exports = activateOmniSharp(
+                context,
+                platformInfo,
+                optionStream,
+                networkSettingsProvider,
+                eventStream,
+                csharpChannel,
+                reporter,
+                getCoreClrDebugPromise
+            );
+        }
+    }
+
+    const timeTaken = process.hrtime(startActivation);
+    const timeTakenStr = (timeTaken[0] * 1000 + timeTaken[1] / 1000000).toFixed(3);
+    csharpChannel.trace('C# Extension activated in ' + timeTakenStr + 'ms.');
+    const activationProperties: { [key: string]: string } = {
+        serverKind: useOmnisharpServer ? 'OmniSharp' : 'Roslyn',
+        timeTaken: timeTakenStr,
+    };
     reporter.sendTelemetryEvent(activationEvent, activationProperties);
->>>>>>> b4011f76
 
     return exports;
 }