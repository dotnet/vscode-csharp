/*---------------------------------------------------------------------------------------------
 *  Copyright (c) Microsoft Corporation. All rights reserved.
 *  Licensed under the MIT License. See License.txt in the project root for license information.
 *--------------------------------------------------------------------------------------------*/

import * as OmniSharp from './omnisharp/extension';
import * as coreclrdebug from './coreclr-debug/activate';
import * as util from './common';
import * as vscode from 'vscode';

import { ActivationFailure, ActiveTextEditorChanged } from './omnisharp/loggingEvents';
import { WarningMessageObserver } from './observers/WarningMessageObserver';
import { CsharpChannelObserver } from './observers/CsharpChannelObserver';
import { CsharpLoggerObserver } from './observers/CsharpLoggerObserver';
import { DotNetChannelObserver } from './observers/DotnetChannelObserver';
import { DotnetLoggerObserver } from './observers/DotnetLoggerObserver';
import { EventStream } from './EventStream';
import { InformationMessageObserver } from './observers/InformationMessageObserver';
import { OmnisharpChannelObserver } from './observers/OmnisharpChannelObserver';
import { OmnisharpDebugModeLoggerObserver } from './observers/OmnisharpDebugModeLoggerObserver';
import { OmnisharpLoggerObserver } from './observers/OmnisharpLoggerObserver';
import { OmnisharpStatusBarObserver } from './observers/OmnisharpStatusBarObserver';
import { PlatformInformation } from './platform';
import { StatusBarItemAdapter } from './statusBarItemAdapter';
// import { TelemetryObserver } from './observers/TelemetryObserver';
// import TelemetryReporter from 'vscode-extension-telemetry';
import { addJSONProviders } from './features/json/jsonContributions';
import { ProjectStatusBarObserver } from './observers/ProjectStatusBarObserver';
import CSharpExtensionExports from './CSharpExtensionExports';
import { vscodeNetworkSettingsProvider } from './NetworkSettings';
import { ErrorMessageObserver } from './observers/ErrorMessageObserver';
import OptionProvider from './observers/OptionProvider';
import DotNetTestChannelObserver from './observers/DotnetTestChannelObserver';
import DotNetTestLoggerObserver from './observers/DotnetTestLoggerObserver';
import { ShowOmniSharpConfigChangePrompt } from './observers/OptionChangeObserver';
import createOptionStream from './observables/CreateOptionStream';
import { CSharpExtensionId } from './constants/CSharpExtensionId';
import { OpenURLObserver } from './observers/OpenURLObserver';
import { activateRazorExtension } from './razor/razor';
import { RazorLoggerObserver } from './observers/RazorLoggerObserver';
import { AbsolutePathPackage } from './packageManager/AbsolutePathPackage';
import { downloadAndInstallPackages } from './packageManager/downloadAndInstallPackages';
import IInstallDependencies from './packageManager/IInstallDependencies';
import { installRuntimeDependencies } from './InstallRuntimeDependencies';
import { isValidDownload } from './packageManager/isValidDownload';
import { BackgroundWorkStatusBarObserver } from './observers/BackgroundWorkStatusBarObserver';
import { getDecompilationAuthorization } from './omnisharp/decompilationPrompt';
import { getDotnetPackApi } from './DotnetPack';

export async function activate(context: vscode.ExtensionContext): Promise<CSharpExtensionExports> {

    const extensionId = CSharpExtensionId;
    const extension = vscode.extensions.getExtension<CSharpExtensionExports>(extensionId);

    util.setExtensionPath(extension.extensionPath);

    const eventStream = new EventStream();
    const optionStream = createOptionStream(vscode);
    let optionProvider = new OptionProvider(optionStream);

    let dotnetChannel = vscode.window.createOutputChannel('.NET');
    let dotnetChannelObserver = new DotNetChannelObserver(dotnetChannel);
    let dotnetLoggerObserver = new DotnetLoggerObserver(dotnetChannel);
    eventStream.subscribe(dotnetChannelObserver.post);
    eventStream.subscribe(dotnetLoggerObserver.post);

    let dotnetTestChannel = vscode.window.createOutputChannel(".NET Test Log");
    let dotnetTestChannelObserver = new DotNetTestChannelObserver(dotnetTestChannel);
    let dotnetTestLoggerObserver = new DotNetTestLoggerObserver(dotnetTestChannel);
    eventStream.subscribe(dotnetTestChannelObserver.post);
    eventStream.subscribe(dotnetTestLoggerObserver.post);

    let csharpChannel = vscode.window.createOutputChannel('C#');
    let csharpchannelObserver = new CsharpChannelObserver(csharpChannel);
    let csharpLogObserver = new CsharpLoggerObserver(csharpChannel);
    eventStream.subscribe(csharpchannelObserver.post);
    eventStream.subscribe(csharpLogObserver.post);

    let omnisharpChannel = vscode.window.createOutputChannel('OmniSharp Log');
    let omnisharpLogObserver = new OmnisharpLoggerObserver(omnisharpChannel);
    let omnisharpChannelObserver = new OmnisharpChannelObserver(omnisharpChannel, vscode);
    eventStream.subscribe(omnisharpLogObserver.post);
    eventStream.subscribe(omnisharpChannelObserver.post);

    let warningMessageObserver = new WarningMessageObserver(vscode, () => optionProvider.GetLatestOptions().disableMSBuildDiagnosticWarning || false);
    eventStream.subscribe(warningMessageObserver.post);

    let informationMessageObserver = new InformationMessageObserver(vscode);
    eventStream.subscribe(informationMessageObserver.post);

    let errorMessageObserver = new ErrorMessageObserver(vscode);
    eventStream.subscribe(errorMessageObserver.post);

    let omnisharpStatusBar = new StatusBarItemAdapter(vscode.window.createStatusBarItem(vscode.StatusBarAlignment.Left, Number.MIN_VALUE + 2));
    let omnisharpStatusBarObserver = new OmnisharpStatusBarObserver(omnisharpStatusBar);
    eventStream.subscribe(omnisharpStatusBarObserver.post);

    let projectStatusBar = new StatusBarItemAdapter(vscode.window.createStatusBarItem(vscode.StatusBarAlignment.Left, Number.MIN_VALUE + 1));
    let projectStatusBarObserver = new ProjectStatusBarObserver(projectStatusBar);
    eventStream.subscribe(projectStatusBarObserver.post);

    let backgroundWorkStatusBar = new StatusBarItemAdapter(vscode.window.createStatusBarItem(vscode.StatusBarAlignment.Left, Number.MIN_VALUE));
    let backgroundWorkStatusBarObserver = new BackgroundWorkStatusBarObserver(backgroundWorkStatusBar);
    eventStream.subscribe(backgroundWorkStatusBarObserver.post);

    let openURLObserver = new OpenURLObserver(vscode);
    eventStream.subscribe(openURLObserver.post);

    const debugMode = false;
    if (debugMode) {
        let omnisharpDebugModeLoggerObserver = new OmnisharpDebugModeLoggerObserver(omnisharpChannel);
        eventStream.subscribe(omnisharpDebugModeLoggerObserver.post);
    }

    let platformInfo: PlatformInformation;
    try {
        platformInfo = await PlatformInformation.GetCurrent();
    }
    catch (error) {
        eventStream.post(new ActivationFailure());
    }

    if (!isSupportedPlatform(platformInfo)) {
        const platform: string = platformInfo.platform ? platformInfo.platform : "this platform";
        const architecture: string = platformInfo.architecture ? platformInfo.architecture : " and <unknown processor architecture>";
        let errorMessage: string = `The C# extension for Visual Studio Code (powered by OmniSharp) is incompatible on ${platform} ${architecture}`;
        const messageOptions: vscode.MessageOptions = {
        };

        // Check to see if VS Code is running remotely
        if (extension.extensionKind === vscode.ExtensionKind.Workspace) {
            const setupButton: string = "How to setup Remote Debugging";
            errorMessage += ` with the VS Code Remote Extensions. To see avaliable workarounds, click on '${setupButton}'.`;

            await vscode.window.showErrorMessage(errorMessage, messageOptions, setupButton).then((selectedItem: string) => {
                if (selectedItem === setupButton) {
                    let remoteDebugInfoURL = 'https://github.com/OmniSharp/omnisharp-vscode/wiki/Remote-Debugging-On-Linux-Arm';
                    vscode.env.openExternal(vscode.Uri.parse(remoteDebugInfoURL));
                }
            });
        } else {
            await vscode.window.showErrorMessage(errorMessage, messageOptions);
        }

        // Unsupported platform
        return null;
    }

<<<<<<< HEAD
    // let telemetryObserver = new TelemetryObserver(platformInfo, () => reporter);
    // eventStream.subscribe(telemetryObserver.post);
=======
    // If the dotnet bundle is installed, this will ensure the dotnet CLI is on the path.
    await initializeDotnetPath();

    let telemetryObserver = new TelemetryObserver(platformInfo, () => reporter);
    eventStream.subscribe(telemetryObserver.post);
>>>>>>> bb5ea6c9

    let networkSettingsProvider = vscodeNetworkSettingsProvider(vscode);
    let installDependencies: IInstallDependencies = async (dependencies: AbsolutePathPackage[]) => downloadAndInstallPackages(dependencies, networkSettingsProvider, eventStream, isValidDownload);
    let runtimeDependenciesExist = await ensureRuntimeDependencies(extension, eventStream, platformInfo, installDependencies);

    // Prompt to authorize decompilation in this workspace
    await getDecompilationAuthorization(context, optionProvider);

    // activate language services
    let langServicePromise = OmniSharp.activate(context, extension.packageJSON, platformInfo, networkSettingsProvider, eventStream, optionProvider, extension.extensionPath);

    // register JSON completion & hover providers for project.json
    context.subscriptions.push(addJSONProviders());
    context.subscriptions.push(vscode.window.onDidChangeActiveTextEditor(() => {
        eventStream.post(new ActiveTextEditorChanged());
    }));

    context.subscriptions.push(optionProvider);
    context.subscriptions.push(ShowOmniSharpConfigChangePrompt(optionStream, vscode));

    let coreClrDebugPromise = Promise.resolve();
    if (runtimeDependenciesExist) {
        // activate coreclr-debug
        coreClrDebugPromise = coreclrdebug.activate(extension, context, platformInfo, eventStream);
    }

    let razorPromise = Promise.resolve();
    if (!optionProvider.GetLatestOptions().razorDisabled) {
        const razorObserver = new RazorLoggerObserver(omnisharpChannel);
        eventStream.subscribe(razorObserver.post);

        if (!optionProvider.GetLatestOptions().razorDevMode) {
            razorPromise = activateRazorExtension(context, extension.extensionPath, eventStream);
        }
    }

    return {
        initializationFinished: async () => {
            let langService = await langServicePromise;
            await langService.server.waitForEmptyEventQueue();
            await coreClrDebugPromise;
            await razorPromise;
        },
        getAdvisor: async () => {
            let langService = await langServicePromise;
            return langService.advisor;
        },
        getTestManager: async () => {
            let langService = await langServicePromise;
            return langService.testManager;
        },
        eventStream
    };
}

function isSupportedPlatform(platform: PlatformInformation): boolean {
    if (platform.isWindows()) {
        return platform.architecture === "x86" || platform.architecture === "x86_64" || platform.architecture === "arm64";
    }

    if (platform.isMacOS()) {
        return true;
    }

    if (platform.isLinux()) {
        return platform.architecture === "x86_64" ||
            platform.architecture === "x86" ||
            platform.architecture === "i686";
    }

    return false;
}

async function ensureRuntimeDependencies(extension: vscode.Extension<CSharpExtensionExports>, eventStream: EventStream, platformInfo: PlatformInformation, installDependencies: IInstallDependencies): Promise<boolean> {
    return installRuntimeDependencies(extension.packageJSON, extension.extensionPath, installDependencies, eventStream, platformInfo);
<<<<<<< HEAD
=======
}

async function initializeDotnetPath() {
    const dotnetPackApi = await getDotnetPackApi();
    if (!dotnetPackApi) {
        return null;
    }
    return await dotnetPackApi.getDotnetPath();
>>>>>>> bb5ea6c9
}<|MERGE_RESOLUTION|>--- conflicted
+++ resolved
@@ -146,16 +146,8 @@
         return null;
     }
 
-<<<<<<< HEAD
     // let telemetryObserver = new TelemetryObserver(platformInfo, () => reporter);
     // eventStream.subscribe(telemetryObserver.post);
-=======
-    // If the dotnet bundle is installed, this will ensure the dotnet CLI is on the path.
-    await initializeDotnetPath();
-
-    let telemetryObserver = new TelemetryObserver(platformInfo, () => reporter);
-    eventStream.subscribe(telemetryObserver.post);
->>>>>>> bb5ea6c9
 
     let networkSettingsProvider = vscodeNetworkSettingsProvider(vscode);
     let installDependencies: IInstallDependencies = async (dependencies: AbsolutePathPackage[]) => downloadAndInstallPackages(dependencies, networkSettingsProvider, eventStream, isValidDownload);
@@ -231,15 +223,4 @@
 
 async function ensureRuntimeDependencies(extension: vscode.Extension<CSharpExtensionExports>, eventStream: EventStream, platformInfo: PlatformInformation, installDependencies: IInstallDependencies): Promise<boolean> {
     return installRuntimeDependencies(extension.packageJSON, extension.extensionPath, installDependencies, eventStream, platformInfo);
-<<<<<<< HEAD
-=======
-}
-
-async function initializeDotnetPath() {
-    const dotnetPackApi = await getDotnetPackApi();
-    if (!dotnetPackApi) {
-        return null;
-    }
-    return await dotnetPackApi.getDotnetPath();
->>>>>>> bb5ea6c9
 }