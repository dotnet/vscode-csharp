--- conflicted
+++ resolved
@@ -6,13 +6,13 @@
 import * as path from 'path';
 import * as vscode from 'vscode';
 import * as common from './../common';
-import { CoreClrDebugUtil, getTargetArchitecture } from './util';
+import { CoreClrDebugUtil } from './util';
 import { PlatformInformation } from './../platform';
 import { DebuggerPrerequisiteWarning, DebuggerPrerequisiteFailure, DebuggerNotInstalledFailure } from '../omnisharp/loggingEvents';
 import { EventStream } from '../EventStream';
 import CSharpExtensionExports from '../CSharpExtensionExports';
 import { getRuntimeDependencyPackageWithId } from '../tools/RuntimeDependencyPackageUtils';
-import { getDotnetInfo, DotnetInfo } from '../utils/getDotnetInfo';
+import { DotnetInfo } from '../utils/getDotnetInfo';
 import { DotnetDebugConfigurationProvider } from './debugConfigurationProvider';
 
 let _debugUtil: CoreClrDebugUtil = null;
@@ -46,7 +46,7 @@
             }
 
             // Validate we are on compatiable macOS version if we are x86_64
-            if ((platformInformation.architecture !== "x86_64") || 
+            if ((platformInformation.architecture !== "x86_64") ||
                 (platformInformation.architecture === "x86_64" && !CoreClrDebugUtil.isMacOSSupported())) {
                 eventStream.post(new DebuggerPrerequisiteFailure("[ERROR] The debugger cannot be installed. The debugger requires macOS 10.12 (Sierra) or newer."));
                 return true;
@@ -165,17 +165,12 @@
         // debugger has finished installation, kick off our debugger process
 
         // Check for targetArchitecture
-        const targetArchitecture: string = getTargetArchitecture(this.platformInfo, _session.configuration.targetArchitecture, await getDotnetInfo());
+        // const targetArchitecture: string = getTargetArchitecture(this.platformInfo, _session.configuration.targetArchitecture, await getDotnetInfo());
 
         // use the executable specified in the package.json if it exists or determine it based on some other information (e.g. the session)
         if (!executable) {
-<<<<<<< HEAD
             const command = path.join(common.getExtensionPath(), ".debugger", "netcoredbg", "netcoredbg" + CoreClrDebugUtil.getPlatformExeExtension());
             executable = new vscode.DebugAdapterExecutable(command, ["--interpreter=vscode"]);
-=======
-            const command = path.join(common.getExtensionPath(), ".debugger", targetArchitecture, "vsdbg-ui" + CoreClrDebugUtil.getPlatformExeExtension());
-            executable = new vscode.DebugAdapterExecutable(command);
->>>>>>> 19b027b9
         }
 
         // make VS Code launch the DA executable
