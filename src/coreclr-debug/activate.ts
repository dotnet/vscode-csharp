/*---------------------------------------------------------------------------------------------
 *  Copyright (c) Microsoft Corporation. All rights reserved.
 *  Licensed under the MIT License. See License.txt in the project root for license information.
 *--------------------------------------------------------------------------------------------*/

import * as path from 'path';
import * as vscode from 'vscode';
import * as common from './../common';
import { CoreClrDebugUtil, getTargetArchitecture } from './util';
import { PlatformInformation } from './../platform';
import { DebuggerPrerequisiteWarning, DebuggerPrerequisiteFailure, DebuggerNotInstalledFailure } from '../omnisharp/loggingEvents';
import { EventStream } from '../EventStream';
import CSharpExtensionExports from '../CSharpExtensionExports';
import { getRuntimeDependencyPackageWithId } from '../tools/RuntimeDependencyPackageUtils';
import { getDotnetInfo, DotnetInfo } from '../utils/getDotnetInfo';
import { DotnetDebugConfigurationProvider } from './debugConfigurationProvider';

let _debugUtil: CoreClrDebugUtil = null;

export async function activate(thisExtension: vscode.Extension<CSharpExtensionExports>, context: vscode.ExtensionContext, platformInformation: PlatformInformation, eventStream: EventStream) {
    _debugUtil = new CoreClrDebugUtil(context.extensionPath);

    if (!CoreClrDebugUtil.existsSync(_debugUtil.debugAdapterDir())) {
        let isValidArchitecture: boolean = await checkIsValidArchitecture(platformInformation, eventStream);
        if (!isValidArchitecture) {
            eventStream.post(new DebuggerPrerequisiteFailure("[ERROR]: C# Extension failed to install the debugger package."));
            showInstallErrorMessage(eventStream);
        }
    } else if (!CoreClrDebugUtil.existsSync(_debugUtil.installCompleteFilePath())) {
        completeDebuggerInstall(platformInformation, eventStream);
    }

    const factory = new DebugAdapterExecutableFactory(platformInformation, eventStream, thisExtension.packageJSON, thisExtension.extensionPath);
    context.subscriptions.push(vscode.debug.registerDebugConfigurationProvider('coreclr', new DotnetDebugConfigurationProvider(platformInformation)));
    context.subscriptions.push(vscode.debug.registerDebugConfigurationProvider('clr', new DotnetDebugConfigurationProvider(platformInformation)));
    context.subscriptions.push(vscode.debug.registerDebugAdapterDescriptorFactory('coreclr', factory));
    context.subscriptions.push(vscode.debug.registerDebugAdapterDescriptorFactory('clr', factory));
}

async function checkIsValidArchitecture(platformInformation: PlatformInformation, eventStream: EventStream): Promise<boolean> {
    if (platformInformation) {
        if (platformInformation.isMacOS()) {
            if (platformInformation.architecture === "arm64") {
                eventStream.post(new DebuggerPrerequisiteWarning(`[WARNING]: arm64 macOS is not officially supported by the .NET Core debugger. You may experience unexpected issues when running in this configuration.`));
                return true;
            }

            // Validate we are on compatiable macOS version if we are x86_64
            if ((platformInformation.architecture !== "x86_64") || 
                (platformInformation.architecture === "x86_64" && !CoreClrDebugUtil.isMacOSSupported())) {
                eventStream.post(new DebuggerPrerequisiteFailure("[ERROR] The debugger cannot be installed. The debugger requires macOS 10.12 (Sierra) or newer."));
                return false;
            }

            return true;
        }
<<<<<<< HEAD
        else if (platformInformation.isWindows()) {
            if (platformInformation.architecture === "x86") {
=======
        else if (platformInformation.isLinux()) {
            if (platformInformation.architecture === 'armv7l' || platformInformation.architecture === 'aarch64' ||
                platformInformation.architecture === 'arm64' || platformInformation.architecture === 'arm') {
                    return false;
                }
        }
        else if (platformInformation.architecture !== "x86_64") {
            if (platformInformation.isWindows() && platformInformation.architecture === "x86") {
>>>>>>> 56fd2516
                eventStream.post(new DebuggerPrerequisiteWarning(`[WARNING]: x86 Windows is not currently supported by the .NET Core debugger. Debugging will not be available.`));
                return false;
            }

            return true;
        }
        else if (platformInformation.isLinux()) {
            return true;
        }
    }

    eventStream.post(new DebuggerPrerequisiteFailure("[ERROR] The debugger cannot be installed. Unknown platform."));
    return false;
}

async function completeDebuggerInstall(platformInformation: PlatformInformation, eventStream: EventStream): Promise<boolean> {
    return _debugUtil.checkDotNetCli()
        .then(async (dotnetInfo: DotnetInfo) => {

            let isValidArchitecture: boolean = await checkIsValidArchitecture(platformInformation, eventStream);

            if (!isValidArchitecture) {
                eventStream.post(new DebuggerNotInstalledFailure());
                vscode.window.showErrorMessage('Failed to complete the installation of the C# extension. Please see the error in the output window below.');
                return false;
            }

            // Write install.complete
            CoreClrDebugUtil.writeEmptyFile(_debugUtil.installCompleteFilePath());
            vscode.window.setStatusBarMessage('Successfully installed .NET Core Debugger.', 5000);

            return true;
        }, (err) => {
            // Check for dotnet tools failed. pop the UI
            // err is a DotNetCliError but use defaults in the unexpected case that it's not
            showDotnetToolsWarning(err.ErrorMessage || _debugUtil.defaultDotNetCliErrorMessage());
            eventStream.post(new DebuggerPrerequisiteWarning(err.ErrorString || err));
            // TODO: log telemetry?
            return false;
        });
}

function showInstallErrorMessage(eventStream: EventStream) {
    eventStream.post(new DebuggerNotInstalledFailure());
    vscode.window.showErrorMessage("An error occurred during installation of the .NET Core Debugger. The C# extension may need to be reinstalled.");
}

function showDotnetToolsWarning(message: string): void {
    const config = vscode.workspace.getConfiguration('csharp');
    if (!config.get('suppressDotnetInstallWarning', false)) {
        const getDotNetMessage = 'Get the .NET Core SDK';
        const goToSettingsMessage = 'Disable this message in user settings';
        const helpMessage = 'Help';
        // Buttons are shown in right-to-left order, with a close button to the right of everything;
        // getDotNetMessage will be the first button, then goToSettingsMessage, then the close button.
        vscode.window.showErrorMessage(message,
            goToSettingsMessage, getDotNetMessage, helpMessage).then(value => {
                if (value === getDotNetMessage) {
                    let dotnetcoreURL = 'https://dot.net/core-sdk-vscode';
                    vscode.env.openExternal(vscode.Uri.parse(dotnetcoreURL));
                } else if (value === goToSettingsMessage) {
                    vscode.commands.executeCommand('workbench.action.openGlobalSettings');
                } else if (value == helpMessage) {
                    let helpURL = 'https://aka.ms/VSCode-CS-DotnetNotFoundHelp';
                    vscode.env.openExternal(vscode.Uri.parse(helpURL));
                }
            });
    }
}

// The activate method registers this factory to provide DebugAdapterDescriptors
// If the debugger components have not finished downloading, the proxy displays an error message to the user
// Else it will launch the debug adapter
export class DebugAdapterExecutableFactory implements vscode.DebugAdapterDescriptorFactory {

    constructor(private readonly platformInfo: PlatformInformation, private readonly eventStream: EventStream, private readonly packageJSON: any, private readonly extensionPath: string) {
    }

    async createDebugAdapterDescriptor(_session: vscode.DebugSession, executable: vscode.DebugAdapterExecutable | undefined): Promise<vscode.DebugAdapterDescriptor> {
        let util = new CoreClrDebugUtil(common.getExtensionPath());

        // Check for .debugger folder. Handle if it does not exist.
        if (!CoreClrDebugUtil.existsSync(util.debugAdapterDir())) {
            // our install.complete file does not exist yet, meaning we have not completed the installation. Try to figure out what if anything the package manager is doing
            // the order in which files are dealt with is this:
            // 1. install.Begin is created
            // 2. install.Lock is created
            // 3. install.Begin is deleted
            // 4. install.complete is created

            // install.Lock does not exist, need to wait for packages to finish downloading.
            let installLock = false;
            let debuggerPackage = getRuntimeDependencyPackageWithId("Debugger", this.packageJSON, this.platformInfo, this.extensionPath);
            if (debuggerPackage && debuggerPackage.installPath) {
                installLock = await common.installFileExists(debuggerPackage.installPath, common.InstallFileType.Lock);
            }

            if (!installLock) {
                this.eventStream.post(new DebuggerNotInstalledFailure());
                throw new Error('The C# extension is still downloading packages. Please see progress in the output window below.');
            }
            // install.complete does not exist, check dotnetCLI to see if we can complete.
            else if (!CoreClrDebugUtil.existsSync(util.installCompleteFilePath())) {
                let success: boolean = await completeDebuggerInstall(this.platformInfo, this.eventStream);

                if (!success) {
                    this.eventStream.post(new DebuggerNotInstalledFailure());
                    throw new Error('Failed to complete the installation of the C# extension. Please see the error in the output window below.');
                }
            }
        }

        // debugger has finished installation, kick off our debugger process

        // Check for targetArchitecture
        const targetArchitecture: string = getTargetArchitecture(this.platformInfo, _session.configuration.targetArchitecture, await getDotnetInfo());

        // use the executable specified in the package.json if it exists or determine it based on some other information (e.g. the session)
        if (!executable) {
            const command = path.join(common.getExtensionPath(), ".debugger", targetArchitecture, "vsdbg-ui" + CoreClrDebugUtil.getPlatformExeExtension());
            executable = new vscode.DebugAdapterExecutable(command);
        }

        // make VS Code launch the DA executable
        return executable;
    }
}<|MERGE_RESOLUTION|>--- conflicted
+++ resolved
@@ -54,19 +54,8 @@
 
             return true;
         }
-<<<<<<< HEAD
         else if (platformInformation.isWindows()) {
             if (platformInformation.architecture === "x86") {
-=======
-        else if (platformInformation.isLinux()) {
-            if (platformInformation.architecture === 'armv7l' || platformInformation.architecture === 'aarch64' ||
-                platformInformation.architecture === 'arm64' || platformInformation.architecture === 'arm') {
-                    return false;
-                }
-        }
-        else if (platformInformation.architecture !== "x86_64") {
-            if (platformInformation.isWindows() && platformInformation.architecture === "x86") {
->>>>>>> 56fd2516
                 eventStream.post(new DebuggerPrerequisiteWarning(`[WARNING]: x86 Windows is not currently supported by the .NET Core debugger. Debugging will not be available.`));
                 return false;
             }
@@ -74,7 +63,10 @@
             return true;
         }
         else if (platformInformation.isLinux()) {
-            return true;
+            if (platformInformation.architecture === 'armv7l' || platformInformation.architecture === 'aarch64' ||
+                platformInformation.architecture === 'arm64' || platformInformation.architecture === 'arm') {
+                    return false;
+                }
         }
     }
 
