{
  "name": "csharp",
  "publisher": "ms-vscode",
  "version": "1.19.1-beta1",
  "description": "C# for Visual Studio Code (powered by OmniSharp).",
  "displayName": "C#",
  "author": "Microsoft Corporation",
  "license": "SEE LICENSE IN RuntimeLicenses/license.txt",
  "icon": "images/csharpIcon.png",
  "preview": false,
  "bugs": {
    "url": "https://github.com/OmniSharp/omnisharp-vscode/issues"
  },
  "repository": {
    "type": "git",
    "url": "https://github.com/OmniSharp/omnisharp-vscode.git"
  },
  "categories": [
    "Debuggers",
    "Programming Languages",
    "Linters",
    "Snippets"
  ],
  "keywords": [
    "multi-root ready",
    ".NET",
    "ASP.NET",
    ".NET Core",
    "dotnet"
  ],
  "defaults": {
<<<<<<< HEAD
    "omniSharp": "1.32.19"
=======
    "omniSharp": "1.32.18",
    "razor": "1.0.0-alpha3-20190425.1"
>>>>>>> e750fae4
  },
  "main": "./dist/extension",
  "scripts": {
    "vscode:prepublish": "tsc -p ./ && webpack --mode production",
    "compile": "tsc -p ./ && gulp tslint",
    "compileDev": "tsc -p ./ && gulp tslint && webpack --mode development",
    "watch": "tsc -watch -p ./",
    "tdd": "mocha --opts ./mocha.opts --watch --watch-extensions ts test/unitTests/**/*.test.ts*",
    "test": "gulp test",
    "test:unit": "gulp test:unit",
    "test:feature": "gulp test:feature",
    "test:integration": "gulp test:integration",
    "test:integration:singleCsproj": "gulp test:integration:singleCsproj",
    "test:integration:slnWithCsproj": "gulp test:integration:slnWithCsproj",
    "test:release": "mocha --opts ./mocha.opts test/releaseTests/**/*.test.ts",
    "test:artifacts": "mocha --opts ./mocha.opts test/artifactTests/**/*.test.ts",
    "postinstall": "node ./node_modules/vscode/bin/install",
    "cov:instrument": "gulp cov:instrument",
    "cov:merge": "gulp cov:merge",
    "cov:merge-html": "gulp cov:merge-html",
    "cov:report": "npm-run-all cov:report:integration cov:report:unit",
    "cov:report:unit": "gulp cov:report:unit",
    "cov:report:integration": "gulp cov:report:integration",
    "unpackage:vsix": "gulp vsix:release:unpackage",
    "gulp": "gulp"
  },
  "nyc": {
    "include": [
      "src/**/*.ts",
      "src/**/*.tsx"
    ],
    "extension": [
      ".ts",
      ".tsx"
    ],
    "require": [
      "ts-node/register",
      "source-map-support/register"
    ],
    "sourceMap": true,
    "instrument": true
  },
  "dependencies": {
    "async-file": "2.0.2",
    "fs-extra": "7.0.1",
    "http-proxy-agent": "2.1.0",
    "https-proxy-agent": "2.2.1",
    "jsonc-parser": "2.0.3",
    "microsoft.aspnetcore.razor.vscode": "https://download.visualstudio.microsoft.com/download/pr/0e0f8c6d-f6d0-43a9-9ad4-29d160de5a31/88ef3084e81a41773ad6cd875fa4a653/microsoft.aspnetcore.razor.vscode-1.0.0-alpha3-20190425.1.tgz",
    "mkdirp": "0.5.1",
    "node-filter-async": "1.1.1",
    "remove-bom-buffer": "3.0.0",
    "request-light": "0.2.4",
    "rxjs": "6.4.0",
    "semver": "5.6.0",
    "stream": "0.0.2",
    "strip-bom": "3.0.0",
    "tmp": "0.0.33",
    "vscode-debugprotocol": "1.33.0",
    "vscode-extension-telemetry": "0.1.1",
    "yauzl": "2.10.0"
  },
  "devDependencies": {
    "@types/archiver": "2.1.2",
    "@types/chai": "4.1.7",
    "@types/chai-arrays": "1.0.2",
    "@types/chai-as-promised": "7.1.0",
    "@types/chai-string": "1.4.1",
    "@types/del": "3.0.1",
    "@types/fs-extra": "5.0.4",
    "@types/gulp": "4.0.5",
    "@types/gulp-mocha": "0.0.32",
    "@types/istanbul": "0.4.30",
    "@types/minimist": "1.2.0",
    "@types/mkdirp": "0.5.2",
    "@types/mocha": "5.2.5",
    "@types/node": "10.12.24",
    "@types/semver": "5.5.0",
    "@types/tmp": "0.0.33",
    "@types/unzipper": "^0.9.1",
    "@types/yauzl": "2.9.1",
    "archiver": "3.0.0",
    "async-child-process": "1.1.1",
    "async-shelljs": "0.1.2",
    "chai": "4.2.0",
    "chai-arrays": "2.0.0",
    "chai-as-promised": "7.1.1",
    "chai-fs": "2.0.0",
    "chai-string": "1.5.0",
    "codecov": "3.1.0",
    "copyfiles": "2.1.0",
    "cross-env": "5.2.0",
    "del": "3.0.0",
    "find-versions": "3.0.0",
    "get-port": "4.1.0",
    "glob-promise": "3.4.0",
    "gulp": "4.0.0",
    "gulp-mocha": "6.0.0",
    "gulp-tslint": "8.1.3",
    "istanbul": "0.4.5",
    "ltcdr": "2.2.1",
    "minimist": "1.2.0",
    "mocha": "5.2.0",
    "mocha-typescript": "1.1.17",
    "mock-fs": "4.8.0",
    "mock-http-server": "0.2.0",
    "natives": "1.1.6",
    "npm-run-all": "4.1.5",
    "nyc": "13.3.0",
    "plist": "3.0.1",
    "remap-istanbul": "0.13.0",
    "source-map-support": "0.5.10",
    "ts-loader": "5.3.3",
    "ts-node": "8.0.2",
    "tslint": "5.12.1",
    "tslint-microsoft-contrib": "6.0.0",
    "tslint-no-unused-expression-chai": "0.1.4",
    "typescript": "3.3.3",
    "unzipper": "0.9.10",
    "vsce": "1.57.0",
    "vscode": "1.1.29",
    "webpack": "4.29.3",
    "webpack-cli": "3.2.3"
  },
  "runtimeDependencies": [
    {
      "id": "OmniSharp",
      "description": "OmniSharp for Windows (.NET 4.6 / x86)",
<<<<<<< HEAD
      "url": "https://download.visualstudio.microsoft.com/download/pr/5bcaad04-3ddd-4e03-b5ea-272ae754ff62/37ec7168f67fa09a9ecb6ca4fe624a0b/omnisharp-win-x86-1.32.19.zip",
      "fallbackUrl": "https://omnisharpdownload.blob.core.windows.net/ext/omnisharp-win-x86-1.32.19.zip",
      "installPath": ".omnisharp/1.32.19",
=======
      "url": "https://download.visualstudio.microsoft.com/download/pr/c0b4bf36-facb-4452-af75-b5e93e148b37/9c60b572bf5fed76ec4e1c6b04f5b65f/omnisharp-win-x86-1.32.18.zip",
      "fallbackUrl": "https://omnisharpdownload.blob.core.windows.net/ext/omnisharp-win-x86-1.32.18.zip",
      "installPath": ".omnisharp/1.32.18",
>>>>>>> e750fae4
      "platforms": [
        "win32"
      ],
      "architectures": [
        "x86"
      ],
<<<<<<< HEAD
      "installTestPath": "./.omnisharp/1.32.19/OmniSharp.exe",
      "platformId": "win-x86",
      "integrity": "5C57EC4FEBF8EB6F8092B7CE95FB96066C35B52D0BBA382A423F0C998A94271E"
=======
      "installTestPath": "./.omnisharp/1.32.18/OmniSharp.exe",
      "platformId": "win-x86",
      "integrity": "6FF9B0B95C3C34E10FF016FBCBB10106E07135426269619371E54C88DD5B02D5"
>>>>>>> e750fae4
    },
    {
      "id": "OmniSharp",
      "description": "OmniSharp for Windows (.NET 4.6 / x64)",
<<<<<<< HEAD
      "url": "https://download.visualstudio.microsoft.com/download/pr/5bcaad04-3ddd-4e03-b5ea-272ae754ff62/af656da5cad82a135c6d1621df76e95f/omnisharp-win-x64-1.32.19.zip",
      "fallbackUrl": "https://omnisharpdownload.blob.core.windows.net/ext/omnisharp-win-x64-1.32.19.zip",
      "installPath": ".omnisharp/1.32.19",
=======
      "url": "https://download.visualstudio.microsoft.com/download/pr/c0b4bf36-facb-4452-af75-b5e93e148b37/157272f608686947dce8cb0cd8ea7ada/omnisharp-win-x64-1.32.18.zip",
      "fallbackUrl": "https://omnisharpdownload.blob.core.windows.net/ext/omnisharp-win-x64-1.32.18.zip",
      "installPath": ".omnisharp/1.32.18",
>>>>>>> e750fae4
      "platforms": [
        "win32"
      ],
      "architectures": [
        "x86_64"
      ],
<<<<<<< HEAD
      "installTestPath": "./.omnisharp/1.32.19/OmniSharp.exe",
      "platformId": "win-x64",
      "integrity": "FD477C65D9CC6A716BF35E26027A683CB4D3F3FCB251EC3699D786C2F3D6A4A8"
=======
      "installTestPath": "./.omnisharp/1.32.18/OmniSharp.exe",
      "platformId": "win-x64",
      "integrity": "FB83CC91993E0C52CCDD123B51A3305855694BBA80E3CDD7967F34BCC7FF4435"
>>>>>>> e750fae4
    },
    {
      "id": "OmniSharp",
      "description": "OmniSharp for OSX",
<<<<<<< HEAD
      "url": "https://download.visualstudio.microsoft.com/download/pr/5bcaad04-3ddd-4e03-b5ea-272ae754ff62/1b692fd2311e6533d34375cf74830cd1/omnisharp-osx-1.32.19.zip",
      "fallbackUrl": "https://omnisharpdownload.blob.core.windows.net/ext/omnisharp-osx-1.32.19.zip",
      "installPath": ".omnisharp/1.32.19",
=======
      "url": "https://download.visualstudio.microsoft.com/download/pr/c0b4bf36-facb-4452-af75-b5e93e148b37/b90a6de6bca1688c7eaf6311423f640a/omnisharp-osx-1.32.18.zip",
      "fallbackUrl": "https://omnisharpdownload.blob.core.windows.net/ext/omnisharp-osx-1.32.18.zip",
      "installPath": ".omnisharp/1.32.18",
>>>>>>> e750fae4
      "platforms": [
        "darwin"
      ],
      "binaries": [
        "./mono.osx",
        "./run"
      ],
<<<<<<< HEAD
      "installTestPath": "./.omnisharp/1.32.19/run",
      "platformId": "osx",
      "integrity": "CF64448EAD3E61C60CB59C9ABF7B0F0A589575F96361D95EA5874BB444B82A8E"
=======
      "installTestPath": "./.omnisharp/1.32.18/run",
      "platformId": "osx",
      "integrity": "8E03EE297AB3F340D8710ACB3615BE5585C64AA745AA85455C1D90BDDE19585E"
>>>>>>> e750fae4
    },
    {
      "id": "OmniSharp",
      "description": "OmniSharp for Linux (x86)",
<<<<<<< HEAD
      "url": "https://download.visualstudio.microsoft.com/download/pr/5bcaad04-3ddd-4e03-b5ea-272ae754ff62/3c0660659879ff587f96b73ca5b12add/omnisharp-linux-x86-1.32.19.zip",
      "fallbackUrl": "https://omnisharpdownload.blob.core.windows.net/ext/omnisharp-linux-x86-1.32.19.zip",
      "installPath": ".omnisharp/1.32.19",
=======
      "url": "https://download.visualstudio.microsoft.com/download/pr/c0b4bf36-facb-4452-af75-b5e93e148b37/caec9dabd06141754afb54070b641640/omnisharp-linux-x86-1.32.18.zip",
      "fallbackUrl": "https://omnisharpdownload.blob.core.windows.net/ext/omnisharp-linux-x86-1.32.18.zip",
      "installPath": ".omnisharp/1.32.18",
>>>>>>> e750fae4
      "platforms": [
        "linux"
      ],
      "architectures": [
        "x86",
        "i686"
      ],
      "binaries": [
        "./mono.linux-x86",
        "./run"
      ],
<<<<<<< HEAD
      "installTestPath": "./.omnisharp/1.32.19/run",
      "platformId": "linux-x86",
      "integrity": "FFC856543AE95F961CB86FF2E47DD1ED1B56751A0E4B385233AA6A9BA3B6D414"
=======
      "installTestPath": "./.omnisharp/1.32.18/run",
      "platformId": "linux-x86",
      "integrity": "E1C6DC2CEE4A8D03E7F3800EA032DFF0489126619737DFB5C475C172AFCF67CB"
>>>>>>> e750fae4
    },
    {
      "id": "OmniSharp",
      "description": "OmniSharp for Linux (x64)",
<<<<<<< HEAD
      "url": "https://download.visualstudio.microsoft.com/download/pr/5bcaad04-3ddd-4e03-b5ea-272ae754ff62/d211806a816c8d20a516ec4b6e040dbe/omnisharp-linux-x64-1.32.19.zip",
      "fallbackUrl": "https://omnisharpdownload.blob.core.windows.net/ext/omnisharp-linux-x64-1.32.19.zip",
      "installPath": ".omnisharp/1.32.19",
=======
      "url": "https://download.visualstudio.microsoft.com/download/pr/c0b4bf36-facb-4452-af75-b5e93e148b37/94f8f0a6e290246aafe26e2ec2013525/omnisharp-linux-x64-1.32.18.zip",
      "fallbackUrl": "https://omnisharpdownload.blob.core.windows.net/ext/omnisharp-linux-x64-1.32.18.zip",
      "installPath": ".omnisharp/1.32.18",
>>>>>>> e750fae4
      "platforms": [
        "linux"
      ],
      "architectures": [
        "x86_64"
      ],
      "binaries": [
        "./mono.linux-x86_64",
        "./run"
      ],
<<<<<<< HEAD
      "installTestPath": "./.omnisharp/1.32.19/run",
      "platformId": "linux-x64",
      "integrity": "60A5F73BC06F25C672863BD5FF60E9DF754D7C8F5AFE65E095362606F234563D"
=======
      "installTestPath": "./.omnisharp/1.32.18/run",
      "platformId": "linux-x64",
      "integrity": "F1B07F367972B6326A266EC409C01AD8688C4247A04C4867B85FDBD5F0AA43AF"
>>>>>>> e750fae4
    },
    {
      "id": "Debugger",
      "description": ".NET Core Debugger (Windows / x64)",
      "url": "https://download.visualstudio.microsoft.com/download/pr/1a81b7f6-0ec7-4daa-a5bd-7a4eea0d618a/aaa3d977f41f306f7be4029de44b1123/coreclr-debug-win7-x64.zip",
      "fallbackUrl": "https://vsdebugger.blob.core.windows.net/coreclr-debug-1-18-4/coreclr-debug-win7-x64.zip",
      "installPath": ".debugger",
      "platforms": [
        "win32"
      ],
      "architectures": [
        "x86_64"
      ],
      "installTestPath": "./.debugger/vsdbg-ui.exe",
      "integrity": "761518B411FBB98F728789983B58872603BC3DF97CE040E9496AAF5DC90495E1"
    },
    {
      "id": "Debugger",
      "description": ".NET Core Debugger (macOS / x64)",
      "url": "https://download.visualstudio.microsoft.com/download/pr/1a81b7f6-0ec7-4daa-a5bd-7a4eea0d618a/ed0ba9ea97f0e9c41d1d605db8d55772/coreclr-debug-osx-x64.zip",
      "fallbackUrl": "https://vsdebugger.blob.core.windows.net/coreclr-debug-1-18-4/coreclr-debug-osx-x64.zip",
      "installPath": ".debugger",
      "platforms": [
        "darwin"
      ],
      "architectures": [
        "x86_64"
      ],
      "binaries": [
        "./vsdbg-ui",
        "./vsdbg"
      ],
      "installTestPath": "./.debugger/vsdbg-ui",
      "integrity": "AC598AA47570D3101E1F174BD695A678AFAAE3F671A4BDD51C639CA23095F14E"
    },
    {
      "id": "Debugger",
      "description": ".NET Core Debugger (linux / x64)",
      "url": "https://download.visualstudio.microsoft.com/download/pr/1a81b7f6-0ec7-4daa-a5bd-7a4eea0d618a/422bd87c500a7247419315ada701f677/coreclr-debug-linux-x64.zip",
      "fallbackUrl": "https://vsdebugger.blob.core.windows.net/coreclr-debug-1-18-4/coreclr-debug-linux-x64.zip",
      "installPath": ".debugger",
      "platforms": [
        "linux"
      ],
      "architectures": [
        "x86_64"
      ],
      "binaries": [
        "./vsdbg-ui",
        "./vsdbg"
      ],
      "installTestPath": "./.debugger/vsdbg-ui",
      "integrity": "28969664A869DA2E4AE345A6DB131D172338B362AF10F01BAD55F8631895E4E0"
    },
    {
      "id": "Razor",
      "description": "Razor Language Server (Windows / x64)",
      "url": "https://download.visualstudio.microsoft.com/download/pr/0e0f8c6d-f6d0-43a9-9ad4-29d160de5a31/b724216349e3fbf0bcc9adc852245385/razorlanguageserver-win-x64-1.0.0-alpha3-20190425.1.zip",
      "fallbackUrl": "https://razorvscodetest.blob.core.windows.net/languageserver/RazorLanguageServer-win-x64-1.0.0-alpha3-20190425.1.zip",
      "installPath": ".razor",
      "platforms": [
        "win32"
      ],
      "architectures": [
        "x86_64"
      ]
    },
    {
      "id": "Razor",
      "description": "Razor Language Server (Windows / x86)",
      "url": "https://download.visualstudio.microsoft.com/download/pr/0e0f8c6d-f6d0-43a9-9ad4-29d160de5a31/edb817f3223ba1aafc6f63b264055db0/razorlanguageserver-win-x86-1.0.0-alpha3-20190425.1.zip",
      "fallbackUrl": "https://razorvscodetest.blob.core.windows.net/languageserver/RazorLanguageServer-win-x86-1.0.0-alpha3-20190425.1.zip",
      "installPath": ".razor",
      "platforms": [
        "win32"
      ],
      "architectures": [
        "x86"
      ]
    },
    {
      "id": "Razor",
      "description": "Razor Language Server (Linux / x64)",
      "url": "https://download.visualstudio.microsoft.com/download/pr/0e0f8c6d-f6d0-43a9-9ad4-29d160de5a31/10304fbbf28c7595017652c751870d73/razorlanguageserver-linux-x64-1.0.0-alpha3-20190425.1.zip",
      "fallbackUrl": "https://razorvscodetest.blob.core.windows.net/languageserver/RazorLanguageServer-linux-x64-1.0.0-alpha3-20190425.1.zip",
      "installPath": ".razor",
      "platforms": [
        "linux"
      ],
      "architectures": [
        "x86_64"
      ],
      "binaries": [
        "./rzls"
      ]
    },
    {
      "id": "Razor",
      "description": "Razor Language Server (macOS / x64)",
      "url": "https://download.visualstudio.microsoft.com/download/pr/0e0f8c6d-f6d0-43a9-9ad4-29d160de5a31/b573694261493d9ad305a4a5c72268c6/razorlanguageserver-osx-x64-1.0.0-alpha3-20190425.1.zip",
      "fallbackUrl": "https://razorvscodetest.blob.core.windows.net/languageserver/RazorLanguageServer-osx-x64-1.0.0-alpha3-20190425.1.zip",
      "installPath": ".razor",
      "platforms": [
        "darwin"
      ],
      "architectures": [
        "x86_64"
      ],
      "binaries": [
        "./rzls"
      ]
    }
  ],
  "engines": {
    "vscode": "^1.31.0"
  },
  "activationEvents": [
    "onDebugInitialConfigurations",
    "onDebugResolve:coreclr",
    "onDebugResolve:clr",
    "onLanguage:csharp",
    "onLanguage:aspnetcorerazor",
    "onCommand:o.restart",
    "onCommand:o.pickProjectAndStart",
    "onCommand:o.showOutput",
    "onCommand:dotnet.restore.project",
    "onCommand:dotnet.restore.all",
    "onCommand:dotnet.generateAssets",
    "onCommand:csharp.downloadDebugger",
    "onCommand:csharp.listProcess",
    "onCommand:csharp.listRemoteProcess",
    "workspaceContains:project.json",
    "workspaceContains:*.csproj",
    "workspaceContains:*.sln",
    "workspaceContains:*.csx",
    "workspaceContains:*.cake",
    "workspaceContains:**/*.csproj",
    "workspaceContains:**/*.sln",
    "workspaceContains:**/*.csx",
    "workspaceContains:**/*.cake"
  ],
  "contributes": {
    "configuration": {
      "title": "C# configuration",
      "properties": {
        "csharp.format.enable": {
          "type": "boolean",
          "default": true,
          "description": "Enable/disable default C# formatter (requires restart)."
        },
        "csharp.suppressDotnetInstallWarning": {
          "type": "boolean",
          "default": false,
          "description": "Suppress the warning that the .NET CLI is not on the path."
        },
        "csharp.unitTestDebuggingOptions": {
          "type": "object",
          "description": "Options to use with the debugger when launching for unit test debugging. Any launch.json option is valid here.",
          "default": {},
          "properties": {
            "sourceFileMap": {
              "type": "object",
              "description": "Optional source file mappings passed to the debug engine. Example: '{ \"C:\\foo\":\"/home/user/foo\" }'",
              "additionalProperties": {
                "type": "string"
              },
              "default": {
                "<insert-source-path-here>": "<insert-target-path-here>"
              }
            },
            "justMyCode": {
              "type": "boolean",
              "description": "Optional flag to only show user code.",
              "default": true
            },
            "requireExactSource": {
              "type": "boolean",
              "description": "Optional flag to require current source code to match the pdb.",
              "default": true
            },
            "enableStepFiltering": {
              "type": "boolean",
              "description": "Optional flag to enable stepping over Properties and Operators.",
              "default": true
            },
            "logging": {
              "description": "Optional flags to determine what types of messages should be logged to the output window.",
              "type": "object",
              "required": [],
              "default": {},
              "properties": {
                "exceptions": {
                  "type": "boolean",
                  "description": "Optional flag to determine whether exception messages should be logged to the output window.",
                  "default": true
                },
                "moduleLoad": {
                  "type": "boolean",
                  "description": "Optional flag to determine whether module load events should be logged to the output window.",
                  "default": true
                },
                "programOutput": {
                  "type": "boolean",
                  "description": "Optional flag to determine whether program output should be logged to the output window when not using an external console.",
                  "default": true
                },
                "engineLogging": {
                  "type": "boolean",
                  "description": "Optional flag to determine whether diagnostic engine logs should be logged to the output window.",
                  "default": false
                },
                "browserStdOut": {
                  "type": "boolean",
                  "description": "Optional flag to determine if stdout text from the launching the web browser should be logged to the output window.",
                  "default": true
                }
              }
            },
            "suppressJITOptimizations": {
              "type": "boolean",
              "description": "If true, when an optimized module (.dll compiled in the Release configuration) loads in the target process, the debugger will ask the Just-In-Time compiler to generate code with optimizations disabled. For more information: https://aka.ms/VSCode-CS-LaunchJson#suppress-jit-optimizations",
              "default": false
            },
            "symbolOptions": {
              "description": "Options to control how symbols (.pdb files) are found and loaded.",
              "default": {
                "searchPaths": [],
                "searchMicrosoftSymbolServer": false
              },
              "type": "object",
              "properties": {
                "searchPaths": {
                  "type": "array",
                  "items": {
                    "type": "string"
                  },
                  "description": "Array of symbol server URLs (example: http\u200b://MyExampleSymbolServer) or directories (example: /build/symbols) to search for .pdb files. These directories will be searched in addition to the default locations -- next to the module and the path where the pdb was originally dropped to.",
                  "default": []
                },
                "searchMicrosoftSymbolServer": {
                  "type": "boolean",
                  "description": "If 'true' the Microsoft Symbol server (https\u200b://msdl.microsoft.com\u200b/download/symbols) is added to the symbols search path. If unspecified, this option defaults to 'false'.",
                  "default": false
                },
                "cachePath": {
                  "type": "string",
                  "description": "Directory where symbols downloaded from symbol servers should be cached. If unspecified, on Windows the debugger will default to %TEMP%\\SymbolCache, and on Linux and macOS the debugger will default to ~/.dotnet/symbolcache.",
                  "default": "~/.dotnet/symbolcache"
                },
                "moduleFilter": {
                  "description": "Provides options to control which modules (.dll files) the debugger will attempt to load symbols (.pdb files) for.",
                  "default": {
                    "mode": "loadAllButExcluded",
                    "excludedModules": []
                  },
                  "type": "object",
                  "required": [
                    "mode"
                  ],
                  "properties": {
                    "mode": {
                      "type": "string",
                      "enum": [
                        "loadAllButExcluded",
                        "loadOnlyIncluded"
                      ],
                      "enumDescriptions": [
                        "Load symbols for all modules unless the module is in the 'excludedModules' array.",
                        "Do not attempt to load symbols for ANY module unless it is in the 'includedModules' array, or it is included through the 'includeSymbolsNextToModules' setting."
                      ],
                      "description": "Controls which of the two basic operating modes the module filter operates in.",
                      "default": "loadAllButExcluded"
                    },
                    "excludedModules": {
                      "type": "array",
                      "items": {
                        "type": "string"
                      },
                      "description": "Array of modules that the debugger should NOT load symbols for. Wildcards (example: MyCompany.*.dll) are supported.\n\nThis property is ignored unless 'mode' is set to 'loadAllButExcluded'.",
                      "default": []
                    },
                    "includedModules": {
                      "type": "array",
                      "items": {
                        "type": "string"
                      },
                      "description": "Array of modules that the debugger should load symbols for. Wildcards (example: MyCompany.*.dll) are supported.\n\nThis property is ignored unless 'mode' is set to 'loadOnlyIncluded'.",
                      "default": [
                        "MyExampleModule.dll"
                      ]
                    },
                    "includeSymbolsNextToModules": {
                      "type": "boolean",
                      "description": "If true, for any module NOT in the 'includedModules' array, the debugger will still check next to the module itself and the launching executable, but it will not check paths on the symbol search list. This option defaults to 'true'.\n\nThis property is ignored unless 'mode' is set to 'loadOnlyIncluded'.",
                      "default": true
                    }
                  }
                }
              }
            },
            "sourceLinkOptions": {
              "description": "Options to control how Source Link connects to web servers. For more information: https://aka.ms/VSCode-CS-LaunchJson#source-link-options",
              "default": {
                "*": {
                  "enabled": true
                }
              },
              "type": "object",
              "additionalItems": {
                "type": "object",
                "properties": {
                  "enabled": {
                    "title": "boolean",
                    "description": "Is Source Link enabled for this URL?  If unspecified, this option defaults to 'true'.",
                    "default": "true"
                  }
                }
              }
            },
            "type": {
              "type": "string",
              "enum": [
                "coreclr",
                "clr"
              ],
              "description": "Type type of code to debug. Can be either 'coreclr' for .NET Core debugging, or 'clr' for Desktop .NET Framework. 'clr' only works on Windows as the Desktop framework is Windows-only.",
              "default": "coreclr"
            },
            "debugServer": {
              "type": "number",
              "description": "For debug extension development only: if a port is specified VS Code tries to connect to a debug adapter running in server mode",
              "default": 4711
            }
          }
        },
        "csharp.suppressDotnetRestoreNotification": {
          "type": "boolean",
          "default": false,
          "description": "Suppress the notification window to perform a 'dotnet restore' when dependencies can't be resolved."
        },
        "csharp.suppressProjectJsonWarning": {
          "type": "boolean",
          "default": false,
          "description": "Suppress the warning that project.json is no longer a supported project format for .NET Core applications"
        },
        "csharp.suppressHiddenDiagnostics": {
          "type": "boolean",
          "default": true,
          "description": "Suppress 'hidden' diagnostics (such as 'unnecessary using directives') from appearing in the editor or the Problems pane."
        },
        "csharp.referencesCodeLens.enabled": {
          "type": "boolean",
          "default": true,
          "description": "Specifies whether the references CodeLens should be shown."
        },
        "csharp.testsCodeLens.enabled": {
          "type": "boolean",
          "default": true,
          "description": "Specifies whether the run and debug test CodeLens should be show be shown."
        },
        "csharp.maxProjectFileCountForDiagnosticAnalysis": {
          "type": "number",
          "default": 1000,
          "description": "Specifies the maximum number of files for which diagnostics are reported for the whole workspace. If this limit is exceeded, diagnostics will be shown for currently opened files only. Specify 0 or less to disable the limit completely."
        },
        "omnisharp.path": {
          "type": [
            "string",
            "null"
          ],
          "default": null,
          "description": "Specifies the path to OmniSharp. This can be the absolute path to an OmniSharp executable, a specific version number, or \"latest\". If a version number or \"latest\" is specified, the appropriate version of OmniSharp will be downloaded on your behalf."
        },
        "omnisharp.useGlobalMono": {
          "type": "string",
          "default": "auto",
          "enum": [
            "auto",
            "always",
            "never"
          ],
          "enumDescriptions": [
            "Automatically launch OmniSharp with \"mono\" if version 5.8.1 or greater is available on the PATH.",
            "Always launch OmniSharp with \"mono\". If version 5.8.1 or greater is not available on the PATH, an error will be printed.",
            "Never launch OmniSharp on a globally-installed Mono."
          ],
          "description": "Launch OmniSharp with the globally-installed Mono. If set to \"always\", \"mono\" version 5.8.1 or greater must be available on the PATH. If set to \"auto\", OmniSharp will be launched with \"mono\" if version 5.8.1 or greater is available on the PATH."
        },
        "omnisharp.monoPath": {
          "type": [
            "string",
            "null"
          ],
          "default": null,
          "description": "Specifies the path to a mono installation to use when \"useGlobalMono\" is set to \"always\" or \"auto\", instead of the default system one."
        },
        "omnisharp.waitForDebugger": {
          "type": "boolean",
          "default": false,
          "description": "Pass the --debug flag when launching the OmniSharp server to allow a debugger to be attached."
        },
        "omnisharp.loggingLevel": {
          "type": "string",
          "default": "information",
          "enum": [
            "trace",
            "debug",
            "information",
            "warning",
            "error",
            "critical"
          ],
          "description": "Specifies the level of logging output from the OmniSharp server."
        },
        "omnisharp.autoStart": {
          "type": "boolean",
          "default": true,
          "description": "Specifies whether the OmniSharp server will be automatically started or not. If false, OmniSharp can be started with the 'Restart OmniSharp' command"
        },
        "omnisharp.projectLoadTimeout": {
          "type": "number",
          "default": 60,
          "description": "The time Visual Studio Code will wait for the OmniSharp server to start. Time is expressed in seconds."
        },
        "omnisharp.maxProjectResults": {
          "type": "number",
          "default": 250,
          "description": "The maximum number of projects to be shown in the 'Select Project' dropdown (maximum 250)."
        },
        "omnisharp.defaultLaunchSolution": {
          "type": "string",
          "default": null,
          "description": "The name of the default solution used at start up if the repo has multiple solutions. e.g.'MyAwesomeSolution.sln'. Default value is `null` which will cause the first in alphabetical order to be chosen."
        },
        "omnisharp.useEditorFormattingSettings": {
          "type": "boolean",
          "default": true,
          "description": "Specifes whether OmniSharp should use VS Code editor settings for C# code formatting (use of tabs, indentation size)."
        },
        "omnisharp.minFindSymbolsFilterLength": {
          "type": "number",
          "default": 0,
          "description": "The minimum number of characters to enter before 'Go to Symbol in Workspace' operation shows any results."
        },
        "omnisharp.maxFindSymbolsItems": {
          "type": "number",
          "default": 1000,
          "description": "The maximum number of items that 'Go to Symbol in Workspace' operation can show. The limit is applied only when a positive number is specified here."
        },
        "omnisharp.disableMSBuildDiagnosticWarning": {
          "type": "boolean",
          "default": false,
          "description": "Specifies whether notifications should be shown if OmniSharp encounters warnings or errors loading a project. Note that these warnings/errors are always emitted to the OmniSharp log"
        },
        "omnisharp.enableMsBuildLoadProjectsOnDemand": {
          "type": "boolean",
          "default": false,
          "description": "If true, MSBuild project system will only load projects for files that were opened in the editor. This setting is useful for big C# codebases and allows for faster initialization of code navigation features only for projects that are relevant to code that is being edited. With this setting enabled OmniSharp may load fewer projects and may thus display incomplete reference lists for symbols."
        },
        "omnisharp.enableRoslynAnalyzers": {
          "type": "boolean",
          "default": false,
          "description": "Enables support for roslyn analyzers, code fixes and rulesets."
        },
        "razor.plugin.path": {
          "type": [
            "string",
            "null"
          ],
          "default": null,
          "description": "Overrides the path to the Razor plugin dll."
        },
        "razor.devmode": {
          "type": "boolean",
          "default": false,
          "description": "Forces the omnisharp-vscode extension to run in a mode that enables local Razor.VSCode deving."
        },
        "razor.disabled": {
          "type": "boolean",
          "default": false,
          "description": "Specifies whether to disable Razor language features."
        },
        "razor.languageServer.directory": {
          "type": [
            "string",
            "null"
          ],
          "default": null,
          "description": "Overrides the path to the Razor Language Server directory."
        },
        "razor.languageServer.debug": {
          "type": "boolean",
          "default": false,
          "description": "Specifies whether to wait for debug attach when launching the language server."
        },
        "razor.trace": {
          "type": "string",
          "default": "Off",
          "enum": [
            "Off",
            "Messages",
            "Verbose"
          ],
          "enumDescriptions": [
            "Does not log messages from the Razor extension",
            "Logs only some messages from the Razor extension",
            "Logs all messages from the Razor extension"
          ],
          "description": "Specifies whether to output all messages [Verbose], some messages [Messages] or not at all [Off]."
        }
      }
    },
    "jsonValidation": [
      {
        "fileMatch": "project.json",
        "url": "http://json.schemastore.org/project"
      },
      {
        "fileMatch": "omnisharp.json",
        "url": "http://json.schemastore.org/omnisharp"
      }
    ],
    "commands": [
      {
        "command": "o.restart",
        "title": "Restart OmniSharp",
        "category": "OmniSharp"
      },
      {
        "command": "o.pickProjectAndStart",
        "title": "Select Project",
        "category": "OmniSharp"
      },
      {
        "command": "dotnet.generateAssets",
        "title": "Generate Assets for Build and Debug",
        "category": ".NET"
      },
      {
        "command": "dotnet.restore.project",
        "title": "Restore Project",
        "category": ".NET"
      },
      {
        "command": "dotnet.restore.all",
        "title": "Restore All Projects",
        "category": ".NET"
      },
      {
        "command": "csharp.downloadDebugger",
        "title": "Download .NET Core Debugger",
        "category": "Debug"
      },
      {
        "command": "csharp.listProcess",
        "title": "List process for attach",
        "category": "CSharp"
      },
      {
        "command": "csharp.listRemoteProcess",
        "title": "List processes on remote connection for attach",
        "category": "CSharp"
      },
      {
        "command": "csharp.setNextStatement",
        "title": "Set Next Statement (.NET)",
        "category": "Debug"
      },
      {
        "command": "csharp.reportIssue",
        "title": "Report an issue",
        "category": "CSharp"
      },
      {
        "command": "extension.showRazorCSharpWindow",
        "title": "Show Razor CSharp",
        "category": "Razor"
      },
      {
        "command": "extension.showRazorHtmlWindow",
        "title": "Show Razor Html",
        "category": "Razor"
      },
      {
        "command": "razor.reportIssue",
        "title": "Report a Razor issue",
        "category": "Razor"
      }
    ],
    "keybindings": [
      {
        "command": "o.showOutput",
        "key": "Ctrl+Shift+F9",
        "mac": "Cmd+Shift+F9"
      },
      {
        "command": "csharp.setNextStatement",
        "key": "Ctrl+Shift+F10",
        "when": "inDebugMode && debugType == 'coreclr'"
      },
      {
        "command": "csharp.setNextStatement",
        "key": "Ctrl+Shift+F10",
        "when": "inDebugMode && debugType == 'clr'"
      }
    ],
    "snippets": [
      {
        "language": "csharp",
        "path": "./snippets/csharp.json"
      }
    ],
    "debuggers": [
      {
        "type": "coreclr",
        "label": ".NET Core",
        "enableBreakpointsFor": {
          "languageIds": [
            "csharp",
            "razor",
            "aspnetcorerazor"
          ]
        },
        "variables": {
          "pickProcess": "csharp.listProcess",
          "pickRemoteProcess": "csharp.listRemoteProcess"
        },
        "adapterExecutableCommand": "csharp.coreclrAdapterExecutableCommand",
        "aiKey": "AIF-d9b70cd4-b9f9-4d70-929b-a071c400b217",
        "configurationAttributes": {
          "launch": {
            "type": "object",
            "required": [
              "program"
            ],
            "properties": {
              "program": {
                "type": "string",
                "description": "Path to the application dll or .NET Core host executable to launch.\nThis property normally takes the form: '${workspaceFolder}/bin/Debug/(target-framework)/(project-name.dll)'\nExample: '${workspaceFolder}/bin/Debug/netcoreapp1.1/MyProject.dll'\n\nWhere:\n(target-framework) is the framework that the debugged project is being built for. This is normally found in the project file as the 'TargetFramework' property.\n(project-name.dll) is the name of debugged project's build output dll. This is normally the same as the project file name but with a '.dll' extension.",
                "default": "${workspaceFolder}/bin/Debug/<insert-target-framework-here>/<insert-project-name-here>.dll"
              },
              "cwd": {
                "type": "string",
                "description": "Path to the working directory of the program being debugged. Default is the current workspace.",
                "default": "${workspaceFolder}"
              },
              "args": {
                "anyOf": [
                  {
                    "type": "array",
                    "description": "Command line arguments passed to the program.",
                    "items": {
                      "type": "string"
                    },
                    "default": []
                  },
                  {
                    "type": "string",
                    "description": "Stringified version of command line arguments passed to the program.",
                    "default": ""
                  }
                ]
              },
              "stopAtEntry": {
                "type": "boolean",
                "description": "If true, the debugger should stop at the entry point of the target.",
                "default": false
              },
              "launchBrowser": {
                "description": "Describes options to launch a web browser as part of launch",
                "default": {
                  "enabled": true
                },
                "type": "object",
                "required": [
                  "enabled"
                ],
                "properties": {
                  "enabled": {
                    "type": "boolean",
                    "description": "Whether web browser launch is enabled",
                    "default": true
                  },
                  "args": {
                    "type": "string",
                    "description": "The arguments to pass to the command to open the browser. This is used only if the platform-specific element (`osx`, `linux` or `windows`) doesn't specify a value for `args`. Use ${auto-detect-url} to automatically use the address the server is listening to.",
                    "default": "${auto-detect-url}"
                  },
                  "osx": {
                    "description": "OSX-specific web launch configuration options. By default, this will start the browser using `open`.",
                    "default": {
                      "command": "open",
                      "args": "${auto-detect-url}"
                    },
                    "type": "object",
                    "required": [
                      "command"
                    ],
                    "properties": {
                      "command": {
                        "type": "string",
                        "description": "The executable which will start the web browser",
                        "default": "open"
                      },
                      "args": {
                        "type": "string",
                        "description": "The arguments to pass to the command to open the browser. Use ${auto-detect-url} to automatically use the address the server is listening to.",
                        "default": "${auto-detect-url}"
                      }
                    }
                  },
                  "linux": {
                    "description": "Linux-specific web launch configuration options. By default, this will start the browser using `xdg-open`.",
                    "default": {
                      "command": "xdg-open",
                      "args": "${auto-detect-url}"
                    },
                    "type": "object",
                    "required": [
                      "command"
                    ],
                    "properties": {
                      "command": {
                        "type": "string",
                        "description": "The executable which will start the web browser",
                        "default": "xdg-open"
                      },
                      "args": {
                        "type": "string",
                        "description": "The arguments to pass to the command to open the browser. Use ${auto-detect-url} to automatically use the address the server is listening to.",
                        "default": "${auto-detect-url}"
                      }
                    }
                  },
                  "windows": {
                    "description": "Windows-specific web launch configuration options. By default, this will start the browser using `cmd /c start`.",
                    "default": {
                      "command": "cmd.exe",
                      "args": "/C start ${auto-detect-url}"
                    },
                    "type": "object",
                    "required": [
                      "command"
                    ],
                    "properties": {
                      "command": {
                        "type": "string",
                        "description": "The executable which will start the web browser",
                        "default": "cmd.exe"
                      },
                      "args": {
                        "type": "string",
                        "description": "The arguments to pass to the command to open the browser. Use ${auto-detect-url} to automatically use the address the server is listening to.",
                        "default": "/C start ${auto-detect-url}"
                      }
                    }
                  }
                }
              },
              "env": {
                "type": "object",
                "additionalProperties": {
                  "type": "string"
                },
                "description": "Environment variables passed to the program.",
                "default": {}
              },
              "envFile": {
                "type": "string",
                "description": "Environment variables passed to the program by a file.",
                "default": "${workspaceFolder}/.env"
              },
              "console": {
                "type": "string",
                "enum": [
                  "internalConsole",
                  "integratedTerminal",
                  "externalTerminal"
                ],
                "enumDescriptions": [
                  "Output to the VS Code Debug Console. This doesn't support reading console input (ex:Console.ReadLine)",
                  "VS Code's integrated terminal",
                  "External terminal that can be configured via user settings"
                ],
                "description": "Where to launch the debug target.",
                "default": "internalConsole"
              },
              "externalConsole": {
                "type": "boolean",
                "description": "Attribute 'externalConsole' is deprecated, use 'console' instead.",
                "default": false
              },
              "sourceFileMap": {
                "type": "object",
                "description": "Optional source file mappings passed to the debug engine. Example: '{ \"C:\\foo\":\"/home/user/foo\" }'",
                "additionalProperties": {
                  "type": "string"
                },
                "default": {
                  "<insert-source-path-here>": "<insert-target-path-here>"
                }
              },
              "justMyCode": {
                "type": "boolean",
                "description": "Optional flag to only show user code.",
                "default": true
              },
              "requireExactSource": {
                "type": "boolean",
                "description": "Optional flag to require current source code to match the pdb.",
                "default": true
              },
              "enableStepFiltering": {
                "type": "boolean",
                "description": "Optional flag to enable stepping over Properties and Operators.",
                "default": true
              },
              "logging": {
                "description": "Optional flags to determine what types of messages should be logged to the output window.",
                "type": "object",
                "required": [],
                "default": {},
                "properties": {
                  "exceptions": {
                    "type": "boolean",
                    "description": "Optional flag to determine whether exception messages should be logged to the output window.",
                    "default": true
                  },
                  "moduleLoad": {
                    "type": "boolean",
                    "description": "Optional flag to determine whether module load events should be logged to the output window.",
                    "default": true
                  },
                  "programOutput": {
                    "type": "boolean",
                    "description": "Optional flag to determine whether program output should be logged to the output window when not using an external console.",
                    "default": true
                  },
                  "engineLogging": {
                    "type": "boolean",
                    "description": "Optional flag to determine whether diagnostic engine logs should be logged to the output window.",
                    "default": false
                  },
                  "browserStdOut": {
                    "type": "boolean",
                    "description": "Optional flag to determine if stdout text from the launching the web browser should be logged to the output window.",
                    "default": true
                  }
                }
              },
              "pipeTransport": {
                "description": "When present, this tells the debugger to connect to a remote computer using another executable as a pipe that will relay standard input/output between VS Code and the .NET Core debugger backend executable (vsdbg).",
                "type": "object",
                "required": [
                  "debuggerPath"
                ],
                "default": {
                  "pipeCwd": "${workspaceFolder}",
                  "pipeProgram": "enter the fully qualified path for the pipe program name, for example '/usr/bin/ssh'",
                  "pipeArgs": [],
                  "debuggerPath": "enter the path for the debugger on the target machine, for example ~/vsdbg/vsdbg"
                },
                "properties": {
                  "pipeCwd": {
                    "type": "string",
                    "description": "The fully qualified path to the working directory for the pipe program.",
                    "default": "${workspaceFolder}"
                  },
                  "pipeProgram": {
                    "type": "string",
                    "description": "The fully qualified pipe command to execute.",
                    "default": "enter the fully qualified path for the pipe program name, for example '/usr/bin/ssh'"
                  },
                  "pipeArgs": {
                    "anyOf": [
                      {
                        "type": "array",
                        "description": "Command line arguments passed to the pipe program. Token ${debuggerCommand} in pipeArgs will get replaced by the full debugger command, this token can be specified inline with other arguments. If ${debuggerCommand} isn’t used in any argument, the full debugger command will be instead be added to the end of the argument list.",
                        "items": {
                          "type": "string"
                        },
                        "default": []
                      },
                      {
                        "type": "string",
                        "description": "Stringified version of command line arguments passed to the pipe program. Token ${debuggerCommand} in pipeArgs will get replaced by the full debugger command, this token can be specified inline with other arguments. If ${debuggerCommand} isn’t used in any argument, the full debugger command will be instead be added to the end of the argument list.",
                        "default": ""
                      }
                    ],
                    "default": []
                  },
                  "debuggerPath": {
                    "type": "string",
                    "description": "The full path to the debugger on the target machine.",
                    "default": "enter the path for the debugger on the target machine, for example ~/vsdbg/vsdbg"
                  },
                  "pipeEnv": {
                    "type": "object",
                    "additionalProperties": {
                      "type": "string"
                    },
                    "description": "Environment variables passed to the pipe program.",
                    "default": {}
                  },
                  "quoteArgs": {
                    "type": "boolean",
                    "description": "Should arguments that contain characters that need to be quoted (example: spaces) be quoted? Defaults to 'true'. If set to false, the debugger command will no longer be automatically quoted.",
                    "default": true
                  },
                  "windows": {
                    "description": "Windows-specific pipe launch configuration options",
                    "default": {
                      "pipeCwd": "${workspaceFolder}",
                      "pipeProgram": "enter the fully qualified path for the pipe program name, for example 'c:\\tools\\plink.exe'",
                      "pipeArgs": []
                    },
                    "type": "object",
                    "properties": {
                      "pipeCwd": {
                        "type": "string",
                        "description": "The fully qualified path to the working directory for the pipe program.",
                        "default": "${workspaceFolder}"
                      },
                      "pipeProgram": {
                        "type": "string",
                        "description": "The fully qualified pipe command to execute.",
                        "default": "enter the fully qualified path for the pipe program name, for example '/usr/bin/ssh'"
                      },
                      "pipeArgs": {
                        "anyOf": [
                          {
                            "type": "array",
                            "description": "Command line arguments passed to the pipe program. Token ${debuggerCommand} in pipeArgs will get replaced by the full debugger command, this token can be specified inline with other arguments. If ${debuggerCommand} isn’t used in any argument, the full debugger command will be instead be added to the end of the argument list.",
                            "items": {
                              "type": "string"
                            },
                            "default": []
                          },
                          {
                            "type": "string",
                            "description": "Stringified version of command line arguments passed to the pipe program. Token ${debuggerCommand} in pipeArgs will get replaced by the full debugger command, this token can be specified inline with other arguments. If ${debuggerCommand} isn’t used in any argument, the full debugger command will be instead be added to the end of the argument list.",
                            "default": ""
                          }
                        ],
                        "default": []
                      },
                      "quoteArgs": {
                        "type": "boolean",
                        "description": "Should arguments that contain characters that need to be quoted (example: spaces) be quoted? Defaults to 'true'. If set to false, the debugger command will no longer be automatically quoted.",
                        "default": true
                      },
                      "pipeEnv": {
                        "type": "object",
                        "additionalProperties": {
                          "type": "string"
                        },
                        "description": "Environment variables passed to the pipe program.",
                        "default": {}
                      }
                    }
                  },
                  "osx": {
                    "description": "OSX-specific pipe launch configuration options",
                    "default": {
                      "pipeCwd": "${workspaceFolder}",
                      "pipeProgram": "enter the fully qualified path for the pipe program name, for example '/usr/bin/ssh'",
                      "pipeArgs": []
                    },
                    "type": "object",
                    "properties": {
                      "pipeCwd": {
                        "type": "string",
                        "description": "The fully qualified path to the working directory for the pipe program.",
                        "default": "${workspaceFolder}"
                      },
                      "pipeProgram": {
                        "type": "string",
                        "description": "The fully qualified pipe command to execute.",
                        "default": "enter the fully qualified path for the pipe program name, for example '/usr/bin/ssh'"
                      },
                      "pipeArgs": {
                        "anyOf": [
                          {
                            "type": "array",
                            "description": "Command line arguments passed to the pipe program. Token ${debuggerCommand} in pipeArgs will get replaced by the full debugger command, this token can be specified inline with other arguments. If ${debuggerCommand} isn’t used in any argument, the full debugger command will be instead be added to the end of the argument list.",
                            "items": {
                              "type": "string"
                            },
                            "default": []
                          },
                          {
                            "type": "string",
                            "description": "Stringified version of command line arguments passed to the pipe program. Token ${debuggerCommand} in pipeArgs will get replaced by the full debugger command, this token can be specified inline with other arguments. If ${debuggerCommand} isn’t used in any argument, the full debugger command will be instead be added to the end of the argument list.",
                            "default": ""
                          }
                        ],
                        "default": []
                      },
                      "quoteArgs": {
                        "type": "boolean",
                        "description": "Should arguments that contain characters that need to be quoted (example: spaces) be quoted? Defaults to 'true'. If set to false, the debugger command will no longer be automatically quoted.",
                        "default": true
                      },
                      "pipeEnv": {
                        "type": "object",
                        "additionalProperties": {
                          "type": "string"
                        },
                        "description": "Environment variables passed to the pipe program.",
                        "default": {}
                      }
                    }
                  },
                  "linux": {
                    "description": "Linux-specific pipe launch configuration options",
                    "default": {
                      "pipeCwd": "${workspaceFolder}",
                      "pipeProgram": "enter the fully qualified path for the pipe program name, for example '/usr/bin/ssh'",
                      "pipeArgs": []
                    },
                    "type": "object",
                    "properties": {
                      "pipeCwd": {
                        "type": "string",
                        "description": "The fully qualified path to the working directory for the pipe program.",
                        "default": "${workspaceFolder}"
                      },
                      "pipeProgram": {
                        "type": "string",
                        "description": "The fully qualified pipe command to execute.",
                        "default": "enter the fully qualified path for the pipe program name, for example '/usr/bin/ssh'"
                      },
                      "pipeArgs": {
                        "anyOf": [
                          {
                            "type": "array",
                            "description": "Command line arguments passed to the pipe program. Token ${debuggerCommand} in pipeArgs will get replaced by the full debugger command, this token can be specified inline with other arguments. If ${debuggerCommand} isn’t used in any argument, the full debugger command will be instead be added to the end of the argument list.",
                            "items": {
                              "type": "string"
                            },
                            "default": []
                          },
                          {
                            "type": "string",
                            "description": "Stringified version of command line arguments passed to the pipe program. Token ${debuggerCommand} in pipeArgs will get replaced by the full debugger command, this token can be specified inline with other arguments. If ${debuggerCommand} isn’t used in any argument, the full debugger command will be instead be added to the end of the argument list.",
                            "default": ""
                          }
                        ],
                        "default": []
                      },
                      "quoteArgs": {
                        "type": "boolean",
                        "description": "Should arguments that contain characters that need to be quoted (example: spaces) be quoted? Defaults to 'true'. If set to false, the debugger command will no longer be automatically quoted.",
                        "default": true
                      },
                      "pipeEnv": {
                        "type": "object",
                        "additionalProperties": {
                          "type": "string"
                        },
                        "description": "Environment variables passed to the pipe program.",
                        "default": {}
                      }
                    }
                  }
                }
              },
              "suppressJITOptimizations": {
                "type": "boolean",
                "description": "If true, when an optimized module (.dll compiled in the Release configuration) loads in the target process, the debugger will ask the Just-In-Time compiler to generate code with optimizations disabled. For more information: https://aka.ms/VSCode-CS-LaunchJson#suppress-jit-optimizations",
                "default": false
              },
              "symbolOptions": {
                "description": "Options to control how symbols (.pdb files) are found and loaded.",
                "default": {
                  "searchPaths": [],
                  "searchMicrosoftSymbolServer": false
                },
                "type": "object",
                "properties": {
                  "searchPaths": {
                    "type": "array",
                    "items": {
                      "type": "string"
                    },
                    "description": "Array of symbol server URLs (example: http\u200b://MyExampleSymbolServer) or directories (example: /build/symbols) to search for .pdb files. These directories will be searched in addition to the default locations -- next to the module and the path where the pdb was originally dropped to.",
                    "default": []
                  },
                  "searchMicrosoftSymbolServer": {
                    "type": "boolean",
                    "description": "If 'true' the Microsoft Symbol server (https\u200b://msdl.microsoft.com\u200b/download/symbols) is added to the symbols search path. If unspecified, this option defaults to 'false'.",
                    "default": false
                  },
                  "cachePath": {
                    "type": "string",
                    "description": "Directory where symbols downloaded from symbol servers should be cached. If unspecified, on Windows the debugger will default to %TEMP%\\SymbolCache, and on Linux and macOS the debugger will default to ~/.dotnet/symbolcache.",
                    "default": "~/.dotnet/symbolcache"
                  },
                  "moduleFilter": {
                    "description": "Provides options to control which modules (.dll files) the debugger will attempt to load symbols (.pdb files) for.",
                    "default": {
                      "mode": "loadAllButExcluded",
                      "excludedModules": []
                    },
                    "type": "object",
                    "required": [
                      "mode"
                    ],
                    "properties": {
                      "mode": {
                        "type": "string",
                        "enum": [
                          "loadAllButExcluded",
                          "loadOnlyIncluded"
                        ],
                        "enumDescriptions": [
                          "Load symbols for all modules unless the module is in the 'excludedModules' array.",
                          "Do not attempt to load symbols for ANY module unless it is in the 'includedModules' array, or it is included through the 'includeSymbolsNextToModules' setting."
                        ],
                        "description": "Controls which of the two basic operating modes the module filter operates in.",
                        "default": "loadAllButExcluded"
                      },
                      "excludedModules": {
                        "type": "array",
                        "items": {
                          "type": "string"
                        },
                        "description": "Array of modules that the debugger should NOT load symbols for. Wildcards (example: MyCompany.*.dll) are supported.\n\nThis property is ignored unless 'mode' is set to 'loadAllButExcluded'.",
                        "default": []
                      },
                      "includedModules": {
                        "type": "array",
                        "items": {
                          "type": "string"
                        },
                        "description": "Array of modules that the debugger should load symbols for. Wildcards (example: MyCompany.*.dll) are supported.\n\nThis property is ignored unless 'mode' is set to 'loadOnlyIncluded'.",
                        "default": [
                          "MyExampleModule.dll"
                        ]
                      },
                      "includeSymbolsNextToModules": {
                        "type": "boolean",
                        "description": "If true, for any module NOT in the 'includedModules' array, the debugger will still check next to the module itself and the launching executable, but it will not check paths on the symbol search list. This option defaults to 'true'.\n\nThis property is ignored unless 'mode' is set to 'loadOnlyIncluded'.",
                        "default": true
                      }
                    }
                  }
                }
              },
              "sourceLinkOptions": {
                "description": "Options to control how Source Link connects to web servers. For more information: https://aka.ms/VSCode-CS-LaunchJson#source-link-options",
                "default": {
                  "*": {
                    "enabled": true
                  }
                },
                "type": "object",
                "additionalItems": {
                  "type": "object",
                  "properties": {
                    "enabled": {
                      "title": "boolean",
                      "description": "Is Source Link enabled for this URL?  If unspecified, this option defaults to 'true'.",
                      "default": "true"
                    }
                  }
                }
              }
            }
          },
          "attach": {
            "type": "object",
            "required": [],
            "properties": {
              "processName": {
                "type": "string",
                "description": "",
                "default": "The process name to attach to. If this is used, 'processId' should not be used."
              },
              "processId": {
                "anyOf": [
                  {
                    "type": "string",
                    "description": "The process id to attach to. Use \"${command:pickProcesss}\" to get a list of running processes to attach to. If 'processId' used, 'processName' should not be used.",
                    "default": "${command:pickProcess}"
                  },
                  {
                    "type": "integer",
                    "description": "The process id to attach to. Use \"${command:pickProcesss}\" to get a list of running processes to attach to. If 'processId' used, 'processName' should not be used.",
                    "default": 0
                  }
                ]
              },
              "sourceFileMap": {
                "type": "object",
                "description": "Optional source file mappings passed to the debug engine. Example: '{ \"C:\\foo\":\"/home/user/foo\" }'",
                "additionalProperties": {
                  "type": "string"
                },
                "default": {
                  "<insert-source-path-here>": "<insert-target-path-here>"
                }
              },
              "justMyCode": {
                "type": "boolean",
                "description": "Optional flag to only show user code.",
                "default": true
              },
              "requireExactSource": {
                "type": "boolean",
                "description": "Optional flag to require current source code to match the pdb.",
                "default": true
              },
              "enableStepFiltering": {
                "type": "boolean",
                "description": "Optional flag to enable stepping over Properties and Operators.",
                "default": true
              },
              "logging": {
                "description": "Optional flags to determine what types of messages should be logged to the output window.",
                "type": "object",
                "required": [],
                "default": {},
                "properties": {
                  "exceptions": {
                    "type": "boolean",
                    "description": "Optional flag to determine whether exception messages should be logged to the output window.",
                    "default": true
                  },
                  "moduleLoad": {
                    "type": "boolean",
                    "description": "Optional flag to determine whether module load events should be logged to the output window.",
                    "default": true
                  },
                  "programOutput": {
                    "type": "boolean",
                    "description": "Optional flag to determine whether program output should be logged to the output window when not using an external console.",
                    "default": true
                  },
                  "engineLogging": {
                    "type": "boolean",
                    "description": "Optional flag to determine whether diagnostic engine logs should be logged to the output window.",
                    "default": false
                  },
                  "browserStdOut": {
                    "type": "boolean",
                    "description": "Optional flag to determine if stdout text from the launching the web browser should be logged to the output window.",
                    "default": true
                  }
                }
              },
              "pipeTransport": {
                "description": "When present, this tells the debugger to connect to a remote computer using another executable as a pipe that will relay standard input/output between VS Code and the .NET Core debugger backend executable (vsdbg).",
                "type": "object",
                "required": [
                  "debuggerPath"
                ],
                "default": {
                  "pipeCwd": "${workspaceFolder}",
                  "pipeProgram": "enter the fully qualified path for the pipe program name, for example '/usr/bin/ssh'",
                  "pipeArgs": [],
                  "debuggerPath": "enter the path for the debugger on the target machine, for example ~/vsdbg/vsdbg"
                },
                "properties": {
                  "pipeCwd": {
                    "type": "string",
                    "description": "The fully qualified path to the working directory for the pipe program.",
                    "default": "${workspaceFolder}"
                  },
                  "pipeProgram": {
                    "type": "string",
                    "description": "The fully qualified pipe command to execute.",
                    "default": "enter the fully qualified path for the pipe program name, for example '/usr/bin/ssh'"
                  },
                  "pipeArgs": {
                    "anyOf": [
                      {
                        "type": "array",
                        "description": "Command line arguments passed to the pipe program. Token ${debuggerCommand} in pipeArgs will get replaced by the full debugger command, this token can be specified inline with other arguments. If ${debuggerCommand} isn’t used in any argument, the full debugger command will be instead be added to the end of the argument list.",
                        "items": {
                          "type": "string"
                        },
                        "default": []
                      },
                      {
                        "type": "string",
                        "description": "Stringified version of command line arguments passed to the pipe program. Token ${debuggerCommand} in pipeArgs will get replaced by the full debugger command, this token can be specified inline with other arguments. If ${debuggerCommand} isn’t used in any argument, the full debugger command will be instead be added to the end of the argument list.",
                        "default": ""
                      }
                    ],
                    "default": []
                  },
                  "debuggerPath": {
                    "type": "string",
                    "description": "The full path to the debugger on the target machine.",
                    "default": "enter the path for the debugger on the target machine, for example ~/vsdbg/vsdbg"
                  },
                  "pipeEnv": {
                    "type": "object",
                    "additionalProperties": {
                      "type": "string"
                    },
                    "description": "Environment variables passed to the pipe program.",
                    "default": {}
                  },
                  "quoteArgs": {
                    "type": "boolean",
                    "description": "Should arguments that contain characters that need to be quoted (example: spaces) be quoted? Defaults to 'true'. If set to false, the debugger command will no longer be automatically quoted.",
                    "default": true
                  },
                  "windows": {
                    "description": "Windows-specific pipe launch configuration options",
                    "default": {
                      "pipeCwd": "${workspaceFolder}",
                      "pipeProgram": "enter the fully qualified path for the pipe program name, for example 'c:\\tools\\plink.exe'",
                      "pipeArgs": []
                    },
                    "type": "object",
                    "properties": {
                      "pipeCwd": {
                        "type": "string",
                        "description": "The fully qualified path to the working directory for the pipe program.",
                        "default": "${workspaceFolder}"
                      },
                      "pipeProgram": {
                        "type": "string",
                        "description": "The fully qualified pipe command to execute.",
                        "default": "enter the fully qualified path for the pipe program name, for example '/usr/bin/ssh'"
                      },
                      "pipeArgs": {
                        "anyOf": [
                          {
                            "type": "array",
                            "description": "Command line arguments passed to the pipe program. Token ${debuggerCommand} in pipeArgs will get replaced by the full debugger command, this token can be specified inline with other arguments. If ${debuggerCommand} isn’t used in any argument, the full debugger command will be instead be added to the end of the argument list.",
                            "items": {
                              "type": "string"
                            },
                            "default": []
                          },
                          {
                            "type": "string",
                            "description": "Stringified version of command line arguments passed to the pipe program. Token ${debuggerCommand} in pipeArgs will get replaced by the full debugger command, this token can be specified inline with other arguments. If ${debuggerCommand} isn’t used in any argument, the full debugger command will be instead be added to the end of the argument list.",
                            "default": ""
                          }
                        ],
                        "default": []
                      },
                      "quoteArgs": {
                        "type": "boolean",
                        "description": "Should arguments that contain characters that need to be quoted (example: spaces) be quoted? Defaults to 'true'. If set to false, the debugger command will no longer be automatically quoted.",
                        "default": true
                      },
                      "pipeEnv": {
                        "type": "object",
                        "additionalProperties": {
                          "type": "string"
                        },
                        "description": "Environment variables passed to the pipe program.",
                        "default": {}
                      }
                    }
                  },
                  "osx": {
                    "description": "OSX-specific pipe launch configuration options",
                    "default": {
                      "pipeCwd": "${workspaceFolder}",
                      "pipeProgram": "enter the fully qualified path for the pipe program name, for example '/usr/bin/ssh'",
                      "pipeArgs": []
                    },
                    "type": "object",
                    "properties": {
                      "pipeCwd": {
                        "type": "string",
                        "description": "The fully qualified path to the working directory for the pipe program.",
                        "default": "${workspaceFolder}"
                      },
                      "pipeProgram": {
                        "type": "string",
                        "description": "The fully qualified pipe command to execute.",
                        "default": "enter the fully qualified path for the pipe program name, for example '/usr/bin/ssh'"
                      },
                      "pipeArgs": {
                        "anyOf": [
                          {
                            "type": "array",
                            "description": "Command line arguments passed to the pipe program. Token ${debuggerCommand} in pipeArgs will get replaced by the full debugger command, this token can be specified inline with other arguments. If ${debuggerCommand} isn’t used in any argument, the full debugger command will be instead be added to the end of the argument list.",
                            "items": {
                              "type": "string"
                            },
                            "default": []
                          },
                          {
                            "type": "string",
                            "description": "Stringified version of command line arguments passed to the pipe program. Token ${debuggerCommand} in pipeArgs will get replaced by the full debugger command, this token can be specified inline with other arguments. If ${debuggerCommand} isn’t used in any argument, the full debugger command will be instead be added to the end of the argument list.",
                            "default": ""
                          }
                        ],
                        "default": []
                      },
                      "quoteArgs": {
                        "type": "boolean",
                        "description": "Should arguments that contain characters that need to be quoted (example: spaces) be quoted? Defaults to 'true'. If set to false, the debugger command will no longer be automatically quoted.",
                        "default": true
                      },
                      "pipeEnv": {
                        "type": "object",
                        "additionalProperties": {
                          "type": "string"
                        },
                        "description": "Environment variables passed to the pipe program.",
                        "default": {}
                      }
                    }
                  },
                  "linux": {
                    "description": "Linux-specific pipe launch configuration options",
                    "default": {
                      "pipeCwd": "${workspaceFolder}",
                      "pipeProgram": "enter the fully qualified path for the pipe program name, for example '/usr/bin/ssh'",
                      "pipeArgs": []
                    },
                    "type": "object",
                    "properties": {
                      "pipeCwd": {
                        "type": "string",
                        "description": "The fully qualified path to the working directory for the pipe program.",
                        "default": "${workspaceFolder}"
                      },
                      "pipeProgram": {
                        "type": "string",
                        "description": "The fully qualified pipe command to execute.",
                        "default": "enter the fully qualified path for the pipe program name, for example '/usr/bin/ssh'"
                      },
                      "pipeArgs": {
                        "anyOf": [
                          {
                            "type": "array",
                            "description": "Command line arguments passed to the pipe program. Token ${debuggerCommand} in pipeArgs will get replaced by the full debugger command, this token can be specified inline with other arguments. If ${debuggerCommand} isn’t used in any argument, the full debugger command will be instead be added to the end of the argument list.",
                            "items": {
                              "type": "string"
                            },
                            "default": []
                          },
                          {
                            "type": "string",
                            "description": "Stringified version of command line arguments passed to the pipe program. Token ${debuggerCommand} in pipeArgs will get replaced by the full debugger command, this token can be specified inline with other arguments. If ${debuggerCommand} isn’t used in any argument, the full debugger command will be instead be added to the end of the argument list.",
                            "default": ""
                          }
                        ],
                        "default": []
                      },
                      "quoteArgs": {
                        "type": "boolean",
                        "description": "Should arguments that contain characters that need to be quoted (example: spaces) be quoted? Defaults to 'true'. If set to false, the debugger command will no longer be automatically quoted.",
                        "default": true
                      },
                      "pipeEnv": {
                        "type": "object",
                        "additionalProperties": {
                          "type": "string"
                        },
                        "description": "Environment variables passed to the pipe program.",
                        "default": {}
                      }
                    }
                  }
                }
              },
              "suppressJITOptimizations": {
                "type": "boolean",
                "description": "If true, when an optimized module (.dll compiled in the Release configuration) loads in the target process, the debugger will ask the Just-In-Time compiler to generate code with optimizations disabled. For more information: https://aka.ms/VSCode-CS-LaunchJson#suppress-jit-optimizations",
                "default": false
              },
              "symbolOptions": {
                "description": "Options to control how symbols (.pdb files) are found and loaded.",
                "default": {
                  "searchPaths": [],
                  "searchMicrosoftSymbolServer": false
                },
                "type": "object",
                "properties": {
                  "searchPaths": {
                    "type": "array",
                    "items": {
                      "type": "string"
                    },
                    "description": "Array of symbol server URLs (example: http\u200b://MyExampleSymbolServer) or directories (example: /build/symbols) to search for .pdb files. These directories will be searched in addition to the default locations -- next to the module and the path where the pdb was originally dropped to.",
                    "default": []
                  },
                  "searchMicrosoftSymbolServer": {
                    "type": "boolean",
                    "description": "If 'true' the Microsoft Symbol server (https\u200b://msdl.microsoft.com\u200b/download/symbols) is added to the symbols search path. If unspecified, this option defaults to 'false'.",
                    "default": false
                  },
                  "cachePath": {
                    "type": "string",
                    "description": "Directory where symbols downloaded from symbol servers should be cached. If unspecified, on Windows the debugger will default to %TEMP%\\SymbolCache, and on Linux and macOS the debugger will default to ~/.dotnet/symbolcache.",
                    "default": "~/.dotnet/symbolcache"
                  },
                  "moduleFilter": {
                    "description": "Provides options to control which modules (.dll files) the debugger will attempt to load symbols (.pdb files) for.",
                    "default": {
                      "mode": "loadAllButExcluded",
                      "excludedModules": []
                    },
                    "type": "object",
                    "required": [
                      "mode"
                    ],
                    "properties": {
                      "mode": {
                        "type": "string",
                        "enum": [
                          "loadAllButExcluded",
                          "loadOnlyIncluded"
                        ],
                        "enumDescriptions": [
                          "Load symbols for all modules unless the module is in the 'excludedModules' array.",
                          "Do not attempt to load symbols for ANY module unless it is in the 'includedModules' array, or it is included through the 'includeSymbolsNextToModules' setting."
                        ],
                        "description": "Controls which of the two basic operating modes the module filter operates in.",
                        "default": "loadAllButExcluded"
                      },
                      "excludedModules": {
                        "type": "array",
                        "items": {
                          "type": "string"
                        },
                        "description": "Array of modules that the debugger should NOT load symbols for. Wildcards (example: MyCompany.*.dll) are supported.\n\nThis property is ignored unless 'mode' is set to 'loadAllButExcluded'.",
                        "default": []
                      },
                      "includedModules": {
                        "type": "array",
                        "items": {
                          "type": "string"
                        },
                        "description": "Array of modules that the debugger should load symbols for. Wildcards (example: MyCompany.*.dll) are supported.\n\nThis property is ignored unless 'mode' is set to 'loadOnlyIncluded'.",
                        "default": [
                          "MyExampleModule.dll"
                        ]
                      },
                      "includeSymbolsNextToModules": {
                        "type": "boolean",
                        "description": "If true, for any module NOT in the 'includedModules' array, the debugger will still check next to the module itself and the launching executable, but it will not check paths on the symbol search list. This option defaults to 'true'.\n\nThis property is ignored unless 'mode' is set to 'loadOnlyIncluded'.",
                        "default": true
                      }
                    }
                  }
                }
              },
              "sourceLinkOptions": {
                "description": "Options to control how Source Link connects to web servers. For more information: https://aka.ms/VSCode-CS-LaunchJson#source-link-options",
                "default": {
                  "*": {
                    "enabled": true
                  }
                },
                "type": "object",
                "additionalItems": {
                  "type": "object",
                  "properties": {
                    "enabled": {
                      "title": "boolean",
                      "description": "Is Source Link enabled for this URL?  If unspecified, this option defaults to 'true'.",
                      "default": "true"
                    }
                  }
                }
              }
            }
          }
        },
        "configurationSnippets": [
          {
            "label": ".NET: Launch .NET Core Console App",
            "description": "Launch a .NET Core Console App with a debugger.",
            "body": {
              "name": ".NET Core Launch (console)",
              "type": "coreclr",
              "request": "launch",
              "preLaunchTask": "build",
              "program": "^\"\\${workspaceFolder}/bin/Debug/${1:<target-framework>}/${2:<project-name.dll>}\"",
              "args": [],
              "cwd": "^\"\\${workspaceFolder}\"",
              "stopAtEntry": false,
              "console": "internalConsole"
            }
          },
          {
            "label": ".NET: Attach to local .NET Core Console App",
            "description": "Attach a debugger to a .NET Core Console App.",
            "body": {
              "name": ".NET Core Attach",
              "type": "coreclr",
              "request": "attach",
              "processId": "^\"\\${command:pickProcess}\""
            }
          },
          {
            "label": ".NET: Launch a local .NET Core Web App",
            "description": "Launch a .NET Core Web App with both a browser and a debugger.",
            "body": {
              "name": ".NET Core Launch (web)",
              "type": "coreclr",
              "request": "launch",
              "preLaunchTask": "build",
              "program": "^\"\\${workspaceFolder}/bin/Debug/${1:<target-framework>}/${2:<project-name.dll>}\"",
              "args": [],
              "cwd": "^\"\\${workspaceFolder}\"",
              "stopAtEntry": false,
              "launchBrowser": {
                "enabled": true
              },
              "env": {
                "ASPNETCORE_ENVIRONMENT": "Development"
              },
              "sourceFileMap": {
                "/Views": "^\"\\${workspaceFolder}/Views\""
              }
            }
          },
          {
            "label": ".NET: Launch a remote .NET Core Console App",
            "description": "Launch a .NET Core Console App on a remote machine.",
            "body": {
              "name": ".NET Core Launch (console)",
              "type": "coreclr",
              "request": "launch",
              "preLaunchTask": "build",
              "program": "^\"\\${workspaceFolder}/bin/Debug/${1:<target-framework>}/${2:<project-name.dll>}\"",
              "args": [],
              "cwd": "^\"\\${workspaceFolder}\"",
              "stopAtEntry": false,
              "console": "internalConsole",
              "pipeTransport": {
                "pipeCwd": "^\"\\${workspaceFolder}\"",
                "pipeProgram": "^\"${3:enter the fully qualified path for the pipe program name, for example '/usr/bin/ssh'}\"",
                "pipeArgs": [],
                "debuggerPath": "^\"${4:enter the path for the debugger on the target machine, for example ~/vsdbg/vsdbg}\""
              }
            }
          },
          {
            "label": ".NET: Attach to remote .NET Core Console App",
            "description": "Attach a debugger to a .NET Core Console App on a remote machine.",
            "body": {
              "name": ".NET Core Attach",
              "type": "coreclr",
              "request": "attach",
              "processId": "^\"\\${command:pickRemoteProcess}\"",
              "pipeTransport": {
                "pipeCwd": "^\"\\${workspaceFolder}\"",
                "pipeProgram": "^\"${1:enter the fully qualified path for the pipe program name, for example '/usr/bin/ssh'}\"",
                "pipeArgs": [],
                "debuggerPath": "^\"${2:enter the path for the debugger on the target machine, for example ~/vsdbg/vsdbg}\""
              }
            }
          }
        ]
      },
      {
        "type": "clr",
        "label": ".NET",
        "enableBreakpointsFor": {
          "languageIds": [
            "csharp",
            "razor",
            "aspnetcorerazor"
          ]
        },
        "variables": {
          "pickProcess": "csharp.listProcess",
          "pickRemoteProcess": "csharp.listRemoteProcess"
        },
        "adapterExecutableCommand": "csharp.clrAdapterExecutableCommand",
        "aiKey": "AIF-d9b70cd4-b9f9-4d70-929b-a071c400b217",
        "configurationAttributes": {
          "launch": {
            "type": "object",
            "required": [
              "program"
            ],
            "properties": {
              "program": {
                "type": "string",
                "description": "Path to the application dll or .NET Core host executable to launch.\nThis property normally takes the form: '${workspaceFolder}/bin/Debug/(target-framework)/(project-name.dll)'\nExample: '${workspaceFolder}/bin/Debug/netcoreapp1.1/MyProject.dll'\n\nWhere:\n(target-framework) is the framework that the debugged project is being built for. This is normally found in the project file as the 'TargetFramework' property.\n(project-name.dll) is the name of debugged project's build output dll. This is normally the same as the project file name but with a '.dll' extension.",
                "default": "${workspaceFolder}/bin/Debug/<insert-target-framework-here>/<insert-project-name-here>.dll"
              },
              "cwd": {
                "type": "string",
                "description": "Path to the working directory of the program being debugged. Default is the current workspace.",
                "default": "${workspaceFolder}"
              },
              "args": {
                "anyOf": [
                  {
                    "type": "array",
                    "description": "Command line arguments passed to the program.",
                    "items": {
                      "type": "string"
                    },
                    "default": []
                  },
                  {
                    "type": "string",
                    "description": "Stringified version of command line arguments passed to the program.",
                    "default": ""
                  }
                ]
              },
              "stopAtEntry": {
                "type": "boolean",
                "description": "If true, the debugger should stop at the entry point of the target.",
                "default": false
              },
              "launchBrowser": {
                "description": "Describes options to launch a web browser as part of launch",
                "default": {
                  "enabled": true
                },
                "type": "object",
                "required": [
                  "enabled"
                ],
                "properties": {
                  "enabled": {
                    "type": "boolean",
                    "description": "Whether web browser launch is enabled",
                    "default": true
                  },
                  "args": {
                    "type": "string",
                    "description": "The arguments to pass to the command to open the browser. This is used only if the platform-specific element (`osx`, `linux` or `windows`) doesn't specify a value for `args`. Use ${auto-detect-url} to automatically use the address the server is listening to.",
                    "default": "${auto-detect-url}"
                  },
                  "osx": {
                    "description": "OSX-specific web launch configuration options. By default, this will start the browser using `open`.",
                    "default": {
                      "command": "open",
                      "args": "${auto-detect-url}"
                    },
                    "type": "object",
                    "required": [
                      "command"
                    ],
                    "properties": {
                      "command": {
                        "type": "string",
                        "description": "The executable which will start the web browser",
                        "default": "open"
                      },
                      "args": {
                        "type": "string",
                        "description": "The arguments to pass to the command to open the browser. Use ${auto-detect-url} to automatically use the address the server is listening to.",
                        "default": "${auto-detect-url}"
                      }
                    }
                  },
                  "linux": {
                    "description": "Linux-specific web launch configuration options. By default, this will start the browser using `xdg-open`.",
                    "default": {
                      "command": "xdg-open",
                      "args": "${auto-detect-url}"
                    },
                    "type": "object",
                    "required": [
                      "command"
                    ],
                    "properties": {
                      "command": {
                        "type": "string",
                        "description": "The executable which will start the web browser",
                        "default": "xdg-open"
                      },
                      "args": {
                        "type": "string",
                        "description": "The arguments to pass to the command to open the browser. Use ${auto-detect-url} to automatically use the address the server is listening to.",
                        "default": "${auto-detect-url}"
                      }
                    }
                  },
                  "windows": {
                    "description": "Windows-specific web launch configuration options. By default, this will start the browser using `cmd /c start`.",
                    "default": {
                      "command": "cmd.exe",
                      "args": "/C start ${auto-detect-url}"
                    },
                    "type": "object",
                    "required": [
                      "command"
                    ],
                    "properties": {
                      "command": {
                        "type": "string",
                        "description": "The executable which will start the web browser",
                        "default": "cmd.exe"
                      },
                      "args": {
                        "type": "string",
                        "description": "The arguments to pass to the command to open the browser. Use ${auto-detect-url} to automatically use the address the server is listening to.",
                        "default": "/C start ${auto-detect-url}"
                      }
                    }
                  }
                }
              },
              "env": {
                "type": "object",
                "additionalProperties": {
                  "type": "string"
                },
                "description": "Environment variables passed to the program.",
                "default": {}
              },
              "envFile": {
                "type": "string",
                "description": "Environment variables passed to the program by a file.",
                "default": "${workspaceFolder}/.env"
              },
              "console": {
                "type": "string",
                "enum": [
                  "internalConsole",
                  "integratedTerminal",
                  "externalTerminal"
                ],
                "enumDescriptions": [
                  "Output to the VS Code Debug Console. This doesn't support reading console input (ex:Console.ReadLine)",
                  "VS Code's integrated terminal",
                  "External terminal that can be configured via user settings"
                ],
                "description": "Where to launch the debug target.",
                "default": "internalConsole"
              },
              "externalConsole": {
                "type": "boolean",
                "description": "Attribute 'externalConsole' is deprecated, use 'console' instead.",
                "default": false
              },
              "sourceFileMap": {
                "type": "object",
                "description": "Optional source file mappings passed to the debug engine. Example: '{ \"C:\\foo\":\"/home/user/foo\" }'",
                "additionalProperties": {
                  "type": "string"
                },
                "default": {
                  "<insert-source-path-here>": "<insert-target-path-here>"
                }
              },
              "justMyCode": {
                "type": "boolean",
                "description": "Optional flag to only show user code.",
                "default": true
              },
              "requireExactSource": {
                "type": "boolean",
                "description": "Optional flag to require current source code to match the pdb.",
                "default": true
              },
              "enableStepFiltering": {
                "type": "boolean",
                "description": "Optional flag to enable stepping over Properties and Operators.",
                "default": true
              },
              "logging": {
                "description": "Optional flags to determine what types of messages should be logged to the output window.",
                "type": "object",
                "required": [],
                "default": {},
                "properties": {
                  "exceptions": {
                    "type": "boolean",
                    "description": "Optional flag to determine whether exception messages should be logged to the output window.",
                    "default": true
                  },
                  "moduleLoad": {
                    "type": "boolean",
                    "description": "Optional flag to determine whether module load events should be logged to the output window.",
                    "default": true
                  },
                  "programOutput": {
                    "type": "boolean",
                    "description": "Optional flag to determine whether program output should be logged to the output window when not using an external console.",
                    "default": true
                  },
                  "engineLogging": {
                    "type": "boolean",
                    "description": "Optional flag to determine whether diagnostic engine logs should be logged to the output window.",
                    "default": false
                  },
                  "browserStdOut": {
                    "type": "boolean",
                    "description": "Optional flag to determine if stdout text from the launching the web browser should be logged to the output window.",
                    "default": true
                  }
                }
              },
              "pipeTransport": {
                "description": "When present, this tells the debugger to connect to a remote computer using another executable as a pipe that will relay standard input/output between VS Code and the .NET Core debugger backend executable (vsdbg).",
                "type": "object",
                "required": [
                  "debuggerPath"
                ],
                "default": {
                  "pipeCwd": "${workspaceFolder}",
                  "pipeProgram": "enter the fully qualified path for the pipe program name, for example '/usr/bin/ssh'",
                  "pipeArgs": [],
                  "debuggerPath": "enter the path for the debugger on the target machine, for example ~/vsdbg/vsdbg"
                },
                "properties": {
                  "pipeCwd": {
                    "type": "string",
                    "description": "The fully qualified path to the working directory for the pipe program.",
                    "default": "${workspaceFolder}"
                  },
                  "pipeProgram": {
                    "type": "string",
                    "description": "The fully qualified pipe command to execute.",
                    "default": "enter the fully qualified path for the pipe program name, for example '/usr/bin/ssh'"
                  },
                  "pipeArgs": {
                    "anyOf": [
                      {
                        "type": "array",
                        "description": "Command line arguments passed to the pipe program. Token ${debuggerCommand} in pipeArgs will get replaced by the full debugger command, this token can be specified inline with other arguments. If ${debuggerCommand} isn’t used in any argument, the full debugger command will be instead be added to the end of the argument list.",
                        "items": {
                          "type": "string"
                        },
                        "default": []
                      },
                      {
                        "type": "string",
                        "description": "Stringified version of command line arguments passed to the pipe program. Token ${debuggerCommand} in pipeArgs will get replaced by the full debugger command, this token can be specified inline with other arguments. If ${debuggerCommand} isn’t used in any argument, the full debugger command will be instead be added to the end of the argument list.",
                        "default": ""
                      }
                    ],
                    "default": []
                  },
                  "debuggerPath": {
                    "type": "string",
                    "description": "The full path to the debugger on the target machine.",
                    "default": "enter the path for the debugger on the target machine, for example ~/vsdbg/vsdbg"
                  },
                  "pipeEnv": {
                    "type": "object",
                    "additionalProperties": {
                      "type": "string"
                    },
                    "description": "Environment variables passed to the pipe program.",
                    "default": {}
                  },
                  "quoteArgs": {
                    "type": "boolean",
                    "description": "Should arguments that contain characters that need to be quoted (example: spaces) be quoted? Defaults to 'true'. If set to false, the debugger command will no longer be automatically quoted.",
                    "default": true
                  },
                  "windows": {
                    "description": "Windows-specific pipe launch configuration options",
                    "default": {
                      "pipeCwd": "${workspaceFolder}",
                      "pipeProgram": "enter the fully qualified path for the pipe program name, for example 'c:\\tools\\plink.exe'",
                      "pipeArgs": []
                    },
                    "type": "object",
                    "properties": {
                      "pipeCwd": {
                        "type": "string",
                        "description": "The fully qualified path to the working directory for the pipe program.",
                        "default": "${workspaceFolder}"
                      },
                      "pipeProgram": {
                        "type": "string",
                        "description": "The fully qualified pipe command to execute.",
                        "default": "enter the fully qualified path for the pipe program name, for example '/usr/bin/ssh'"
                      },
                      "pipeArgs": {
                        "anyOf": [
                          {
                            "type": "array",
                            "description": "Command line arguments passed to the pipe program. Token ${debuggerCommand} in pipeArgs will get replaced by the full debugger command, this token can be specified inline with other arguments. If ${debuggerCommand} isn’t used in any argument, the full debugger command will be instead be added to the end of the argument list.",
                            "items": {
                              "type": "string"
                            },
                            "default": []
                          },
                          {
                            "type": "string",
                            "description": "Stringified version of command line arguments passed to the pipe program. Token ${debuggerCommand} in pipeArgs will get replaced by the full debugger command, this token can be specified inline with other arguments. If ${debuggerCommand} isn’t used in any argument, the full debugger command will be instead be added to the end of the argument list.",
                            "default": ""
                          }
                        ],
                        "default": []
                      },
                      "quoteArgs": {
                        "type": "boolean",
                        "description": "Should arguments that contain characters that need to be quoted (example: spaces) be quoted? Defaults to 'true'. If set to false, the debugger command will no longer be automatically quoted.",
                        "default": true
                      },
                      "pipeEnv": {
                        "type": "object",
                        "additionalProperties": {
                          "type": "string"
                        },
                        "description": "Environment variables passed to the pipe program.",
                        "default": {}
                      }
                    }
                  },
                  "osx": {
                    "description": "OSX-specific pipe launch configuration options",
                    "default": {
                      "pipeCwd": "${workspaceFolder}",
                      "pipeProgram": "enter the fully qualified path for the pipe program name, for example '/usr/bin/ssh'",
                      "pipeArgs": []
                    },
                    "type": "object",
                    "properties": {
                      "pipeCwd": {
                        "type": "string",
                        "description": "The fully qualified path to the working directory for the pipe program.",
                        "default": "${workspaceFolder}"
                      },
                      "pipeProgram": {
                        "type": "string",
                        "description": "The fully qualified pipe command to execute.",
                        "default": "enter the fully qualified path for the pipe program name, for example '/usr/bin/ssh'"
                      },
                      "pipeArgs": {
                        "anyOf": [
                          {
                            "type": "array",
                            "description": "Command line arguments passed to the pipe program. Token ${debuggerCommand} in pipeArgs will get replaced by the full debugger command, this token can be specified inline with other arguments. If ${debuggerCommand} isn’t used in any argument, the full debugger command will be instead be added to the end of the argument list.",
                            "items": {
                              "type": "string"
                            },
                            "default": []
                          },
                          {
                            "type": "string",
                            "description": "Stringified version of command line arguments passed to the pipe program. Token ${debuggerCommand} in pipeArgs will get replaced by the full debugger command, this token can be specified inline with other arguments. If ${debuggerCommand} isn’t used in any argument, the full debugger command will be instead be added to the end of the argument list.",
                            "default": ""
                          }
                        ],
                        "default": []
                      },
                      "quoteArgs": {
                        "type": "boolean",
                        "description": "Should arguments that contain characters that need to be quoted (example: spaces) be quoted? Defaults to 'true'. If set to false, the debugger command will no longer be automatically quoted.",
                        "default": true
                      },
                      "pipeEnv": {
                        "type": "object",
                        "additionalProperties": {
                          "type": "string"
                        },
                        "description": "Environment variables passed to the pipe program.",
                        "default": {}
                      }
                    }
                  },
                  "linux": {
                    "description": "Linux-specific pipe launch configuration options",
                    "default": {
                      "pipeCwd": "${workspaceFolder}",
                      "pipeProgram": "enter the fully qualified path for the pipe program name, for example '/usr/bin/ssh'",
                      "pipeArgs": []
                    },
                    "type": "object",
                    "properties": {
                      "pipeCwd": {
                        "type": "string",
                        "description": "The fully qualified path to the working directory for the pipe program.",
                        "default": "${workspaceFolder}"
                      },
                      "pipeProgram": {
                        "type": "string",
                        "description": "The fully qualified pipe command to execute.",
                        "default": "enter the fully qualified path for the pipe program name, for example '/usr/bin/ssh'"
                      },
                      "pipeArgs": {
                        "anyOf": [
                          {
                            "type": "array",
                            "description": "Command line arguments passed to the pipe program. Token ${debuggerCommand} in pipeArgs will get replaced by the full debugger command, this token can be specified inline with other arguments. If ${debuggerCommand} isn’t used in any argument, the full debugger command will be instead be added to the end of the argument list.",
                            "items": {
                              "type": "string"
                            },
                            "default": []
                          },
                          {
                            "type": "string",
                            "description": "Stringified version of command line arguments passed to the pipe program. Token ${debuggerCommand} in pipeArgs will get replaced by the full debugger command, this token can be specified inline with other arguments. If ${debuggerCommand} isn’t used in any argument, the full debugger command will be instead be added to the end of the argument list.",
                            "default": ""
                          }
                        ],
                        "default": []
                      },
                      "quoteArgs": {
                        "type": "boolean",
                        "description": "Should arguments that contain characters that need to be quoted (example: spaces) be quoted? Defaults to 'true'. If set to false, the debugger command will no longer be automatically quoted.",
                        "default": true
                      },
                      "pipeEnv": {
                        "type": "object",
                        "additionalProperties": {
                          "type": "string"
                        },
                        "description": "Environment variables passed to the pipe program.",
                        "default": {}
                      }
                    }
                  }
                }
              },
              "suppressJITOptimizations": {
                "type": "boolean",
                "description": "If true, when an optimized module (.dll compiled in the Release configuration) loads in the target process, the debugger will ask the Just-In-Time compiler to generate code with optimizations disabled. For more information: https://aka.ms/VSCode-CS-LaunchJson#suppress-jit-optimizations",
                "default": false
              },
              "symbolOptions": {
                "description": "Options to control how symbols (.pdb files) are found and loaded.",
                "default": {
                  "searchPaths": [],
                  "searchMicrosoftSymbolServer": false
                },
                "type": "object",
                "properties": {
                  "searchPaths": {
                    "type": "array",
                    "items": {
                      "type": "string"
                    },
                    "description": "Array of symbol server URLs (example: http\u200b://MyExampleSymbolServer) or directories (example: /build/symbols) to search for .pdb files. These directories will be searched in addition to the default locations -- next to the module and the path where the pdb was originally dropped to.",
                    "default": []
                  },
                  "searchMicrosoftSymbolServer": {
                    "type": "boolean",
                    "description": "If 'true' the Microsoft Symbol server (https\u200b://msdl.microsoft.com\u200b/download/symbols) is added to the symbols search path. If unspecified, this option defaults to 'false'.",
                    "default": false
                  },
                  "cachePath": {
                    "type": "string",
                    "description": "Directory where symbols downloaded from symbol servers should be cached. If unspecified, on Windows the debugger will default to %TEMP%\\SymbolCache, and on Linux and macOS the debugger will default to ~/.dotnet/symbolcache.",
                    "default": "~/.dotnet/symbolcache"
                  },
                  "moduleFilter": {
                    "description": "Provides options to control which modules (.dll files) the debugger will attempt to load symbols (.pdb files) for.",
                    "default": {
                      "mode": "loadAllButExcluded",
                      "excludedModules": []
                    },
                    "type": "object",
                    "required": [
                      "mode"
                    ],
                    "properties": {
                      "mode": {
                        "type": "string",
                        "enum": [
                          "loadAllButExcluded",
                          "loadOnlyIncluded"
                        ],
                        "enumDescriptions": [
                          "Load symbols for all modules unless the module is in the 'excludedModules' array.",
                          "Do not attempt to load symbols for ANY module unless it is in the 'includedModules' array, or it is included through the 'includeSymbolsNextToModules' setting."
                        ],
                        "description": "Controls which of the two basic operating modes the module filter operates in.",
                        "default": "loadAllButExcluded"
                      },
                      "excludedModules": {
                        "type": "array",
                        "items": {
                          "type": "string"
                        },
                        "description": "Array of modules that the debugger should NOT load symbols for. Wildcards (example: MyCompany.*.dll) are supported.\n\nThis property is ignored unless 'mode' is set to 'loadAllButExcluded'.",
                        "default": []
                      },
                      "includedModules": {
                        "type": "array",
                        "items": {
                          "type": "string"
                        },
                        "description": "Array of modules that the debugger should load symbols for. Wildcards (example: MyCompany.*.dll) are supported.\n\nThis property is ignored unless 'mode' is set to 'loadOnlyIncluded'.",
                        "default": [
                          "MyExampleModule.dll"
                        ]
                      },
                      "includeSymbolsNextToModules": {
                        "type": "boolean",
                        "description": "If true, for any module NOT in the 'includedModules' array, the debugger will still check next to the module itself and the launching executable, but it will not check paths on the symbol search list. This option defaults to 'true'.\n\nThis property is ignored unless 'mode' is set to 'loadOnlyIncluded'.",
                        "default": true
                      }
                    }
                  }
                }
              },
              "sourceLinkOptions": {
                "description": "Options to control how Source Link connects to web servers. For more information: https://aka.ms/VSCode-CS-LaunchJson#source-link-options",
                "default": {
                  "*": {
                    "enabled": true
                  }
                },
                "type": "object",
                "additionalItems": {
                  "type": "object",
                  "properties": {
                    "enabled": {
                      "title": "boolean",
                      "description": "Is Source Link enabled for this URL?  If unspecified, this option defaults to 'true'.",
                      "default": "true"
                    }
                  }
                }
              }
            }
          },
          "attach": {
            "type": "object",
            "required": [],
            "properties": {
              "processName": {
                "type": "string",
                "description": "",
                "default": "The process name to attach to. If this is used, 'processId' should not be used."
              },
              "processId": {
                "anyOf": [
                  {
                    "type": "string",
                    "description": "The process id to attach to. Use \"${command:pickProcesss}\" to get a list of running processes to attach to. If 'processId' used, 'processName' should not be used.",
                    "default": "${command:pickProcess}"
                  },
                  {
                    "type": "integer",
                    "description": "The process id to attach to. Use \"${command:pickProcesss}\" to get a list of running processes to attach to. If 'processId' used, 'processName' should not be used.",
                    "default": 0
                  }
                ]
              },
              "sourceFileMap": {
                "type": "object",
                "description": "Optional source file mappings passed to the debug engine. Example: '{ \"C:\\foo\":\"/home/user/foo\" }'",
                "additionalProperties": {
                  "type": "string"
                },
                "default": {
                  "<insert-source-path-here>": "<insert-target-path-here>"
                }
              },
              "justMyCode": {
                "type": "boolean",
                "description": "Optional flag to only show user code.",
                "default": true
              },
              "requireExactSource": {
                "type": "boolean",
                "description": "Optional flag to require current source code to match the pdb.",
                "default": true
              },
              "enableStepFiltering": {
                "type": "boolean",
                "description": "Optional flag to enable stepping over Properties and Operators.",
                "default": true
              },
              "logging": {
                "description": "Optional flags to determine what types of messages should be logged to the output window.",
                "type": "object",
                "required": [],
                "default": {},
                "properties": {
                  "exceptions": {
                    "type": "boolean",
                    "description": "Optional flag to determine whether exception messages should be logged to the output window.",
                    "default": true
                  },
                  "moduleLoad": {
                    "type": "boolean",
                    "description": "Optional flag to determine whether module load events should be logged to the output window.",
                    "default": true
                  },
                  "programOutput": {
                    "type": "boolean",
                    "description": "Optional flag to determine whether program output should be logged to the output window when not using an external console.",
                    "default": true
                  },
                  "engineLogging": {
                    "type": "boolean",
                    "description": "Optional flag to determine whether diagnostic engine logs should be logged to the output window.",
                    "default": false
                  },
                  "browserStdOut": {
                    "type": "boolean",
                    "description": "Optional flag to determine if stdout text from the launching the web browser should be logged to the output window.",
                    "default": true
                  }
                }
              },
              "pipeTransport": {
                "description": "When present, this tells the debugger to connect to a remote computer using another executable as a pipe that will relay standard input/output between VS Code and the .NET Core debugger backend executable (vsdbg).",
                "type": "object",
                "required": [
                  "debuggerPath"
                ],
                "default": {
                  "pipeCwd": "${workspaceFolder}",
                  "pipeProgram": "enter the fully qualified path for the pipe program name, for example '/usr/bin/ssh'",
                  "pipeArgs": [],
                  "debuggerPath": "enter the path for the debugger on the target machine, for example ~/vsdbg/vsdbg"
                },
                "properties": {
                  "pipeCwd": {
                    "type": "string",
                    "description": "The fully qualified path to the working directory for the pipe program.",
                    "default": "${workspaceFolder}"
                  },
                  "pipeProgram": {
                    "type": "string",
                    "description": "The fully qualified pipe command to execute.",
                    "default": "enter the fully qualified path for the pipe program name, for example '/usr/bin/ssh'"
                  },
                  "pipeArgs": {
                    "anyOf": [
                      {
                        "type": "array",
                        "description": "Command line arguments passed to the pipe program. Token ${debuggerCommand} in pipeArgs will get replaced by the full debugger command, this token can be specified inline with other arguments. If ${debuggerCommand} isn’t used in any argument, the full debugger command will be instead be added to the end of the argument list.",
                        "items": {
                          "type": "string"
                        },
                        "default": []
                      },
                      {
                        "type": "string",
                        "description": "Stringified version of command line arguments passed to the pipe program. Token ${debuggerCommand} in pipeArgs will get replaced by the full debugger command, this token can be specified inline with other arguments. If ${debuggerCommand} isn’t used in any argument, the full debugger command will be instead be added to the end of the argument list.",
                        "default": ""
                      }
                    ],
                    "default": []
                  },
                  "debuggerPath": {
                    "type": "string",
                    "description": "The full path to the debugger on the target machine.",
                    "default": "enter the path for the debugger on the target machine, for example ~/vsdbg/vsdbg"
                  },
                  "pipeEnv": {
                    "type": "object",
                    "additionalProperties": {
                      "type": "string"
                    },
                    "description": "Environment variables passed to the pipe program.",
                    "default": {}
                  },
                  "quoteArgs": {
                    "type": "boolean",
                    "description": "Should arguments that contain characters that need to be quoted (example: spaces) be quoted? Defaults to 'true'. If set to false, the debugger command will no longer be automatically quoted.",
                    "default": true
                  },
                  "windows": {
                    "description": "Windows-specific pipe launch configuration options",
                    "default": {
                      "pipeCwd": "${workspaceFolder}",
                      "pipeProgram": "enter the fully qualified path for the pipe program name, for example 'c:\\tools\\plink.exe'",
                      "pipeArgs": []
                    },
                    "type": "object",
                    "properties": {
                      "pipeCwd": {
                        "type": "string",
                        "description": "The fully qualified path to the working directory for the pipe program.",
                        "default": "${workspaceFolder}"
                      },
                      "pipeProgram": {
                        "type": "string",
                        "description": "The fully qualified pipe command to execute.",
                        "default": "enter the fully qualified path for the pipe program name, for example '/usr/bin/ssh'"
                      },
                      "pipeArgs": {
                        "anyOf": [
                          {
                            "type": "array",
                            "description": "Command line arguments passed to the pipe program. Token ${debuggerCommand} in pipeArgs will get replaced by the full debugger command, this token can be specified inline with other arguments. If ${debuggerCommand} isn’t used in any argument, the full debugger command will be instead be added to the end of the argument list.",
                            "items": {
                              "type": "string"
                            },
                            "default": []
                          },
                          {
                            "type": "string",
                            "description": "Stringified version of command line arguments passed to the pipe program. Token ${debuggerCommand} in pipeArgs will get replaced by the full debugger command, this token can be specified inline with other arguments. If ${debuggerCommand} isn’t used in any argument, the full debugger command will be instead be added to the end of the argument list.",
                            "default": ""
                          }
                        ],
                        "default": []
                      },
                      "quoteArgs": {
                        "type": "boolean",
                        "description": "Should arguments that contain characters that need to be quoted (example: spaces) be quoted? Defaults to 'true'. If set to false, the debugger command will no longer be automatically quoted.",
                        "default": true
                      },
                      "pipeEnv": {
                        "type": "object",
                        "additionalProperties": {
                          "type": "string"
                        },
                        "description": "Environment variables passed to the pipe program.",
                        "default": {}
                      }
                    }
                  },
                  "osx": {
                    "description": "OSX-specific pipe launch configuration options",
                    "default": {
                      "pipeCwd": "${workspaceFolder}",
                      "pipeProgram": "enter the fully qualified path for the pipe program name, for example '/usr/bin/ssh'",
                      "pipeArgs": []
                    },
                    "type": "object",
                    "properties": {
                      "pipeCwd": {
                        "type": "string",
                        "description": "The fully qualified path to the working directory for the pipe program.",
                        "default": "${workspaceFolder}"
                      },
                      "pipeProgram": {
                        "type": "string",
                        "description": "The fully qualified pipe command to execute.",
                        "default": "enter the fully qualified path for the pipe program name, for example '/usr/bin/ssh'"
                      },
                      "pipeArgs": {
                        "anyOf": [
                          {
                            "type": "array",
                            "description": "Command line arguments passed to the pipe program. Token ${debuggerCommand} in pipeArgs will get replaced by the full debugger command, this token can be specified inline with other arguments. If ${debuggerCommand} isn’t used in any argument, the full debugger command will be instead be added to the end of the argument list.",
                            "items": {
                              "type": "string"
                            },
                            "default": []
                          },
                          {
                            "type": "string",
                            "description": "Stringified version of command line arguments passed to the pipe program. Token ${debuggerCommand} in pipeArgs will get replaced by the full debugger command, this token can be specified inline with other arguments. If ${debuggerCommand} isn’t used in any argument, the full debugger command will be instead be added to the end of the argument list.",
                            "default": ""
                          }
                        ],
                        "default": []
                      },
                      "quoteArgs": {
                        "type": "boolean",
                        "description": "Should arguments that contain characters that need to be quoted (example: spaces) be quoted? Defaults to 'true'. If set to false, the debugger command will no longer be automatically quoted.",
                        "default": true
                      },
                      "pipeEnv": {
                        "type": "object",
                        "additionalProperties": {
                          "type": "string"
                        },
                        "description": "Environment variables passed to the pipe program.",
                        "default": {}
                      }
                    }
                  },
                  "linux": {
                    "description": "Linux-specific pipe launch configuration options",
                    "default": {
                      "pipeCwd": "${workspaceFolder}",
                      "pipeProgram": "enter the fully qualified path for the pipe program name, for example '/usr/bin/ssh'",
                      "pipeArgs": []
                    },
                    "type": "object",
                    "properties": {
                      "pipeCwd": {
                        "type": "string",
                        "description": "The fully qualified path to the working directory for the pipe program.",
                        "default": "${workspaceFolder}"
                      },
                      "pipeProgram": {
                        "type": "string",
                        "description": "The fully qualified pipe command to execute.",
                        "default": "enter the fully qualified path for the pipe program name, for example '/usr/bin/ssh'"
                      },
                      "pipeArgs": {
                        "anyOf": [
                          {
                            "type": "array",
                            "description": "Command line arguments passed to the pipe program. Token ${debuggerCommand} in pipeArgs will get replaced by the full debugger command, this token can be specified inline with other arguments. If ${debuggerCommand} isn’t used in any argument, the full debugger command will be instead be added to the end of the argument list.",
                            "items": {
                              "type": "string"
                            },
                            "default": []
                          },
                          {
                            "type": "string",
                            "description": "Stringified version of command line arguments passed to the pipe program. Token ${debuggerCommand} in pipeArgs will get replaced by the full debugger command, this token can be specified inline with other arguments. If ${debuggerCommand} isn’t used in any argument, the full debugger command will be instead be added to the end of the argument list.",
                            "default": ""
                          }
                        ],
                        "default": []
                      },
                      "quoteArgs": {
                        "type": "boolean",
                        "description": "Should arguments that contain characters that need to be quoted (example: spaces) be quoted? Defaults to 'true'. If set to false, the debugger command will no longer be automatically quoted.",
                        "default": true
                      },
                      "pipeEnv": {
                        "type": "object",
                        "additionalProperties": {
                          "type": "string"
                        },
                        "description": "Environment variables passed to the pipe program.",
                        "default": {}
                      }
                    }
                  }
                }
              },
              "suppressJITOptimizations": {
                "type": "boolean",
                "description": "If true, when an optimized module (.dll compiled in the Release configuration) loads in the target process, the debugger will ask the Just-In-Time compiler to generate code with optimizations disabled. For more information: https://aka.ms/VSCode-CS-LaunchJson#suppress-jit-optimizations",
                "default": false
              },
              "symbolOptions": {
                "description": "Options to control how symbols (.pdb files) are found and loaded.",
                "default": {
                  "searchPaths": [],
                  "searchMicrosoftSymbolServer": false
                },
                "type": "object",
                "properties": {
                  "searchPaths": {
                    "type": "array",
                    "items": {
                      "type": "string"
                    },
                    "description": "Array of symbol server URLs (example: http\u200b://MyExampleSymbolServer) or directories (example: /build/symbols) to search for .pdb files. These directories will be searched in addition to the default locations -- next to the module and the path where the pdb was originally dropped to.",
                    "default": []
                  },
                  "searchMicrosoftSymbolServer": {
                    "type": "boolean",
                    "description": "If 'true' the Microsoft Symbol server (https\u200b://msdl.microsoft.com\u200b/download/symbols) is added to the symbols search path. If unspecified, this option defaults to 'false'.",
                    "default": false
                  },
                  "cachePath": {
                    "type": "string",
                    "description": "Directory where symbols downloaded from symbol servers should be cached. If unspecified, on Windows the debugger will default to %TEMP%\\SymbolCache, and on Linux and macOS the debugger will default to ~/.dotnet/symbolcache.",
                    "default": "~/.dotnet/symbolcache"
                  },
                  "moduleFilter": {
                    "description": "Provides options to control which modules (.dll files) the debugger will attempt to load symbols (.pdb files) for.",
                    "default": {
                      "mode": "loadAllButExcluded",
                      "excludedModules": []
                    },
                    "type": "object",
                    "required": [
                      "mode"
                    ],
                    "properties": {
                      "mode": {
                        "type": "string",
                        "enum": [
                          "loadAllButExcluded",
                          "loadOnlyIncluded"
                        ],
                        "enumDescriptions": [
                          "Load symbols for all modules unless the module is in the 'excludedModules' array.",
                          "Do not attempt to load symbols for ANY module unless it is in the 'includedModules' array, or it is included through the 'includeSymbolsNextToModules' setting."
                        ],
                        "description": "Controls which of the two basic operating modes the module filter operates in.",
                        "default": "loadAllButExcluded"
                      },
                      "excludedModules": {
                        "type": "array",
                        "items": {
                          "type": "string"
                        },
                        "description": "Array of modules that the debugger should NOT load symbols for. Wildcards (example: MyCompany.*.dll) are supported.\n\nThis property is ignored unless 'mode' is set to 'loadAllButExcluded'.",
                        "default": []
                      },
                      "includedModules": {
                        "type": "array",
                        "items": {
                          "type": "string"
                        },
                        "description": "Array of modules that the debugger should load symbols for. Wildcards (example: MyCompany.*.dll) are supported.\n\nThis property is ignored unless 'mode' is set to 'loadOnlyIncluded'.",
                        "default": [
                          "MyExampleModule.dll"
                        ]
                      },
                      "includeSymbolsNextToModules": {
                        "type": "boolean",
                        "description": "If true, for any module NOT in the 'includedModules' array, the debugger will still check next to the module itself and the launching executable, but it will not check paths on the symbol search list. This option defaults to 'true'.\n\nThis property is ignored unless 'mode' is set to 'loadOnlyIncluded'.",
                        "default": true
                      }
                    }
                  }
                }
              },
              "sourceLinkOptions": {
                "description": "Options to control how Source Link connects to web servers. For more information: https://aka.ms/VSCode-CS-LaunchJson#source-link-options",
                "default": {
                  "*": {
                    "enabled": true
                  }
                },
                "type": "object",
                "additionalItems": {
                  "type": "object",
                  "properties": {
                    "enabled": {
                      "title": "boolean",
                      "description": "Is Source Link enabled for this URL?  If unspecified, this option defaults to 'true'.",
                      "default": "true"
                    }
                  }
                }
              }
            }
          }
        }
      }
    ],
    "languages": [
      {
        "id": "aspnetcorerazor",
        "extensions": [
          ".cshtml",
          ".razor"
        ],
        "mimetypes": [
          "text/x-cshtml"
        ],
        "configuration": "./src/razor/language-configuration.json"
      }
    ],
    "grammars": [
      {
        "language": "aspnetcorerazor",
        "scopeName": "text.aspnetcorerazor",
        "path": "./src/razor/syntaxes/aspnetcorerazor.tmLanguage.json"
      }
    ],
    "menus": {
      "editor/title": [
        {
          "command": "extension.showRazorCSharpWindow",
          "when": "resourceLangId == aspnetcorerazor"
        },
        {
          "command": "extension.showRazorHtmlWindow",
          "when": "resourceLangId == aspnetcorerazor"
        },
        {
          "command": "razor.reportIssue",
          "when": "resourceLangId == aspnetcorerazor"
        }
      ],
      "editor/context": [
        {
          "command": "csharp.setNextStatement",
          "when": "inDebugMode && debugType == 'coreclr'"
        },
        {
          "command": "csharp.setNextStatement",
          "when": "inDebugMode && debugType == 'clr'"
        }
      ]
    }
  }
}<|MERGE_RESOLUTION|>--- conflicted
+++ resolved
@@ -29,12 +29,8 @@
     "dotnet"
   ],
   "defaults": {
-<<<<<<< HEAD
-    "omniSharp": "1.32.19"
-=======
-    "omniSharp": "1.32.18",
+    "omniSharp": "1.32.19",
     "razor": "1.0.0-alpha3-20190425.1"
->>>>>>> e750fae4
   },
   "main": "./dist/extension",
   "scripts": {
@@ -163,71 +159,41 @@
     {
       "id": "OmniSharp",
       "description": "OmniSharp for Windows (.NET 4.6 / x86)",
-<<<<<<< HEAD
       "url": "https://download.visualstudio.microsoft.com/download/pr/5bcaad04-3ddd-4e03-b5ea-272ae754ff62/37ec7168f67fa09a9ecb6ca4fe624a0b/omnisharp-win-x86-1.32.19.zip",
       "fallbackUrl": "https://omnisharpdownload.blob.core.windows.net/ext/omnisharp-win-x86-1.32.19.zip",
       "installPath": ".omnisharp/1.32.19",
-=======
-      "url": "https://download.visualstudio.microsoft.com/download/pr/c0b4bf36-facb-4452-af75-b5e93e148b37/9c60b572bf5fed76ec4e1c6b04f5b65f/omnisharp-win-x86-1.32.18.zip",
-      "fallbackUrl": "https://omnisharpdownload.blob.core.windows.net/ext/omnisharp-win-x86-1.32.18.zip",
-      "installPath": ".omnisharp/1.32.18",
->>>>>>> e750fae4
       "platforms": [
         "win32"
       ],
       "architectures": [
         "x86"
       ],
-<<<<<<< HEAD
       "installTestPath": "./.omnisharp/1.32.19/OmniSharp.exe",
       "platformId": "win-x86",
       "integrity": "5C57EC4FEBF8EB6F8092B7CE95FB96066C35B52D0BBA382A423F0C998A94271E"
-=======
-      "installTestPath": "./.omnisharp/1.32.18/OmniSharp.exe",
-      "platformId": "win-x86",
-      "integrity": "6FF9B0B95C3C34E10FF016FBCBB10106E07135426269619371E54C88DD5B02D5"
->>>>>>> e750fae4
     },
     {
       "id": "OmniSharp",
       "description": "OmniSharp for Windows (.NET 4.6 / x64)",
-<<<<<<< HEAD
       "url": "https://download.visualstudio.microsoft.com/download/pr/5bcaad04-3ddd-4e03-b5ea-272ae754ff62/af656da5cad82a135c6d1621df76e95f/omnisharp-win-x64-1.32.19.zip",
       "fallbackUrl": "https://omnisharpdownload.blob.core.windows.net/ext/omnisharp-win-x64-1.32.19.zip",
       "installPath": ".omnisharp/1.32.19",
-=======
-      "url": "https://download.visualstudio.microsoft.com/download/pr/c0b4bf36-facb-4452-af75-b5e93e148b37/157272f608686947dce8cb0cd8ea7ada/omnisharp-win-x64-1.32.18.zip",
-      "fallbackUrl": "https://omnisharpdownload.blob.core.windows.net/ext/omnisharp-win-x64-1.32.18.zip",
-      "installPath": ".omnisharp/1.32.18",
->>>>>>> e750fae4
       "platforms": [
         "win32"
       ],
       "architectures": [
         "x86_64"
       ],
-<<<<<<< HEAD
       "installTestPath": "./.omnisharp/1.32.19/OmniSharp.exe",
       "platformId": "win-x64",
       "integrity": "FD477C65D9CC6A716BF35E26027A683CB4D3F3FCB251EC3699D786C2F3D6A4A8"
-=======
-      "installTestPath": "./.omnisharp/1.32.18/OmniSharp.exe",
-      "platformId": "win-x64",
-      "integrity": "FB83CC91993E0C52CCDD123B51A3305855694BBA80E3CDD7967F34BCC7FF4435"
->>>>>>> e750fae4
     },
     {
       "id": "OmniSharp",
       "description": "OmniSharp for OSX",
-<<<<<<< HEAD
       "url": "https://download.visualstudio.microsoft.com/download/pr/5bcaad04-3ddd-4e03-b5ea-272ae754ff62/1b692fd2311e6533d34375cf74830cd1/omnisharp-osx-1.32.19.zip",
       "fallbackUrl": "https://omnisharpdownload.blob.core.windows.net/ext/omnisharp-osx-1.32.19.zip",
       "installPath": ".omnisharp/1.32.19",
-=======
-      "url": "https://download.visualstudio.microsoft.com/download/pr/c0b4bf36-facb-4452-af75-b5e93e148b37/b90a6de6bca1688c7eaf6311423f640a/omnisharp-osx-1.32.18.zip",
-      "fallbackUrl": "https://omnisharpdownload.blob.core.windows.net/ext/omnisharp-osx-1.32.18.zip",
-      "installPath": ".omnisharp/1.32.18",
->>>>>>> e750fae4
       "platforms": [
         "darwin"
       ],
@@ -235,28 +201,16 @@
         "./mono.osx",
         "./run"
       ],
-<<<<<<< HEAD
       "installTestPath": "./.omnisharp/1.32.19/run",
       "platformId": "osx",
       "integrity": "CF64448EAD3E61C60CB59C9ABF7B0F0A589575F96361D95EA5874BB444B82A8E"
-=======
-      "installTestPath": "./.omnisharp/1.32.18/run",
-      "platformId": "osx",
-      "integrity": "8E03EE297AB3F340D8710ACB3615BE5585C64AA745AA85455C1D90BDDE19585E"
->>>>>>> e750fae4
     },
     {
       "id": "OmniSharp",
       "description": "OmniSharp for Linux (x86)",
-<<<<<<< HEAD
       "url": "https://download.visualstudio.microsoft.com/download/pr/5bcaad04-3ddd-4e03-b5ea-272ae754ff62/3c0660659879ff587f96b73ca5b12add/omnisharp-linux-x86-1.32.19.zip",
       "fallbackUrl": "https://omnisharpdownload.blob.core.windows.net/ext/omnisharp-linux-x86-1.32.19.zip",
       "installPath": ".omnisharp/1.32.19",
-=======
-      "url": "https://download.visualstudio.microsoft.com/download/pr/c0b4bf36-facb-4452-af75-b5e93e148b37/caec9dabd06141754afb54070b641640/omnisharp-linux-x86-1.32.18.zip",
-      "fallbackUrl": "https://omnisharpdownload.blob.core.windows.net/ext/omnisharp-linux-x86-1.32.18.zip",
-      "installPath": ".omnisharp/1.32.18",
->>>>>>> e750fae4
       "platforms": [
         "linux"
       ],
@@ -268,28 +222,16 @@
         "./mono.linux-x86",
         "./run"
       ],
-<<<<<<< HEAD
       "installTestPath": "./.omnisharp/1.32.19/run",
       "platformId": "linux-x86",
       "integrity": "FFC856543AE95F961CB86FF2E47DD1ED1B56751A0E4B385233AA6A9BA3B6D414"
-=======
-      "installTestPath": "./.omnisharp/1.32.18/run",
-      "platformId": "linux-x86",
-      "integrity": "E1C6DC2CEE4A8D03E7F3800EA032DFF0489126619737DFB5C475C172AFCF67CB"
->>>>>>> e750fae4
     },
     {
       "id": "OmniSharp",
       "description": "OmniSharp for Linux (x64)",
-<<<<<<< HEAD
       "url": "https://download.visualstudio.microsoft.com/download/pr/5bcaad04-3ddd-4e03-b5ea-272ae754ff62/d211806a816c8d20a516ec4b6e040dbe/omnisharp-linux-x64-1.32.19.zip",
       "fallbackUrl": "https://omnisharpdownload.blob.core.windows.net/ext/omnisharp-linux-x64-1.32.19.zip",
       "installPath": ".omnisharp/1.32.19",
-=======
-      "url": "https://download.visualstudio.microsoft.com/download/pr/c0b4bf36-facb-4452-af75-b5e93e148b37/94f8f0a6e290246aafe26e2ec2013525/omnisharp-linux-x64-1.32.18.zip",
-      "fallbackUrl": "https://omnisharpdownload.blob.core.windows.net/ext/omnisharp-linux-x64-1.32.18.zip",
-      "installPath": ".omnisharp/1.32.18",
->>>>>>> e750fae4
       "platforms": [
         "linux"
       ],
@@ -300,15 +242,9 @@
         "./mono.linux-x86_64",
         "./run"
       ],
-<<<<<<< HEAD
       "installTestPath": "./.omnisharp/1.32.19/run",
       "platformId": "linux-x64",
       "integrity": "60A5F73BC06F25C672863BD5FF60E9DF754D7C8F5AFE65E095362606F234563D"
-=======
-      "installTestPath": "./.omnisharp/1.32.18/run",
-      "platformId": "linux-x64",
-      "integrity": "F1B07F367972B6326A266EC409C01AD8688C4247A04C4867B85FDBD5F0AA43AF"
->>>>>>> e750fae4
     },
     {
       "id": "Debugger",
