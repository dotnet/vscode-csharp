{
  "name": "csharp",
  "publisher": "ms-vscode",
<<<<<<< HEAD
  "version": "1.2.2",
=======
  "version": "1.3.0",
>>>>>>> ad3ea988
  "description": "C# for Visual Studio Code (powered by OmniSharp).",
  "displayName": "C#",
  "author": "Microsoft Corporation",
  "license": "SEE LICENSE IN RuntimeLicenses/license.txt",
  "icon": "images/csharpIcon.png",
  "preview": "true",
  "bugs": {
    "url": "https://github.com/OmniSharp/omnisharp-vscode/issues"
  },
  "categories": [
    "Debuggers",
    "Languages",
    "Linters",
    "Snippets"
  ],
  "main": "./out/main",
  "scripts": {
    "postinstall": "node ./node_modules/vscode/bin/install && tsc"
  },
  "dependencies": {
    "decompress": "^4.0.0",
    "del": "^2.0.2",
    "fs-extra-promise": "^0.3.1",
    "http-proxy-agent": "^1.0.0",
    "https-proxy-agent": "^1.0.0",
    "open": "*",
    "semver": "*",
    "tmp": "0.0.28",
    "vscode-debugprotocol": "^1.6.1",
    "vscode-extension-telemetry": "0.0.4"
  },
  "devDependencies": {
    "gulp": "^3.9.1",
    "gulp-tslint": "^4.3.0",
    "tslint": "^3.3.0",
    "tslint-microsoft-contrib": "^2.0.0",
    "typescript": "^1.7.3",
    "vscode": "^0.11.13",
    "vsce": "^1.7.0"
  },
  "engines": {
    "vscode": "^1.3.0"
  },
  "activationEvents": [
    "onLanguage:csharp",
    "onCommand:o.restart",
    "onCommand:o.pickProjectAndStart",
    "onCommand:o.showOutput",
    "onCommand:dotnet.restore",
    "onCommand:csharp.downloadDebugger",
    "onCommand:csharp.listProcess",
    "workspaceContains:project.json"
  ],
  "contributes": {
    "languages": [
      {
        "id": "csharp",
        "extensions": [
          ".cs",
          ".csx"
        ],
        "aliases": [
          "C#",
          "csharp"
        ],
        "configuration": "./csharp.configuration.json"
      }
    ],
    "grammars": [
      {
        "language": "csharp",
        "scopeName": "source.cs",
        "path": "./syntaxes/csharp.json"
      }
    ],
    "jsonValidation": [
      {
        "fileMatch": "project.json",
        "url": "http://json.schemastore.org/project"
      }
    ],
    "commands": [
      {
        "command": "o.restart",
        "title": "Restart OmniSharp",
        "category": "OmniSharp"
      },
      {
        "command": "o.pickProjectAndStart",
        "title": "Select Project",
        "category": "OmniSharp"
      },
      {
        "command": "dotnet.restore",
        "title": "Restore Packages",
        "category": "dotnet"
      },
      {
        "command": "csharp.downloadDebugger",
        "title": "Download .NET Core Debugger",
        "category": "Debug"
      },
      {
        "command": "csharp.listProcess",
        "title": "List process for attach",
        "category": "CSharp" 
      }
    ],
    "keybindings": [
      {
        "command": "o.showOutput",
        "key": "Ctrl+L L",
        "mac": "Cmd+L L"
      },
      {
        "key": "shift+0",
        "command": "^acceptSelectedSuggestion",
        "when": "editorTextFocus && suggestWidgetVisible && editorLangId == 'csharp' && suggestionSupportsAcceptOnKey"
      },
      {
        "key": "shift+9",
        "command": "^acceptSelectedSuggestion",
        "when": "editorTextFocus && suggestWidgetVisible && editorLangId == 'csharp' && suggestionSupportsAcceptOnKey"
      },
      {
        "key": ".",
        "command": "^acceptSelectedSuggestion",
        "when": "editorTextFocus && suggestWidgetVisible && editorLangId == 'csharp' && suggestionSupportsAcceptOnKey"
      }
    ],
    "snippets": [
      {
        "language": "csharp",
        "path": "./snippets/csharp.json"
      }
    ],
    "debuggers": [
      {
        "type": "coreclr",
        "label": ".NET Core",
        "enableBreakpointsFor": {
          "languageIds": [
            "csharp",
            "razor"
          ]
        },
        "runtime": "node",
        "runtimeArgs": [],
        "variables": {
          "pickProcess": "csharp.listProcess"
        },
        "program": "./out/coreclr-debug/proxy.js",
        "aiKey": "AIF-d9b70cd4-b9f9-4d70-929b-a071c400b217",
        "configurationAttributes": {
          "launch": {
            "required": [
              "program",
              "cwd"
            ],
            "properties": {
              "program": {
                "type": "string",
                "description": "Path to the application dll or .NET Core host executable to launch. Example: '${workspaceRoot}/bin/Debug/<target-framework>/<project-name.dll>' where:\n<target-framework>: (example: 'netstandard1.5') This is the name of the framework that the app is being built for. It is set in the project.json file.\n<project-name>: (example: 'MyApp') The name of the project being debugged.",
                "default": "${workspaceRoot}/bin/Debug/<target-framework>/<project-name.dll>"
              },
              "cwd": {
                "type": "string",
                "description": "Path to the working directory of the program being debugged. Default is the current workspace.",
                "default": "${workspaceRoot}"
              },
              "args": {
                "type": "array",
                "description": "Command line arguments passed to the program.",
                "items": {
                  "type": "string"
                },
                "default": []
              },
              "stopAtEntry": {
                "type": "boolean",
                "description": "If true, the debugger should stop at the entry point of the target.",
                "default": false
              },
              "launchBrowser": {
                "type": "object",
                "description": "Describes options to launch a web browser as part of launch",
                "default": {
                  "enabled": true,
                  "args": "${auto-detect-url}",
                  "windows": {
                    "command": "cmd.exe",
                    "args": "/C start ${auto-detect-url}"
                  },
                  "osx": {
                    "command": "open"
                  },
                  "linux": {
                    "command": "xdg-open"
                  }
                },
                "properties": {
                  "enabled": {
                    "type": "boolean",
                    "description": "Whether web browser launch is enabled",
                    "default": true
                  },
                  "args": {
                    "type": "string",
                    "description": "The arguments to pass to the command to open the browser. Use ${auto-detect-url} to automatically use the address the server is listening to",
                    "default": "${auto-detect-url}"
                  },
                  "osx": {
                    "type": "object",
                    "description": "OSX-specific web launch configuration options",
                    "default": {
                      "command": "open"
                    },
                    "properties": {
                      "command": {
                        "type": "string",
                        "description": "The command to execute for launching the web browser",
                        "default": "open"
                      },
                      "args": {
                        "type": "string",
                        "description": "The arguments to pass to the command to open the browser. Use ${auto-detect-url} to automatically use the address the server is listening to",
                        "default": "${auto-detect-url}"
                      }
                    }
                  },
                  "linux": {
                    "type": "object",
                    "description": "Linux-specific web launch configuration options",
                    "default": {
                      "command": "xdg-open"
                    },
                    "properties": {
                      "command": {
                        "type": "string",
                        "description": "The command to execute for launching the web browser",
                        "default": "xdg-open"
                      },
                      "args": {
                        "type": "string",
                        "description": "The arguments to pass to the command to open the browser. Use ${auto-detect-url} to automatically use the address the server is listening to",
                        "default": "${auto-detect-url}"
                      }
                    }
                  },
                  "windows": {
                    "type": "object",
                    "description": "Windows-specific web launch configuration options",
                    "default": {
                      "command": "cmd.exe",
                      "args": "/C start ${auto-detect-url}"
                    },
                    "properties": {
                      "command": {
                        "type": "string",
                        "description": "The command to execute for launching the web browser",
                        "default": "cmd.exe"
                      },
                      "args": {
                        "type": "string",
                        "description": "The arguments to pass to the command to open the browser. Use ${auto-detect-url} to automatically use the address the server is listening to",
                        "default": "/C start ${auto-detect-url}"
                      }
                    }
                  }
                }
              },
              "env": {
                "type": "object",
                "additionalProperties": { "type": "string" },
                "description": "Environment variables passed to the program.",
                "default": { }
              },
              "externalConsole": {
                "type": "boolean",
                "description": "If 'true' the debugger should launch the target application into a new external console.",
                "default": false
              },
              "sourceFileMap": {
                "type": "object",
                "description": "Optional source file mappings passed to the debug engine. Example: '{ \"C:\\foo\":\"/home/user/foo\" }'",
                "default": {
                  "<source-path>": "<target-path>"
                }
              },
              "justMyCode": {
                "type": "boolean",
                "description": "Optional flag to only show user code.",
                "default": true
              },
              "symbolPath": {
                "type": "array",
                "description": "Array of directories to use to search for .pdb files. These directories will be searched in addition to the default locations -- next to the module and the path where the pdb was originally dropped to. Example: '[ \"/Volumes/symbols\" ]",
                "items": {
                  "type": "string"
                },
                "default": []
              },
              "requireExactSource": {
                "type": "boolean",
                "description": "Optional flag to require current source code to match the pdb.",
                "default": true
              },
              "enableStepFiltering": {
                "type": "boolean",
                "description": "Optional flag to enable stepping over Properties and Operators.",
                "default": true
              },
              "logging": {
                "type": "object",
                "required": [],
                "default": {},
                "description": "Optional flags to determine what types of messages should be logged to the output window.",
                "properties": {
                  "exceptions": {
                      "type": "boolean",
                      "description": "Optional flag to determine whether exception messages should be logged to the output window.",
                      "default": true
                  },
                  "moduleLoad": {
                      "type": "boolean",
                      "description": "Optional flag to determine whether module load events should be logged to the output window.",
                      "default": true
                  },
                  "programOutput": {
                      "type": "boolean",
                      "description": "Optional flag to determine whether program output should be logged to the output window when not using an external console.",
                      "default": true
                  },
                  "engineLogging": {
                      "type": "boolean",
                      "description": "Optional flag to determine whether diagnostic engine logs should be logged to the output window.",
                      "default": false
                  },
                  "trace": {
                      "type": "boolean",
                      "description": "Optional flag to determine whether diagnostic adapter command tracing should be logged to the output window.",
                      "default": false
                  },
                  "traceResponse": {
                      "type": "boolean",
                      "description": "Optional flag to determine whether diagnostic adapter command and response tracing should be logged to the output window.",
                      "default": false
                  }
                }
              },
              "pipeTransport": {
                "type": "object",
                "description": "When present, this tells the debugger to connect to a remote computer using another executable as a pipe that will relay standard input/output between VS Code and the .NET Core debugger backend executable (clrdbg).",
                "default": {
                  "pipeCwd": "${workspaceRoot}",
                  "pipeProgram": "enter the fully qualified path for the pipe program name, for example 'c:\\tools\\plink.exe'",
                  "pipeArgs": []
                },
                "properties" : {
                  "pipeCwd": {
                    "type": "string",
                    "description": "The fully qualified path to the working directory for the pipe program.",
                    "default": "${workspaceRoot}"
                  },
                  "pipeProgram": {
                    "type": "string",
                    "description": "The fully qualified pipe command to execute.",
                    "default": "enter the fully qualified path for the pipe program name, for example 'c:\\tools\\plink.exe'"
                  },
                  "pipeArgs": {
                    "type": "array",
                    "description": "Command line arguments passed to the pipe program.",
                    "items": {
                      "type": "string"
                    },
                    "default": []
                  },
                  "pipeEnv": {
                    "type": "object",
                    "additionalProperties": { "type": "string" },
                    "description": "Environment variables passed to the pipe program.",
                    "default": { }
                  },
                  "windows": {
                    "type": "object",
                    "description": "Windows-specific pipe launch configuration options",
                    "default": {
                      "pipeCwd": "${workspaceRoot}",
                      "pipeProgram": "enter the fully qualified path for the pipe program name, for example 'c:\\tools\\plink.exe'",
                      "pipeArgs": []
                    },
                    "properties": {
                      "pipeCwd": {
                        "type": "string",
                        "description": "The fully qualified path to the working directory for the pipe program.",
                        "default": "${workspaceRoot}"
                      },
                      "pipeProgram": {
                        "type": "string",
                        "description": "The fully qualified pipe command to execute.",
                        "default": "enter the fully qualified path for the pipe program name, for example 'c:\\tools\\plink.exe'"
                      },
                      "pipeArgs": {
                        "type": "array",
                        "description": "Command line arguments passed to the pipe program.",
                        "items": {
                          "type": "string"
                        },
                        "default": []
                      },
                      "pipeEnv": {
                        "type": "object",
                        "additionalProperties": { "type": "string" },
                        "description": "Environment variables passed to the pipe program.",
                        "default": { }
                      }
                    }
                  },
                  "osx": {
                    "type": "object",
                    "description": "OSX-specific pipe launch configuration options",
                    "default": {
                      "pipeCwd": "${workspaceRoot}",
                      "pipeProgram": "enter the fully qualified path for the pipe program name, for example '/usr/bin/ssh'",
                      "pipeArgs": []
                    },
                    "properties": {
                      "pipeCwd": {
                        "type": "string",
                        "description": "The fully qualified path to the working directory for the pipe program.",
                        "default": "${workspaceRoot}"
                      },
                      "pipeProgram": {
                        "type": "string",
                        "description": "The fully qualified pipe command to execute.",
                        "default": "enter the fully qualified path for the pipe program name, for example '/usr/bin/ssh'"
                      },
                      "pipeArgs": {
                        "type": "array",
                        "description": "Command line arguments passed to the pipe program.",
                        "items": {
                          "type": "string"
                        },
                        "default": []
                      },
                      "pipeEnv": {
                        "type": "object",
                        "additionalProperties": { "type": "string" },
                        "description": "Environment variables passed to the pipe program.",
                        "default": { }
                      }                      
                    }
                  },
                  "linux": {
                    "type": "object",
                    "description": "Linux-specific pipe launch configuration options",
                    "default": {
                      "pipeCwd": "${workspaceRoot}",
                      "pipeProgram": "enter the fully qualified path for the pipe program name, for example '/usr/bin/ssh'",
                      "pipeArgs": []
                    },
                    "properties": {
                      "pipeCwd": {
                        "type": "string",
                        "description": "The fully qualified path to the working directory for the pipe program.",
                        "default": "${workspaceRoot}"
                      },
                      "pipeProgram": {
                        "type": "string",
                        "description": "The fully qualified pipe command to execute.",
                        "default": "enter the fully qualified path for the pipe program name, for example '/usr/bin/ssh'"
                      },
                      "pipeArgs": {
                        "type": "array",
                        "description": "Command line arguments passed to the pipe program.",
                        "items": {
                          "type": "string"
                        },
                        "default": []
                      },
                      "pipeEnv": {
                        "type": "object",
                        "additionalProperties": { "type": "string" },
                        "description": "Environment variables passed to the pipe program.",
                        "default": { }
                      }
                    }
                  }
                }
              }
            }
          },
          "attach": {
            "required": [],
            "properties": {
              "processName": {
                "type": "string",
                "description": "",
                "default": "The process name to attach to. If this is used, 'processId' should not be used."
              },
              "processId": {
                "anyOf": [ 
                    {
                      "type": "string",
                      "description": "The process id to attach to. Use \"${command.pickProcesss}\" to get a list of running processes to attach to. If 'processId' used, 'processName' should not be used.",
                      "default": "${command.pickProcess}"
                    }, 
                    {
                      "type": "integer",
                      "description": "The process id to attach to. Use \"${command.pickProcesss}\" to get a list of running processes to attach to. If 'processId' used, 'processName' should not be used.",
                      "default": 0
                    }
                ]                
              },
              "sourceFileMap": {
                "type": "object",
                "description": "Optional source file mappings passed to the debug engine. Example: '{ \"C:\\foo\":\"/home/user/foo\" }'",
                "default": {
                  "<source-path>": "<target-path>"
                }
              },
              "justMyCode": {
                "type": "boolean",
                "description": "Optional flag to only show user code.",
                "default": true
              },
              "symbolPath": {
                "type": "array",
                "description": "Array of directories to use to search for .pdb files. These directories will be searched in addition to the default locations -- next to the module and the path where the pdb was originally dropped to. Example: '[ \"~/symbols\" ]",
                "items": {
                  "type": "string"
                },
                "default": []
              },
              "requireExactSource": {
                "type": "boolean",
                "description": "Optional flag to require current source code to match the pdb.",
                "default": true
              },
              "enableStepFiltering": {
                "type": "boolean",
                "description": "Optional flag to enable stepping over Properties and Operators.",
                "default": true
              },
              "logging": {
                "type": "object",
                "required": [],
                "default": {},
                "description": "Optional flags to determine what types of messages should be logged to the output window.",
                "properties": {
                  "exceptions": {
                      "type": "boolean",
                      "description": "Optional flag to determine whether exception messages should be logged to the output window.",
                      "default": true
                  },
                  "moduleLoad": {
                      "type": "boolean",
                      "description": "Optional flag to determine whether module load events should be logged to the output window.",
                      "default": true
                  },
                  "programOutput": {
                      "type": "boolean",
                      "description": "Optional flag to determine whether program output should be logged to the output window when not using an external console.",
                      "default": true
                  },
                  "engineLogging": {
                      "type": "boolean",
                      "description": "Optional flag to determine whether diagnostic engine logs should be logged to the output window.",
                      "default": false
                  },
                  "trace": {
                      "type": "boolean",
                      "description": "Optional flag to determine whether diagnostic adapter command tracing should be logged to the output window.",
                      "default": false
                  },
                  "traceResponse": {
                      "type": "boolean",
                      "description": "Optional flag to determine whether diagnostic adapter command and response tracing should be logged to the output window.",
                      "default": false
                  }
                }
              }
            }
          }
        },
        "initialConfigurations": [
          {
            "name": ".NET Core Launch (console)",
            "type": "coreclr",
            "request": "launch",
            "preLaunchTask": "build",
            "program": "${workspaceRoot}/bin/Debug/<target-framework>/<project-name.dll>",
            "args": [],
            "cwd": "${workspaceRoot}",
            "stopAtEntry": false,
            "externalConsole": false
          },
          {
            "name": ".NET Core Launch (web)",
            "type": "coreclr",
            "request": "launch",
            "preLaunchTask": "build",
            "program": "${workspaceRoot}/bin/Debug/<target-framework>/<project-name.dll>",
            "args": [],
            "cwd": "${workspaceRoot}",
            "stopAtEntry": false,
            "launchBrowser": {
              "enabled": true,
              "args": "${auto-detect-url}",
              "windows": {
                "command": "cmd.exe",
                "args": "/C start ${auto-detect-url}"
              },
              "osx": {
                "command": "open"
              },
              "linux": {
                "command": "xdg-open"
              }
            },
            "env": {
              "ASPNETCORE_ENVIRONMENT": "Development"
            },
            "sourceFileMap": {
                "/Views": "${workspaceRoot}/Views"
            }
          },
          {
            "name": ".NET Core Attach",
            "type": "coreclr",
            "request": "attach",
            "processId": "${command.pickProcess}"
          }
        ]
      }
    ]
  }
}<|MERGE_RESOLUTION|>--- conflicted
+++ resolved
@@ -1,11 +1,7 @@
 {
   "name": "csharp",
   "publisher": "ms-vscode",
-<<<<<<< HEAD
-  "version": "1.2.2",
-=======
   "version": "1.3.0",
->>>>>>> ad3ea988
   "description": "C# for Visual Studio Code (powered by OmniSharp).",
   "displayName": "C#",
   "author": "Microsoft Corporation",
