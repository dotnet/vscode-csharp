{
  "name": "csharp",
  "publisher": "ms-dotnettools",
  "version": "42.42.42-placeholder",
  "description": "Base language support for C#",
  "displayName": "C#",
  "author": "Microsoft Corporation",
  "license": "SEE LICENSE IN RuntimeLicenses/license.txt",
  "qna": "https://github.com/dotnet/vscode-csharp/issues",
  "icon": "images/csharpIcon.png",
  "preview": false,
  "bugs": {
    "url": "https://github.com/dotnet/vscode-csharp"
  },
  "repository": {
    "type": "git",
    "url": "https://github.com/dotnet/vscode-csharp"
  },
  "categories": [
    "Debuggers",
    "Programming Languages",
    "Linters",
    "Snippets"
  ],
  "keywords": [
    "multi-root ready",
    ".NET",
    "ASP.NET",
    ".NET Core",
    "dotnet",
    "coreclr"
  ],
  "capabilities": {
    "virtualWorkspaces": false,
    "untrustedWorkspaces": {
      "supported": false
    }
  },
  "defaults": {
<<<<<<< HEAD
    "roslyn": "4.12.0-2.24461.7",
=======
    "roslyn": "4.12.0-3.24456.2",
>>>>>>> c1ae63cd
    "omniSharp": "1.39.11",
    "razor": "9.0.0-preview.24427.2",
    "razorOmnisharp": "7.0.0-preview.23363.1",
    "xamlTools": "17.12.35311.18"
  },
  "main": "./dist/extension",
  "l10n": "./l10n",
  "brokeredServices": [
    {
      "moniker": {
        "name": "Microsoft.CodeAnalysis.LanguageClient.SolutionSnapshotProvider",
        "version": "0.1"
      }
    },
    {
      "moniker": {
        "name": "Microsoft.VisualStudio.CSharpExtension.BuildResultService",
        "version": "0.1"
      }
    }
  ],
  "scripts": {
    "vscode:prepublish": "tsc -p ./ && webpack --mode production",
    "l10nDevGenerateLocalizationBundle": "npx @vscode/l10n-dev export --outDir ./l10n ./src",
    "compile": "tsc -p ./ && npx eslint ./ && npm run l10nDevGenerateLocalizationBundle && npm run compile:razorTextMate",
    "compile:razorTextMate": "npx js-yaml src/razor/syntaxes/aspnetcorerazor.tmLanguage.yml > src/razor/syntaxes/aspnetcorerazor.tmLanguage.json",
    "compileDev": "tsc -p ./ && npx eslint ./ && webpack --mode development && npm run l10nDevGenerateLocalizationBundle",
    "watch": "tsc -watch -p ./",
    "test": "tsc -p ./ && gulp test",
    "test:integration": "tsc -p ./ && gulp test:integration",
    "test:razor": "tsc -p ./ && npm run compile:razorTextMate && gulp test:razor",
    "test:razorintegration": "tsc -p ./ && gulp test:razorintegration",
    "test:artifacts": "tsc -p ./ && gulp test:artifacts",
    "omnisharptest": "tsc -p ./ && gulp omnisharptest",
    "omnisharptest:unit": "tsc -p ./ && gulp omnisharptest:unit",
    "omnisharptest:integration": "tsc -p ./ && gulp omnisharptest:integration",
    "omnisharptest:integration:singleCsproj": "tsc -p ./ && gulp omnisharptest:integration:singleCsproj",
    "omnisharptest:integration:slnWithCsproj": "tsc -p ./ && gulp omnisharptest:integration:slnWithCsproj",
    "omnisharptest:integration:slnFilterWithCsproj": "tsc -p ./ && gulp omnisharptest:integration:slnFilterWithCsproj",
    "unpackage:vsix": "gulp vsix:release:unpackage",
    "updatePackageDependencies": "gulp updatePackageDependencies",
    "l10nDevGenerateXlf": "npx @vscode/l10n-dev generate-xlf ./package.nls.json ./l10n/bundle.l10n.json --outFile ./loc/vscode-csharp.xlf",
    "l10nDevImportXlf": "npx @vscode/l10n-dev import-xlf ./loc/vscode-csharp.*.xlf --outDir ./l10n && move l10n\\package.nls.*.json ."
  },
  "extensionDependencies": [
    "ms-dotnettools.vscode-dotnet-runtime"
  ],
  "dependencies": {
    "@microsoft/servicehub-framework": "4.2.99-beta",
    "@octokit/rest": "^20.0.1",
    "@types/cross-spawn": "6.0.2",
    "@vscode/debugprotocol": "1.56.0",
    "@vscode/extension-telemetry": "^0.9.0",
    "@vscode/js-debug-browsers": "^1.1.0",
    "async-file": "2.0.2",
    "cross-spawn": "6.0.5",
    "execa": "4.0.0",
    "fs-extra": "9.1.0",
    "http-proxy-agent": "7.0.0",
    "https-proxy-agent": "7.0.2",
    "jsonc-parser": "3.0.0",
    "microsoft.aspnetcore.razor.vscode": "https://download.visualstudio.microsoft.com/download/pr/aee63398-023f-48db-bba2-30162c68f0c4/0af42abab690d5de903a4a814d6aedc1/microsoft.aspnetcore.razor.vscode-7.0.0-preview.23363.1.tgz",
    "nerdbank-gitversioning": "^3.6.79-alpha",
    "node-machine-id": "1.1.12",
    "ps-list": "7.2.0",
    "request-light": "0.7.0",
    "rxjs": "6.6.7",
    "semver": "7.5.4",
    "stream": "0.0.2",
    "strip-bom": "5.0.0",
    "strip-bom-buf": "2.0.0",
    "tmp": "0.0.33",
    "uuid": "^9.0.0",
    "vscode-html-languageservice": "^5.0.1",
    "vscode-jsonrpc": "8.2.0-next.0",
    "vscode-languageclient": "8.2.0-next.1",
    "vscode-languageserver-protocol": "3.17.4-next.1",
    "vscode-languageserver-textdocument": "^1.0.5",
    "vscode-nls": "5.0.1",
    "yauzl": "2.10.0"
  },
  "devDependencies": {
    "@jest/globals": "^29.6.2",
    "@types/archiver": "5.1.0",
    "@types/del": "3.0.1",
    "@types/fs-extra": "5.0.4",
    "@types/gulp": "4.0.5",
    "@types/minimist": "1.2.1",
    "@types/node": "16.11.38",
    "@types/semver": "7.3.13",
    "@types/tmp": "0.0.33",
    "@types/unzipper": "^0.9.1",
    "@types/uuid": "^9.0.1",
    "@types/vscode": "1.73.0",
    "@types/yauzl": "2.10.0",
    "@typescript-eslint/eslint-plugin": "^5.61.0",
    "@typescript-eslint/parser": "^5.61.0",
    "@vscode/l10n-dev": "^0.0.35",
    "@vscode/test-electron": "2.3.8",
    "@vscode/vsce": "3.0.0",
    "archiver": "5.3.0",
    "del": "3.0.0",
    "eslint": "^8.43.0",
    "eslint-config-prettier": "^8.8.0",
    "eslint-config-standard-with-typescript": "^35.0.0",
    "eslint-plugin-header": "^3.1.1",
    "eslint-plugin-import": "^2.27.5",
    "eslint-plugin-n": "^15.7.0",
    "eslint-plugin-prettier": "^4.2.1",
    "eslint-plugin-promise": "^6.1.1",
    "eslint-plugin-unicorn": "^47.0.0",
    "find-versions": "4.0.0",
    "get-port": "5.1.1",
    "glob-promise": "4.1.0",
    "gulp": "5.0.0",
    "jest": "^29.6.2",
    "jest-cli": "^29.6.4",
    "jest-junit": "^16.0.0",
    "js-yaml": ">=3.13.1",
    "minimatch": "3.0.5",
    "mock-http-server": "1.4.2",
    "octokit": "^3.1.0",
    "prettier": "2.8.8",
    "rimraf": "2.6.3",
    "source-map-support": "^0.5.21",
    "ts-jest": "^29.1.1",
    "ts-loader": "9.0.0",
    "ts-node": "9.1.1",
    "typescript": "^5.1.6",
    "unzipper": "0.10.11",
    "vscode-oniguruma": "^1.6.1",
    "vscode-textmate": "^6.0.0",
    "vscode-uri": "^3.0.7",
    "webpack": "5.94.0",
    "webpack-cli": "4.6.0"
  },
  "runtimeDependencies": [
    {
      "id": "OmniSharp",
      "description": "OmniSharp for Windows (.NET 4.7.2 / x64)",
      "url": "https://roslynomnisharp.blob.core.windows.net/releases/1.39.11/omnisharp-win-x64-1.39.11.zip",
      "installPath": ".omnisharp/1.39.11",
      "platforms": [
        "win32"
      ],
      "architectures": [
        "x86_64"
      ],
      "installTestPath": "./.omnisharp/1.39.11/OmniSharp.exe",
      "platformId": "win-x64",
      "isFramework": true,
      "integrity": "E1AD559974430C9AA81819F1433583B0EE9A977D2DAAE1DE32D4D408503B2867"
    },
    {
      "id": "OmniSharp",
      "description": "OmniSharp for Windows (.NET 6 / x64)",
      "url": "https://roslynomnisharp.blob.core.windows.net/releases/1.39.11/omnisharp-win-x64-net6.0-1.39.11.zip",
      "installPath": ".omnisharp/1.39.11-net6.0",
      "platforms": [
        "win32"
      ],
      "architectures": [
        "x86_64"
      ],
      "installTestPath": "./.omnisharp/1.39.11-net6.0/OmniSharp.dll",
      "platformId": "win-x64",
      "isFramework": false,
      "integrity": "A71FD29E6CACDF41FD44ACB9F8532BE33DBD4CB313513E47A031443F648BDBAB"
    },
    {
      "id": "OmniSharp",
      "description": "OmniSharp for Windows (.NET 4.7.2 / arm64)",
      "url": "https://roslynomnisharp.blob.core.windows.net/releases/1.39.11/omnisharp-win-arm64-1.39.11.zip",
      "installPath": ".omnisharp/1.39.11",
      "platforms": [
        "win32"
      ],
      "architectures": [
        "arm64"
      ],
      "installTestPath": "./.omnisharp/1.39.11/OmniSharp.exe",
      "platformId": "win-arm64",
      "isFramework": true,
      "integrity": "D42BB3A146B9DED5C59630708A6FFB0F76B2067B31AE3A6596596AFFCE7D79C9"
    },
    {
      "id": "OmniSharp",
      "description": "OmniSharp for Windows (.NET 6 / arm64)",
      "url": "https://roslynomnisharp.blob.core.windows.net/releases/1.39.11/omnisharp-win-arm64-net6.0-1.39.11.zip",
      "installPath": ".omnisharp/1.39.11-net6.0",
      "platforms": [
        "win32"
      ],
      "architectures": [
        "arm64"
      ],
      "installTestPath": "./.omnisharp/1.39.11-net6.0/OmniSharp.dll",
      "platformId": "win-arm64",
      "isFramework": false,
      "integrity": "FFC67D2A97F8E04161BE2DCA5CE48ECEB1B09A3DD0FCE697122D5B77302FC152"
    },
    {
      "id": "OmniSharp",
      "description": "OmniSharp for OSX (Mono / x64)",
      "url": "https://roslynomnisharp.blob.core.windows.net/releases/1.39.11/omnisharp-osx-1.39.11.zip",
      "installPath": ".omnisharp/1.39.11",
      "platforms": [
        "darwin"
      ],
      "architectures": [
        "x86_64",
        "arm64"
      ],
      "binaries": [
        "./mono.osx",
        "./run"
      ],
      "installTestPath": "./.omnisharp/1.39.11/run",
      "platformId": "osx",
      "isFramework": true,
      "integrity": "1E339604AE52F531655B57A1058EB56E5CE0E1311C62B4CE16BE7CD0D265AA50"
    },
    {
      "id": "OmniSharp",
      "description": "OmniSharp for OSX (.NET 6 / x64)",
      "url": "https://roslynomnisharp.blob.core.windows.net/releases/1.39.11/omnisharp-osx-x64-net6.0-1.39.11.zip",
      "installPath": ".omnisharp/1.39.11-net6.0",
      "platforms": [
        "darwin"
      ],
      "architectures": [
        "x86_64"
      ],
      "installTestPath": "./.omnisharp/1.39.11-net6.0/OmniSharp.dll",
      "platformId": "osx-x64",
      "isFramework": false,
      "integrity": "01571AE3B5DF4345E42B1EBD85601A654985590D403F40D2F802ED3204516350"
    },
    {
      "id": "OmniSharp",
      "description": "OmniSharp for OSX (.NET 6 / arm64)",
      "url": "https://roslynomnisharp.blob.core.windows.net/releases/1.39.11/omnisharp-osx-arm64-net6.0-1.39.11.zip",
      "installPath": ".omnisharp/1.39.11-net6.0",
      "platforms": [
        "darwin"
      ],
      "architectures": [
        "arm64"
      ],
      "installTestPath": "./.omnisharp/1.39.11-net6.0/OmniSharp.dll",
      "platformId": "osx-arm64",
      "isFramework": false,
      "integrity": "9318997071878AB2DD7ECA29F1C797449B6C5454A0CB78BED0D17121BEC37B10"
    },
    {
      "id": "OmniSharp",
      "description": "OmniSharp for Linux (Mono / x86)",
      "url": "https://roslynomnisharp.blob.core.windows.net/releases/1.39.11/omnisharp-linux-x86-1.39.11.zip",
      "installPath": ".omnisharp/1.39.11",
      "platforms": [
        "linux"
      ],
      "architectures": [
        "x86",
        "i686"
      ],
      "binaries": [
        "./mono.linux-x86",
        "./run"
      ],
      "installTestPath": "./.omnisharp/1.39.11/run",
      "platformId": "linux-x86",
      "isFramework": true,
      "integrity": "9568941017C31318D893669647042065985A0BA871708DA3688208D50CA7F452"
    },
    {
      "id": "OmniSharp",
      "description": "OmniSharp for Linux (Mono / x64)",
      "url": "https://roslynomnisharp.blob.core.windows.net/releases/1.39.11/omnisharp-linux-x64-1.39.11.zip",
      "installPath": ".omnisharp/1.39.11",
      "platforms": [
        "linux"
      ],
      "architectures": [
        "x86_64"
      ],
      "binaries": [
        "./mono.linux-x86_64",
        "./run"
      ],
      "installTestPath": "./.omnisharp/1.39.11/run",
      "platformId": "linux-x64",
      "isFramework": true,
      "integrity": "88B70F9D4D7587562C3F25EC1062E8A8120EBCE7083D56E91D9AE4A6C72E4340"
    },
    {
      "id": "OmniSharp",
      "description": "OmniSharp for Linux (.NET 6 / x64)",
      "url": "https://roslynomnisharp.blob.core.windows.net/releases/1.39.11/omnisharp-linux-x64-net6.0-1.39.11.zip",
      "installPath": ".omnisharp/1.39.11-net6.0",
      "platforms": [
        "linux"
      ],
      "architectures": [
        "x86_64"
      ],
      "installTestPath": "./.omnisharp/1.39.11-net6.0/OmniSharp.dll",
      "platformId": "linux-x64",
      "isFramework": false,
      "integrity": "E58BE0F23DD84F2ACCEA245D7DBB8F9DE6ADEA354D44CB2A3F10D7F1326571D9"
    },
    {
      "id": "OmniSharp",
      "description": "OmniSharp for Linux (Mono / arm64)",
      "url": "https://roslynomnisharp.blob.core.windows.net/releases/1.39.11/omnisharp-linux-arm64-1.39.11.zip",
      "installPath": ".omnisharp/1.39.11",
      "platforms": [
        "linux"
      ],
      "architectures": [
        "arm64"
      ],
      "binaries": [
        "./mono.linux-arm64",
        "./run"
      ],
      "installTestPath": "./.omnisharp/1.39.11/run",
      "platformId": "linux-arm64",
      "isFramework": true,
      "integrity": "A10A5595AB0B13BD22495A7278995D9711B12F9EDE04AA3BB29CBE8F175EFABA"
    },
    {
      "id": "OmniSharp",
      "description": "OmniSharp for Linux (.NET 6 / arm64)",
      "url": "https://roslynomnisharp.blob.core.windows.net/releases/1.39.11/omnisharp-linux-arm64-net6.0-1.39.11.zip",
      "installPath": ".omnisharp/1.39.11-net6.0",
      "platforms": [
        "linux"
      ],
      "architectures": [
        "arm64"
      ],
      "installTestPath": "./.omnisharp/1.39.11-net6.0/OmniSharp.dll",
      "platformId": "linux-arm64",
      "isFramework": false,
      "integrity": "D4794CBA966B9B5D0F731E1606E732D5C231D4B1D345788B837565914D880A0E"
    },
    {
      "id": "OmniSharp",
      "description": "OmniSharp for Linux musl (.NET 6 / x64)",
      "url": "https://roslynomnisharp.blob.core.windows.net/releases/1.39.11/omnisharp-linux-musl-x64-net6.0-1.39.11.zip",
      "installPath": ".omnisharp/1.39.11-net6.0",
      "platforms": [
        "linux-musl"
      ],
      "architectures": [
        "x86_64"
      ],
      "installTestPath": "./.omnisharp/1.39.11-net6.0/OmniSharp.dll",
      "platformId": "linux-musl-x64",
      "isFramework": false,
      "integrity": "E8F924BB793C60B032FADE805030DF8F8F9B62F7FC32BF3B688EEA1B7E94B5DA"
    },
    {
      "id": "OmniSharp",
      "description": "OmniSharp for Linux musl (.NET 6 / arm64)",
      "url": "https://roslynomnisharp.blob.core.windows.net/releases/1.39.11/omnisharp-linux-musl-arm64-net6.0-1.39.11.zip",
      "installPath": ".omnisharp/1.39.11-net6.0",
      "platforms": [
        "linux-musl"
      ],
      "architectures": [
        "arm64"
      ],
      "installTestPath": "./.omnisharp/1.39.11-net6.0/OmniSharp.dll",
      "platformId": "linux-musl-arm64",
      "isFramework": false,
      "integrity": "223B58388C0F7226874DCA9053FE10B10739F2E43663DEED3F2F48C892E0D8E6"
    },
    {
      "id": "Debugger",
      "description": ".NET Core Debugger (Windows / x64)",
      "url": "https://vsdebugger.azureedge.net/coreclr-debug-2-47-0/coreclr-debug-win7-x64.zip",
      "installPath": ".debugger/x86_64",
      "platforms": [
        "win32"
      ],
      "architectures": [
        "x86_64",
        "arm64"
      ],
      "installTestPath": "./.debugger/x86_64/vsdbg-ui.exe",
      "integrity": "3D8F046E44F7E7A5A4B6C24468D2AEBC4773F28E66F9E732D3D5E76F79C3DB32"
    },
    {
      "id": "Debugger",
      "description": ".NET Core Debugger (Windows / ARM64)",
      "url": "https://vsdebugger.azureedge.net/coreclr-debug-2-47-0/coreclr-debug-win10-arm64.zip",
      "installPath": ".debugger/arm64",
      "platforms": [
        "win32"
      ],
      "architectures": [
        "arm64"
      ],
      "installTestPath": "./.debugger/arm64/vsdbg-ui.exe",
      "integrity": "142B58C35C70D31094AF4AB31A2B11BDB4FA747811D086AB079AD260EF00ACBC"
    },
    {
      "id": "Debugger",
      "description": ".NET Core Debugger (macOS / x64)",
      "url": "https://vsdebugger.azureedge.net/coreclr-debug-2-47-0/coreclr-debug-osx-x64.zip",
      "installPath": ".debugger/x86_64",
      "platforms": [
        "darwin"
      ],
      "architectures": [
        "x86_64",
        "arm64"
      ],
      "binaries": [
        "./vsdbg-ui",
        "./vsdbg"
      ],
      "installTestPath": "./.debugger/x86_64/vsdbg-ui",
      "integrity": "BCABF433604B2206F08638EDE8DF921CF8807E23D48824F320BA1829CB0A8BDD"
    },
    {
      "id": "Debugger",
      "description": ".NET Core Debugger (macOS / arm64)",
      "url": "https://vsdebugger.azureedge.net/coreclr-debug-2-47-0/coreclr-debug-osx-arm64.zip",
      "installPath": ".debugger/arm64",
      "platforms": [
        "darwin"
      ],
      "architectures": [
        "arm64"
      ],
      "binaries": [
        "./vsdbg-ui",
        "./vsdbg"
      ],
      "installTestPath": "./.debugger/arm64/vsdbg-ui",
      "integrity": "641E189D1ECF36506FFEE29E85131AFC5575172435F3D67A5E1B55861270FA45"
    },
    {
      "id": "Debugger",
      "description": ".NET Core Debugger (linux / ARM)",
      "url": "https://vsdebugger.azureedge.net/coreclr-debug-2-47-0/coreclr-debug-linux-arm.zip",
      "installPath": ".debugger",
      "platforms": [
        "linux"
      ],
      "architectures": [
        "arm"
      ],
      "binaries": [
        "./vsdbg-ui",
        "./vsdbg"
      ],
      "installTestPath": "./.debugger/vsdbg-ui",
      "integrity": "F4932D5E5C01F4147D3735177496B8DE922A92A9B975CC89D52C2227F008B193"
    },
    {
      "id": "Debugger",
      "description": ".NET Core Debugger (linux / ARM64)",
      "url": "https://vsdebugger.azureedge.net/coreclr-debug-2-47-0/coreclr-debug-linux-arm64.zip",
      "installPath": ".debugger",
      "platforms": [
        "linux"
      ],
      "architectures": [
        "arm64"
      ],
      "binaries": [
        "./vsdbg-ui",
        "./vsdbg"
      ],
      "installTestPath": "./.debugger/vsdbg-ui",
      "integrity": "3E3BBCF80931FA704CF33CD1BAE72E0FE0E021968070FC6D4156BBC2BD797D77"
    },
    {
      "id": "Debugger",
      "description": ".NET Core Debugger (linux musl / x64)",
      "url": "https://vsdebugger.azureedge.net/coreclr-debug-2-47-0/coreclr-debug-linux-musl-x64.zip",
      "installPath": ".debugger",
      "platforms": [
        "linux-musl"
      ],
      "architectures": [
        "x86_64"
      ],
      "binaries": [
        "./vsdbg-ui",
        "./vsdbg"
      ],
      "installTestPath": "./.debugger/vsdbg-ui",
      "integrity": "5B83C49084D3A5F314AD18E25DE8042DF6D17335A6535A60307ADF07A777CB49"
    },
    {
      "id": "Debugger",
      "description": ".NET Core Debugger (linux musl / ARM64)",
      "url": "https://vsdebugger.azureedge.net/coreclr-debug-2-47-0/coreclr-debug-linux-musl-arm64.zip",
      "installPath": ".debugger",
      "platforms": [
        "linux-musl"
      ],
      "architectures": [
        "arm64"
      ],
      "binaries": [
        "./vsdbg-ui",
        "./vsdbg"
      ],
      "installTestPath": "./.debugger/vsdbg-ui",
      "integrity": "633C5F3A419CDED6842088BFAF8F4F52CDEF0149F3DBC1BB5BA2AA87F159A21F"
    },
    {
      "id": "Debugger",
      "description": ".NET Core Debugger (linux / x64)",
      "url": "https://vsdebugger.azureedge.net/coreclr-debug-2-47-0/coreclr-debug-linux-x64.zip",
      "installPath": ".debugger",
      "platforms": [
        "linux"
      ],
      "architectures": [
        "x86_64"
      ],
      "binaries": [
        "./vsdbg-ui",
        "./vsdbg"
      ],
      "installTestPath": "./.debugger/vsdbg-ui",
      "integrity": "83D55C4BF672F6369E6C152DA7888398824AE59136F224B098154F5F41FD16FA"
    },
    {
      "id": "RazorOmnisharp",
      "description": "Razor Language Server for OmniSharp (Windows / x64)",
      "url": "https://download.visualstudio.microsoft.com/download/pr/aee63398-023f-48db-bba2-30162c68f0c4/8d42e62ea4051381c219b3e31bc4eced/razorlanguageserver-win-x64-7.0.0-preview.23363.1.zip",
      "installPath": ".razoromnisharp",
      "platforms": [
        "win32"
      ],
      "architectures": [
        "x86_64"
      ]
    },
    {
      "id": "RazorOmnisharp",
      "description": "Razor Language Server for OmniSharp (Windows / ARM64)",
      "url": "https://download.visualstudio.microsoft.com/download/pr/aee63398-023f-48db-bba2-30162c68f0c4/4ef26e45cf32fe8d51c0e7dd21f1fef6/razorlanguageserver-win-arm64-7.0.0-preview.23363.1.zip",
      "installPath": ".razoromnisharp",
      "platforms": [
        "win32"
      ],
      "architectures": [
        "arm64"
      ]
    },
    {
      "id": "RazorOmnisharp",
      "description": "Razor Language Server for OmniSharp (Linux / x64)",
      "url": "https://download.visualstudio.microsoft.com/download/pr/aee63398-023f-48db-bba2-30162c68f0c4/6d4e23a3c7cf0465743950a39515a716/razorlanguageserver-linux-x64-7.0.0-preview.23363.1.zip",
      "installPath": ".razoromnisharp",
      "platforms": [
        "linux"
      ],
      "architectures": [
        "x86_64"
      ],
      "binaries": [
        "./rzls"
      ]
    },
    {
      "id": "RazorOmnisharp",
      "description": "Razor Language Server for OmniSharp (Linux ARM64)",
      "url": "https://download.visualstudio.microsoft.com/download/pr/aee63398-023f-48db-bba2-30162c68f0c4/85deebd44647ebf65724cc291d722283/razorlanguageserver-linux-arm64-7.0.0-preview.23363.1.zip",
      "installPath": ".razoromnisharp",
      "platforms": [
        "linux"
      ],
      "architectures": [
        "arm64"
      ],
      "binaries": [
        "./rzls"
      ]
    },
    {
      "id": "RazorOmnisharp",
      "description": "Razor Language Server for OmniSharp (Linux musl / x64)",
      "url": "https://download.visualstudio.microsoft.com/download/pr/aee63398-023f-48db-bba2-30162c68f0c4/4f0caa94ae182785655efb15eafcef23/razorlanguageserver-linux-musl-x64-7.0.0-preview.23363.1.zip",
      "installPath": ".razoromnisharp",
      "platforms": [
        "linux-musl"
      ],
      "architectures": [
        "x86_64"
      ],
      "binaries": [
        "./rzls"
      ]
    },
    {
      "id": "RazorOmnisharp",
      "description": "Razor Language Server for OmniSharp (Linux musl ARM64)",
      "url": "https://download.visualstudio.microsoft.com/download/pr/aee63398-023f-48db-bba2-30162c68f0c4/0a24828206a6f3b4bc743d058ef88ce7/razorlanguageserver-linux-musl-arm64-7.0.0-preview.23363.1.zip",
      "installPath": ".razoromnisharp",
      "platforms": [
        "linux-musl"
      ],
      "architectures": [
        "arm64"
      ],
      "binaries": [
        "./rzls"
      ]
    },
    {
      "id": "RazorOmnisharp",
      "description": "Razor Language Server for OmniSharp (macOS / x64)",
      "url": "https://download.visualstudio.microsoft.com/download/pr/aee63398-023f-48db-bba2-30162c68f0c4/2afcafaf41082989efcc10405abb9314/razorlanguageserver-osx-x64-7.0.0-preview.23363.1.zip",
      "installPath": ".razoromnisharp",
      "platforms": [
        "darwin"
      ],
      "architectures": [
        "x86_64"
      ],
      "binaries": [
        "./rzls"
      ]
    },
    {
      "id": "RazorOmnisharp",
      "description": "Razor Language Server for OmniSharp (macOS ARM64)",
      "url": "https://download.visualstudio.microsoft.com/download/pr/aee63398-023f-48db-bba2-30162c68f0c4/8bf2ed2f00d481a5987e3eb5165afddd/razorlanguageserver-osx-arm64-7.0.0-preview.23363.1.zip",
      "installPath": ".razoromnisharp",
      "platforms": [
        "darwin"
      ],
      "architectures": [
        "arm64"
      ],
      "binaries": [
        "./rzls"
      ]
    }
  ],
  "engines": {
    "vscode": "^1.75.0"
  },
  "activationEvents": [
    "onDebugInitialConfigurations",
    "onDebugResolve:blazorwasm",
    "onDebugResolve:coreclr",
    "onDebugResolve:clr",
    "onDebugResolve:monovsdbg",
    "onDebugResolve:dotnet",
    "onLanguage:csharp",
    "onCommand:o.showOutput",
    "onCommand:omnisharp.registerLanguageMiddleware",
    "workspaceContains:**/*.{csproj,csx,cake}"
  ],
  "contributes": {
    "themes": [
      {
        "label": "Visual Studio 2019 Dark",
        "uiTheme": "vs-dark",
        "path": "./themes/vs2019_dark.json"
      },
      {
        "label": "Visual Studio 2019 Light",
        "uiTheme": "vs",
        "path": "./themes/vs2019_light.json"
      }
    ],
    "configuration": [
      {
        "title": "Project",
        "order": 0,
        "properties": {
          "dotnet.defaultSolution": {
            "type": "string",
            "description": "%configuration.dotnet.defaultSolution.description%",
            "order": 0
          }
        }
      },
      {
        "title": "Text Editor",
        "order": 1,
        "properties": {
          "dotnet.typeMembers.memberInsertionLocation": {
            "type": "string",
            "enum": [
              "withOtherMembersOfTheSameKind",
              "atTheEnd"
            ],
            "default": "withOtherMembersOfTheSameKind",
            "enumDescriptions": [
              "%configuration.dotnet.typeMembers.memberInsertionLocation.withOtherMembersOfTheSameKind%",
              "%configuration.dotnet.typeMembers.memberInsertionLocation.atTheEnd%"
            ],
            "description": "%configuration.dotnet.typeMembers.memberInsertionLocation%",
            "order": 10
          },
          "dotnet.typeMembers.propertyGenerationBehavior": {
            "type": "string",
            "enum": [
              "preferThrowingProperties",
              "preferAutoProperties"
            ],
            "default": "preferThrowingProperties",
            "enumDescriptions": [
              "%configuration.dotnet.typeMembers.propertyGenerationBehavior.preferThrowingProperties%",
              "%configuration.dotnet.typeMembers.propertyGenerationBehavior.preferAutoProperties%"
            ],
            "description": "%configuration.dotnet.typeMembers.propertyGenerationBehavior%",
            "order": 10
          },
          "dotnet.codeLens.enableReferencesCodeLens": {
            "type": "boolean",
            "default": true,
            "description": "%configuration.dotnet.codeLens.enableReferencesCodeLens%"
          },
          "dotnet.codeLens.enableTestsCodeLens": {
            "type": "boolean",
            "default": true,
            "description": "%configuration.dotnet.codeLens.enableTestsCodeLens%"
          },
          "dotnet.completion.showCompletionItemsFromUnimportedNamespaces": {
            "type": "boolean",
            "default": true,
            "description": "%configuration.dotnet.completion.showCompletionItemsFromUnimportedNamespaces%",
            "order": 20
          },
          "dotnet.completion.showNameCompletionSuggestions": {
            "type": "boolean",
            "default": "true",
            "description": "%configuration.dotnet.completion.showNameCompletionSuggestions%",
            "order": 20
          },
          "dotnet.completion.provideRegexCompletions": {
            "type": "boolean",
            "default": "true",
            "description": "%configuration.dotnet.completion.provideRegexCompletions%",
            "order": 20
          },
          "dotnet.completion.triggerCompletionInArgumentLists": {
            "type": "boolean",
            "default": "true",
            "description": "%configuration.dotnet.completion.triggerCompletionInArgumentLists%",
            "order": 20
          },
          "dotnet.backgroundAnalysis.analyzerDiagnosticsScope": {
            "type": "string",
            "enum": [
              "openFiles",
              "fullSolution",
              "none"
            ],
            "default": "openFiles",
            "enumDescriptions": [
              "%configuration.dotnet.backgroundAnalysis.analyzerDiagnosticsScope.openFiles%",
              "%configuration.dotnet.backgroundAnalysis.analyzerDiagnosticsScope.fullSolution%",
              "%configuration.dotnet.backgroundAnalysis.analyzerDiagnosticsScope.none%"
            ],
            "description": "%configuration.dotnet.backgroundAnalysis.analyzerDiagnosticsScope%",
            "order": 30
          },
          "dotnet.backgroundAnalysis.compilerDiagnosticsScope": {
            "type": "string",
            "enum": [
              "openFiles",
              "fullSolution",
              "none"
            ],
            "default": "openFiles",
            "enumDescriptions": [
              "%configuration.dotnet.backgroundAnalysis.compilerDiagnosticsScope.openFiles%",
              "%configuration.dotnet.backgroundAnalysis.compilerDiagnosticsScope.fullSolution%",
              "%configuration.dotnet.backgroundAnalysis.compilerDiagnosticsScope.none%"
            ],
            "description": "%configuration.dotnet.backgroundAnalysis.compilerDiagnosticsScope%",
            "order": 30
          },
          "dotnet.highlighting.highlightRelatedRegexComponents": {
            "type": "boolean",
            "default": "true",
            "description": "%configuration.dotnet.highlighting.highlightRelatedRegexComponents%",
            "order": 40
          },
          "dotnet.highlighting.highlightRelatedJsonComponents": {
            "type": "boolean",
            "default": "true",
            "description": "%configuration.dotnet.highlighting.highlightRelatedJsonComponents%",
            "order": 40
          },
          "csharp.inlayHints.enableInlayHintsForImplicitObjectCreation": {
            "type": "boolean",
            "default": false,
            "description": "%configuration.csharp.inlayHints.enableInlayHintsForImplicitObjectCreation%",
            "order": 50
          },
          "csharp.inlayHints.enableInlayHintsForImplicitVariableTypes": {
            "type": "boolean",
            "default": false,
            "description": "%configuration.csharp.inlayHints.enableInlayHintsForImplicitVariableTypes%",
            "order": 50
          },
          "csharp.inlayHints.enableInlayHintsForLambdaParameterTypes": {
            "type": "boolean",
            "default": false,
            "description": "%configuration.csharp.inlayHints.enableInlayHintsForLambdaParameterTypes%",
            "order": 50
          },
          "csharp.inlayHints.enableInlayHintsForTypes": {
            "type": "boolean",
            "default": false,
            "description": "%configuration.csharp.inlayHints.enableInlayHintsForTypes%",
            "order": 50
          },
          "dotnet.inlayHints.enableInlayHintsForIndexerParameters": {
            "type": "boolean",
            "default": false,
            "description": "%configuration.csharp.inlayHints.enableInlayHintsForIndexerParameters%",
            "order": 50
          },
          "dotnet.inlayHints.enableInlayHintsForLiteralParameters": {
            "type": "boolean",
            "default": false,
            "description": "%configuration.dotnet.inlayHints.enableInlayHintsForLiteralParameters%",
            "order": 50
          },
          "dotnet.inlayHints.enableInlayHintsForObjectCreationParameters": {
            "type": "boolean",
            "default": false,
            "description": "%configuration.dotnet.inlayHints.enableInlayHintsForObjectCreationParameters%",
            "order": 50
          },
          "dotnet.inlayHints.enableInlayHintsForOtherParameters": {
            "type": "boolean",
            "default": false,
            "description": "%configuration.dotnet.inlayHints.enableInlayHintsForOtherParameters%",
            "order": 50
          },
          "dotnet.inlayHints.enableInlayHintsForParameters": {
            "type": "boolean",
            "default": false,
            "description": "%configuration.dotnet.inlayHints.enableInlayHintsForParameters%",
            "order": 50
          },
          "dotnet.inlayHints.suppressInlayHintsForParametersThatDifferOnlyBySuffix": {
            "type": "boolean",
            "default": false,
            "description": "%configuration.dotnet.inlayHints.suppressInlayHintsForParametersThatDifferOnlyBySuffix%",
            "order": 50
          },
          "dotnet.inlayHints.suppressInlayHintsForParametersThatMatchArgumentName": {
            "type": "boolean",
            "default": false,
            "description": "%configuration.dotnet.inlayHints.suppressInlayHintsForParametersThatMatchArgumentName%",
            "order": 50
          },
          "dotnet.inlayHints.suppressInlayHintsForParametersThatMatchMethodIntent": {
            "type": "boolean",
            "default": false,
            "description": "%configuration.dotnet.inlayHints.suppressInlayHintsForParametersThatMatchMethodIntent%",
            "order": 50
          },
          "dotnet.navigation.navigateToDecompiledSources": {
            "type": "boolean",
            "default": "true",
            "description": "%configuration.dotnet.navigation.navigateToDecompiledSources%",
            "order": 60
          },
          "dotnet.navigation.navigateToSourceLinkAndEmbeddedSources": {
            "type": "boolean",
            "default": "true",
            "description": "%configuration.dotnet.navigation.navigateToSourceLinkAndEmbeddedSources%",
            "order": 60
          },
          "dotnet.quickInfo.showRemarksInQuickInfo": {
            "type": "boolean",
            "default": "true",
            "description": "%configuration.dotnet.quickInfo.showRemarksInQuickInfo%",
            "order": 70
          },
          "dotnet.symbolSearch.searchReferenceAssemblies": {
            "type": "boolean",
            "default": true,
            "description": "%configuration.dotnet.symbolSearch.searchReferenceAssemblies%",
            "order": 80
          }
        }
      },
      {
        "title": "Debugger",
        "order": 8,
        "properties": {
          "csharp.debug.stopAtEntry": {
            "type": "boolean",
            "markdownDescription": "%generateOptionsSchema.stopAtEntry.markdownDescription%",
            "default": false
          },
          "csharp.debug.console": {
            "type": "string",
            "enum": [
              "internalConsole",
              "integratedTerminal",
              "externalTerminal"
            ],
            "enumDescriptions": [
              "%generateOptionsSchema.console.internalConsole.enumDescription%",
              "%generateOptionsSchema.console.integratedTerminal.enumDescription%",
              "%generateOptionsSchema.console.externalTerminal.enumDescription%"
            ],
            "markdownDescription": "%generateOptionsSchema.console.settingsDescription%",
            "default": "internalConsole"
          },
          "csharp.debug.sourceFileMap": {
            "type": "object",
            "markdownDescription": "%generateOptionsSchema.sourceFileMap.markdownDescription%",
            "additionalProperties": {
              "type": "string"
            },
            "default": {}
          },
          "csharp.debug.justMyCode": {
            "type": "boolean",
            "markdownDescription": "%generateOptionsSchema.justMyCode.markdownDescription%",
            "default": true
          },
          "csharp.debug.requireExactSource": {
            "type": "boolean",
            "markdownDescription": "%generateOptionsSchema.requireExactSource.markdownDescription%",
            "default": true
          },
          "csharp.debug.enableStepFiltering": {
            "type": "boolean",
            "markdownDescription": "%generateOptionsSchema.enableStepFiltering.markdownDescription%",
            "default": true
          },
          "csharp.debug.logging.exceptions": {
            "type": "boolean",
            "markdownDescription": "%generateOptionsSchema.logging.exceptions.markdownDescription%",
            "default": true
          },
          "csharp.debug.logging.moduleLoad": {
            "type": "boolean",
            "markdownDescription": "%generateOptionsSchema.logging.moduleLoad.markdownDescription%",
            "default": true
          },
          "csharp.debug.logging.programOutput": {
            "type": "boolean",
            "markdownDescription": "%generateOptionsSchema.logging.programOutput.markdownDescription%",
            "default": true
          },
          "csharp.debug.logging.browserStdOut": {
            "type": "boolean",
            "markdownDescription": "%generateOptionsSchema.logging.browserStdOut.markdownDescription%",
            "default": true
          },
          "csharp.debug.logging.elapsedTiming": {
            "type": "boolean",
            "markdownDescription": "%generateOptionsSchema.logging.elapsedTiming.markdownDescription%",
            "default": false
          },
          "csharp.debug.logging.threadExit": {
            "type": "boolean",
            "markdownDescription": "%generateOptionsSchema.logging.threadExit.markdownDescription%",
            "default": false
          },
          "csharp.debug.logging.processExit": {
            "type": "boolean",
            "markdownDescription": "%generateOptionsSchema.logging.processExit.markdownDescription%",
            "default": true
          },
          "csharp.debug.logging.engineLogging": {
            "type": "boolean",
            "deprecationMessage": "%generateOptionsSchema.logging.engineLogging.deprecationMessage%",
            "default": false
          },
          "csharp.debug.logging.diagnosticsLog.protocolMessages": {
            "type": "boolean",
            "markdownDescription": "%generateOptionsSchema.logging.diagnosticsLog.protocolMessages.markdownDescription%",
            "default": false
          },
          "csharp.debug.logging.diagnosticsLog.dispatcherMessages": {
            "type": "string",
            "enum": [
              "none",
              "error",
              "important",
              "normal"
            ],
            "enumDescriptions": [
              "%generateOptionsSchema.logging.diagnosticsLog.dispatcherMessages.none.enumDescription%",
              "%generateOptionsSchema.logging.diagnosticsLog.dispatcherMessages.error.enumDescription%",
              "%generateOptionsSchema.logging.diagnosticsLog.dispatcherMessages.important.enumDescription%",
              "%generateOptionsSchema.logging.diagnosticsLog.dispatcherMessages.normal.enumDescription%"
            ],
            "markdownDescription": "%generateOptionsSchema.logging.diagnosticsLog.dispatcherMessages.markdownDescription%",
            "default": "none"
          },
          "csharp.debug.logging.diagnosticsLog.debugEngineAPITracing": {
            "type": "string",
            "enum": [
              "none",
              "error",
              "all"
            ],
            "enumDescriptions": [
              "%generateOptionsSchema.logging.diagnosticsLog.debugEngineAPITracing.none.enumDescription%",
              "%generateOptionsSchema.logging.diagnosticsLog.debugEngineAPITracing.error.enumDescription%",
              "%generateOptionsSchema.logging.diagnosticsLog.debugEngineAPITracing.all.enumDescription%"
            ],
            "markdownDescription": "%generateOptionsSchema.logging.diagnosticsLog.debugEngineAPITracing.markdownDescription%",
            "default": "none"
          },
          "csharp.debug.logging.diagnosticsLog.debugRuntimeEventTracing": {
            "type": "boolean",
            "markdownDescription": "%generateOptionsSchema.logging.diagnosticsLog.debugRuntimeEventTracing.markdownDescription%",
            "default": false
          },
          "csharp.debug.logging.diagnosticsLog.expressionEvaluationTracing": {
            "type": "boolean",
            "markdownDescription": "%generateOptionsSchema.logging.diagnosticsLog.expressionEvaluationTracing.markdownDescription%",
            "default": false
          },
          "csharp.debug.logging.diagnosticsLog.startDebuggingTracing": {
            "type": "boolean",
            "markdownDescription": "%generateOptionsSchema.logging.diagnosticsLog.startDebuggingTracing.markdownDescription%",
            "default": false
          },
          "csharp.debug.logging.consoleUsageMessage": {
            "type": "boolean",
            "description": "%generateOptionsSchema.logging.consoleUsageMessage.description%",
            "default": true
          },
          "csharp.debug.suppressJITOptimizations": {
            "type": "boolean",
            "markdownDescription": "%generateOptionsSchema.suppressJITOptimizations.markdownDescription%",
            "default": false
          },
          "csharp.debug.symbolOptions.searchPaths": {
            "type": "array",
            "items": {
              "type": "string"
            },
            "description": "%generateOptionsSchema.symbolOptions.searchPaths.description%",
            "default": []
          },
          "csharp.debug.symbolOptions.searchMicrosoftSymbolServer": {
            "type": "boolean",
            "description": "%generateOptionsSchema.symbolOptions.searchMicrosoftSymbolServer.description%",
            "default": false
          },
          "csharp.debug.symbolOptions.searchNuGetOrgSymbolServer": {
            "type": "boolean",
            "description": "%generateOptionsSchema.symbolOptions.searchNuGetOrgSymbolServer.description%",
            "default": false
          },
          "csharp.debug.symbolOptions.cachePath": {
            "type": "string",
            "description": "%generateOptionsSchema.symbolOptions.cachePath.description%",
            "default": ""
          },
          "csharp.debug.symbolOptions.moduleFilter.mode": {
            "type": "string",
            "enum": [
              "loadAllButExcluded",
              "loadOnlyIncluded"
            ],
            "enumDescriptions": [
              "%generateOptionsSchema.symbolOptions.moduleFilter.mode.loadAllButExcluded.enumDescription%",
              "%generateOptionsSchema.symbolOptions.moduleFilter.mode.loadOnlyIncluded.enumDescription%"
            ],
            "description": "%generateOptionsSchema.symbolOptions.moduleFilter.mode.description%",
            "default": "loadAllButExcluded"
          },
          "csharp.debug.symbolOptions.moduleFilter.excludedModules": {
            "type": "array",
            "items": {
              "type": "string"
            },
            "description": "%generateOptionsSchema.symbolOptions.moduleFilter.excludedModules.description%",
            "default": []
          },
          "csharp.debug.symbolOptions.moduleFilter.includedModules": {
            "type": "array",
            "items": {
              "type": "string"
            },
            "description": "%generateOptionsSchema.symbolOptions.moduleFilter.includedModules.description%",
            "default": []
          },
          "csharp.debug.symbolOptions.moduleFilter.includeSymbolsNextToModules": {
            "type": "boolean",
            "description": "%generateOptionsSchema.symbolOptions.moduleFilter.includeSymbolsNextToModules.description%",
            "default": true
          },
          "csharp.debug.symbolOptions.moduleFilter.includeSymbolsOnDemand": {
            "type": "boolean",
            "description": "%generateOptionsSchema.symbolOptions.moduleFilter.includeSymbolsOnDemand.description%",
            "default": true
          },
          "csharp.debug.expressionEvaluationOptions.allowImplicitFuncEval": {
            "type": "boolean",
            "description": "%generateOptionsSchema.expressionEvaluationOptions.allowImplicitFuncEval.description%",
            "default": true
          },
          "csharp.debug.expressionEvaluationOptions.allowToString": {
            "type": "boolean",
            "markdownDescription": "%generateOptionsSchema.expressionEvaluationOptions.allowToString.markdownDescription%",
            "default": true
          },
          "csharp.debug.expressionEvaluationOptions.allowFastEvaluate": {
            "type": "boolean",
            "description": "%generateOptionsSchema.expressionEvaluationOptions.allowFastEvaluate.description%",
            "default": true
          },
          "csharp.debug.expressionEvaluationOptions.showRawValues": {
            "type": "boolean",
            "description": "%generateOptionsSchema.expressionEvaluationOptions.showRawValues.description%",
            "default": false
          },
          "dotnet.unitTestDebuggingOptions": {
            "type": "object",
            "description": "%configuration.dotnet.unitTestDebuggingOptions%",
            "default": {},
            "properties": {
              "sourceFileMap": {
                "type": "object",
                "markdownDescription": "%generateOptionsSchema.sourceFileMap.markdownDescription%",
                "additionalProperties": {
                  "type": "string"
                }
              },
              "justMyCode": {
                "type": "boolean",
                "markdownDescription": "%generateOptionsSchema.justMyCode.markdownDescription%",
                "default": true
              },
              "requireExactSource": {
                "type": "boolean",
                "markdownDescription": "%generateOptionsSchema.requireExactSource.markdownDescription%",
                "default": true
              },
              "enableStepFiltering": {
                "type": "boolean",
                "markdownDescription": "%generateOptionsSchema.enableStepFiltering.markdownDescription%",
                "default": true
              },
              "logging": {
                "description": "%generateOptionsSchema.logging.description%",
                "type": "object",
                "required": [],
                "default": {},
                "properties": {
                  "exceptions": {
                    "type": "boolean",
                    "markdownDescription": "%generateOptionsSchema.logging.exceptions.markdownDescription%",
                    "default": true
                  },
                  "moduleLoad": {
                    "type": "boolean",
                    "markdownDescription": "%generateOptionsSchema.logging.moduleLoad.markdownDescription%",
                    "default": true
                  },
                  "programOutput": {
                    "type": "boolean",
                    "markdownDescription": "%generateOptionsSchema.logging.programOutput.markdownDescription%",
                    "default": true
                  },
                  "threadExit": {
                    "type": "boolean",
                    "markdownDescription": "%generateOptionsSchema.logging.threadExit.markdownDescription%",
                    "default": false
                  },
                  "processExit": {
                    "type": "boolean",
                    "markdownDescription": "%generateOptionsSchema.logging.processExit.markdownDescription%",
                    "default": true
                  }
                }
              },
              "suppressJITOptimizations": {
                "type": "boolean",
                "markdownDescription": "%generateOptionsSchema.suppressJITOptimizations.markdownDescription%",
                "default": false
              },
              "symbolOptions": {
                "description": "%generateOptionsSchema.symbolOptions.description%",
                "default": {
                  "searchPaths": [],
                  "searchMicrosoftSymbolServer": false,
                  "searchNuGetOrgSymbolServer": false
                },
                "type": "object",
                "properties": {
                  "searchPaths": {
                    "type": "array",
                    "items": {
                      "type": "string"
                    },
                    "description": "%generateOptionsSchema.symbolOptions.searchPaths.description%",
                    "default": []
                  },
                  "searchMicrosoftSymbolServer": {
                    "type": "boolean",
                    "description": "%generateOptionsSchema.symbolOptions.searchMicrosoftSymbolServer.description%",
                    "default": false
                  },
                  "searchNuGetOrgSymbolServer": {
                    "type": "boolean",
                    "description": "%generateOptionsSchema.symbolOptions.searchNuGetOrgSymbolServer.description%",
                    "default": false
                  },
                  "cachePath": {
                    "type": "string",
                    "description": "%generateOptionsSchema.symbolOptions.cachePath.description%",
                    "default": ""
                  },
                  "moduleFilter": {
                    "description": "%generateOptionsSchema.symbolOptions.moduleFilter.description%",
                    "default": {
                      "mode": "loadAllButExcluded",
                      "excludedModules": []
                    },
                    "type": "object",
                    "required": [
                      "mode"
                    ],
                    "properties": {
                      "mode": {
                        "type": "string",
                        "enum": [
                          "loadAllButExcluded",
                          "loadOnlyIncluded"
                        ],
                        "enumDescriptions": [
                          "%generateOptionsSchema.symbolOptions.moduleFilter.mode.loadAllButExcluded.enumDescription%",
                          "%generateOptionsSchema.symbolOptions.moduleFilter.mode.loadOnlyIncluded.enumDescription%"
                        ],
                        "description": "%generateOptionsSchema.symbolOptions.moduleFilter.mode.description%",
                        "default": "loadAllButExcluded"
                      },
                      "excludedModules": {
                        "type": "array",
                        "items": {
                          "type": "string"
                        },
                        "description": "%generateOptionsSchema.symbolOptions.moduleFilter.excludedModules.description%",
                        "default": []
                      },
                      "includedModules": {
                        "type": "array",
                        "items": {
                          "type": "string"
                        },
                        "description": "%generateOptionsSchema.symbolOptions.moduleFilter.includedModules.description%",
                        "default": []
                      },
                      "includeSymbolsNextToModules": {
                        "type": "boolean",
                        "description": "%generateOptionsSchema.symbolOptions.moduleFilter.includeSymbolsNextToModules.description%",
                        "default": true
                      },
                      "includeSymbolsOnDemand": {
                        "type": "boolean",
                        "description": "%generateOptionsSchema.symbolOptions.moduleFilter.includeSymbolsOnDemand.description%",
                        "default": true
                      }
                    }
                  }
                }
              },
              "sourceLinkOptions": {
                "markdownDescription": "%generateOptionsSchema.sourceLinkOptions.markdownDescription%",
                "default": {
                  "*": {
                    "enabled": true
                  }
                },
                "type": "object",
                "additionalItems": {
                  "type": "object",
                  "properties": {
                    "enabled": {
                      "title": "boolean",
                      "markdownDescription": "%generateOptionsSchema.sourceLinkOptions.additionalItems.enabled.markdownDescription%",
                      "default": true
                    }
                  }
                }
              },
              "expressionEvaluationOptions": {
                "description": "%generateOptionsSchema.expressionEvaluationOptions.description%",
                "default": {},
                "type": "object",
                "properties": {
                  "allowImplicitFuncEval": {
                    "type": "boolean",
                    "description": "%generateOptionsSchema.expressionEvaluationOptions.allowImplicitFuncEval.description%",
                    "default": true
                  },
                  "allowToString": {
                    "type": "boolean",
                    "markdownDescription": "%generateOptionsSchema.expressionEvaluationOptions.allowToString.markdownDescription%",
                    "default": true
                  },
                  "allowFastEvaluate": {
                    "type": "boolean",
                    "description": "%generateOptionsSchema.expressionEvaluationOptions.allowFastEvaluate.description%",
                    "default": true
                  },
                  "showRawValues": {
                    "type": "boolean",
                    "description": "%generateOptionsSchema.expressionEvaluationOptions.showRawValues.description%",
                    "default": false
                  }
                }
              },
              "targetArchitecture": {
                "type": "string",
                "markdownDescription": "%generateOptionsSchema.targetArchitecture.markdownDescription%",
                "enum": [
                  "x86_64",
                  "arm64"
                ]
              },
              "type": {
                "type": "string",
                "enum": [
                  "coreclr",
                  "clr"
                ],
                "markdownDescription": "%generateOptionsSchema.type.markdownDescription%",
                "default": "coreclr"
              },
              "debugServer": {
                "type": "number",
                "description": "%generateOptionsSchema.debugServer.description%",
                "default": 4711
              }
            }
          },
          "dotnet.unitTests.runSettingsPath": {
            "type": "string",
            "markdownDescription": "%configuration.dotnet.unitTests.runSettingsPath%"
          }
        }
      },
      {
        "title": "LSP Server",
        "order": 9,
        "properties": {
          "dotnet.preferCSharpExtension": {
            "scope": "resource",
            "type": "boolean",
            "default": false,
            "description": "%configuration.dotnet.preferCSharpExtension%"
          },
          "dotnet.dotnetPath": {
            "type": "string",
            "scope": "machine-overridable",
            "description": "%configuration.dotnet.dotnetPath%"
          },
          "dotnet.server.path": {
            "type": "string",
            "scope": "machine-overridable",
            "description": "%configuration.dotnet.server.path%"
          },
          "dotnet.server.componentPaths": {
            "type": "object",
            "description": "%configuration.dotnet.server.componentPaths%",
            "properties": {
              "roslynDevKit": {
                "description": "%configuration.dotnet.server.componentPaths.roslynDevKit%",
                "type": "string"
              },
              "xamlTools": {
                "description": "%configuration.dotnet.server.componentPaths.xamlTools%",
                "type": "string"
              }
            },
            "default": {}
          },
          "dotnet.server.startTimeout": {
            "type": "number",
            "scope": "machine-overridable",
            "default": 30000,
            "description": "%configuration.dotnet.server.startTimeout%"
          },
          "dotnet.server.waitForDebugger": {
            "type": "boolean",
            "scope": "machine-overridable",
            "default": false,
            "description": "%configuration.dotnet.server.waitForDebugger%"
          },
          "dotnet.server.trace": {
            "scope": "window",
            "type": "string",
            "enum": [
              "Trace",
              "Debug",
              "Information",
              "Warning",
              "Error",
              "Critical",
              "None"
            ],
            "default": "Information",
            "description": "%configuration.dotnet.server.trace%"
          },
          "dotnet.server.extensionPaths": {
            "scope": "machine-overridable",
            "type": [
              "array",
              null
            ],
            "items": {
              "type": "string"
            },
            "default": null,
            "description": "%configuration.dotnet.server.extensionPaths%"
          },
          "dotnet.server.crashDumpPath": {
            "scope": "machine-overridable",
            "type": "string",
            "default": null,
            "description": "%configuration.dotnet.server.crashDumpPath%"
          },
          "dotnet.server.suppressLspErrorToasts": {
            "type": "boolean",
            "default": false,
            "description": "%configuration.dotnet.server.suppressLspErrorToasts%"
          },
          "dotnet.server.useServerGC": {
            "type": "boolean",
            "default": true,
            "description": "%configuration.dotnet.server.useServerGC%"
          },
          "dotnet.enableXamlTools": {
            "scope": "machine-overridable",
            "type": "boolean",
            "default": true,
            "description": "%configuration.dotnet.enableXamlTools%"
          },
          "dotnet.projects.binaryLogPath": {
            "scope": "machine-overridable",
            "type": "string",
            "default": null,
            "description": "%configuration.dotnet.projects.binaryLogPath%"
          },
          "dotnet.projects.enableAutomaticRestore": {
            "type": "boolean",
            "default": true,
            "description": "%configuration.dotnet.projects.enableAutomaticRestore%"
          },
          "razor.languageServer.directory": {
            "type": "string",
            "scope": "machine-overridable",
            "description": "%configuration.razor.languageServer.directory%",
            "order": 90
          },
          "razor.languageServer.debug": {
            "type": "boolean",
            "scope": "machine-overridable",
            "default": false,
            "description": "%configuration.razor.languageServer.debug%",
            "order": 90
          },
          "razor.server.trace": {
            "scope": "window",
            "type": "string",
            "enum": [
              "Trace",
              "Debug",
              "Information",
              "Warning",
              "Error",
              "Critical",
              "None"
            ],
            "order": 90,
            "default": "Information",
            "description": "%configuration.razor.server.trace%"
          },
          "razor.languageServer.forceRuntimeCodeGeneration": {
            "type": "boolean",
            "scope": "machine-overridable",
            "default": false,
            "description": "%configuration.razor.languageServer.forceRuntimeCodeGeneration%",
            "order": 90
          }
        }
      },
      {
        "title": "OmniSharp",
        "order": 10,
        "properties": {
          "dotnet.server.useOmnisharp": {
            "type": "boolean",
            "default": false,
            "description": "%configuration.omnisharp.dotnet.server.useOmnisharp%",
            "order": 0
          },
          "csharp.format.enable": {
            "type": "boolean",
            "default": true,
            "description": "%configuration.omnisharp.csharp.format.enable%"
          },
          "csharp.suppressDotnetInstallWarning": {
            "type": "boolean",
            "default": false,
            "description": "%configuration.omnisharp.csharp.suppressDotnetInstallWarning%"
          },
          "csharp.suppressDotnetRestoreNotification": {
            "type": "boolean",
            "default": false,
            "description": "%configuration.omnisharp.csharp.suppressDotnetRestoreNotification%"
          },
          "csharp.suppressProjectJsonWarning": {
            "type": "boolean",
            "default": false,
            "description": "%configuration.omnisharp.csharp.suppressProjectJsonWarning%"
          },
          "csharp.suppressBuildAssetsNotification": {
            "type": "boolean",
            "default": false,
            "description": "%configuration.omnisharp.csharp.suppressBuildAssetsNotification%"
          },
          "csharp.suppressHiddenDiagnostics": {
            "type": "boolean",
            "default": true,
            "description": "%configuration.omnisharp.csharp.suppressHiddenDiagnostics%"
          },
          "csharp.referencesCodeLens.filteredSymbols": {
            "type": "array",
            "items": {
              "type": "string"
            },
            "default": [],
            "description": "%configuration.omnisharp.csharp.referencesCodeLens.filteredSymbols%"
          },
          "csharp.maxProjectFileCountForDiagnosticAnalysis": {
            "type": "number",
            "default": 1000,
            "description": "%configuration.omnisharp.csharp.maxProjectFileCountForDiagnosticAnalysis%"
          },
          "csharp.semanticHighlighting.enabled": {
            "type": "boolean",
            "default": true,
            "description": "%configuration.omnisharp.csharp.semanticHighlighting.enabled%",
            "scope": "window"
          },
          "csharp.showOmnisharpLogOnError": {
            "type": "boolean",
            "default": true,
            "description": "%configuration.omnisharp.csharp.showOmnisharpLogOnError%"
          },
          "omnisharp.useModernNet": {
            "type": "boolean",
            "default": true,
            "scope": "window",
            "title": "%configuration.omnisharp.useModernNet.title%",
            "description": "%configuration.omnisharp.useModernNet.description%"
          },
          "omnisharp.sdkPath": {
            "type": "string",
            "scope": "window",
            "description": "%configuration.omnisharp.sdkPath%"
          },
          "omnisharp.sdkVersion": {
            "type": "string",
            "scope": "window",
            "description": "%configuration.omnisharp.sdkVersion%"
          },
          "omnisharp.sdkIncludePrereleases": {
            "type": "boolean",
            "scope": "window",
            "default": true,
            "description": "%configuration.omnisharp.sdkIncludePrereleases%"
          },
          "omnisharp.monoPath": {
            "type": "string",
            "scope": "machine",
            "description": "%configuration.omnisharp.monoPath%"
          },
          "omnisharp.loggingLevel": {
            "type": "string",
            "default": "information",
            "enum": [
              "trace",
              "debug",
              "information",
              "warning",
              "error",
              "critical"
            ],
            "description": "%configuration.omnisharp.loggingLevel%"
          },
          "omnisharp.autoStart": {
            "type": "boolean",
            "default": true,
            "description": "%configuration.omnisharp.autoStart%"
          },
          "omnisharp.projectFilesExcludePattern": {
            "type": "string",
            "default": "**/node_modules/**,**/.git/**,**/bower_components/**",
            "description": "%configuration.omnisharp.projectFilesExcludePattern%"
          },
          "omnisharp.projectLoadTimeout": {
            "type": "number",
            "default": 60,
            "description": "%configuration.omnisharp.projectLoadTimeout%"
          },
          "omnisharp.maxProjectResults": {
            "type": "number",
            "default": 250,
            "description": "%configuration.omnisharp.maxProjectResults%"
          },
          "omnisharp.useEditorFormattingSettings": {
            "type": "boolean",
            "default": true,
            "description": "%configuration.omnisharp.useEditorFormattingSettings%"
          },
          "omnisharp.minFindSymbolsFilterLength": {
            "type": "number",
            "default": 0,
            "description": "%configuration.omnisharp.minFindSymbolsFilterLength%"
          },
          "omnisharp.maxFindSymbolsItems": {
            "type": "number",
            "default": 1000,
            "description": "%configuration.omnisharp.maxFindSymbolsItems%"
          },
          "omnisharp.disableMSBuildDiagnosticWarning": {
            "type": "boolean",
            "default": false,
            "description": "%configuration.omnisharp.disableMSBuildDiagnosticWarning%"
          },
          "omnisharp.enableMsBuildLoadProjectsOnDemand": {
            "type": "boolean",
            "default": false,
            "description": "%configuration.omnisharp.enableMsBuildLoadProjectsOnDemand%"
          },
          "omnisharp.enableEditorConfigSupport": {
            "type": "boolean",
            "default": true,
            "description": "%configuration.omnisharp.enableEditorConfigSupport%"
          },
          "omnisharp.enableDecompilationSupport": {
            "type": "boolean",
            "default": false,
            "scope": "machine",
            "description": "%configuration.omnisharp.enableDecompilationSupport%"
          },
          "omnisharp.enableLspDriver": {
            "type": "boolean",
            "default": false,
            "description": "%configuration.omnisharp.enableLspDriver%"
          },
          "omnisharp.organizeImportsOnFormat": {
            "type": "boolean",
            "default": false,
            "description": "%configuration.omnisharp.organizeImportsOnFormat%"
          },
          "omnisharp.enableAsyncCompletion": {
            "type": "boolean",
            "default": false,
            "description": "%configuration.omnisharp.enableAsyncCompletion%"
          },
          "omnisharp.dotNetCliPaths": {
            "type": "array",
            "items": {
              "type": "string"
            },
            "description": "%configuration.omnisharp.dotNetCliPaths%",
            "uniqueItems": true
          },
          "razor.plugin.path": {
            "type": "string",
            "scope": "machine",
            "description": "%configuration.omnisharp.razor.plugin.path%"
          },
          "razor.devmode": {
            "type": "boolean",
            "default": false,
            "description": "%configuration.omnisharp.razor.devmode%"
          },
          "razor.format.enable": {
            "type": "boolean",
            "scope": "window",
            "default": true,
            "description": "%configuration.omnisharp.razor.format.enable%"
          },
          "razor.format.codeBlockBraceOnNextLine": {
            "type": "boolean",
            "scope": "window",
            "default": false,
            "description": "%configuration.omnisharp.razor.format.codeBlockBraceOnNextLine%"
          },
          "razor.completion.commitElementsWithSpace": {
            "type": "boolean",
            "scope": "window",
            "default": false,
            "description": "%configuration.omnisharp.razor.completion.commitElementsWithSpace%"
          }
        }
      }
    ],
    "jsonValidation": [
      {
        "fileMatch": [
          "appsettings.json",
          "appsettings.*.json"
        ],
        "url": "https://json.schemastore.org/appsettings"
      },
      {
        "fileMatch": "omnisharp.json",
        "url": "http://json.schemastore.org/omnisharp"
      },
      {
        "fileMatch": "global.json",
        "url": "http://json.schemastore.org/global"
      },
      {
        "fileMatch": "launchSettings.json",
        "url": "https://json.schemastore.org/launchsettings.json"
      }
    ],
    "commands": [
      {
        "command": "o.restart",
        "title": "%command.o.restart%",
        "category": "OmniSharp",
        "enablement": "dotnet.server.activationContext == 'OmniSharp'"
      },
      {
        "command": "o.pickProjectAndStart",
        "title": "%command.o.pickProjectAndStart%",
        "category": "OmniSharp",
        "enablement": "dotnet.server.activationContext == 'OmniSharp'"
      },
      {
        "command": "dotnet.openSolution",
        "title": "%command.dotnet.openSolution%",
        "category": ".NET",
        "enablement": "dotnet.server.activationContext == 'Roslyn'"
      },
      {
        "command": "o.fixAll.solution",
        "title": "%command.o.fixAll.solution%",
        "category": "OmniSharp",
        "enablement": "dotnet.server.activationContext == 'OmniSharp'"
      },
      {
        "command": "o.fixAll.project",
        "title": "%command.o.fixAll.project%",
        "category": "OmniSharp",
        "enablement": "dotnet.server.activationContext == 'OmniSharp'"
      },
      {
        "command": "o.fixAll.document",
        "title": "%command.o.fixAll.document%",
        "category": "OmniSharp",
        "enablement": "dotnet.server.activationContext == 'OmniSharp'"
      },
      {
        "command": "o.reanalyze.allProjects",
        "title": "%command.o.reanalyze.allProjects%",
        "category": "OmniSharp",
        "enablement": "dotnet.server.activationContext == 'OmniSharp'"
      },
      {
        "command": "o.reanalyze.currentProject",
        "title": "%command.o.reanalyze.currentProject%",
        "category": "OmniSharp",
        "enablement": "dotnet.server.activationContext == 'OmniSharp'"
      },
      {
        "command": "dotnet.generateAssets",
        "title": "%command.dotnet.generateAssets.currentProject%",
        "category": ".NET"
      },
      {
        "command": "dotnet.restore.project",
        "title": "%command.dotnet.restore.project%",
        "category": ".NET",
        "enablement": "dotnet.server.activationContext == 'Roslyn' || dotnet.server.activationContext == 'OmniSharp'"
      },
      {
        "command": "dotnet.restore.all",
        "title": "%command.dotnet.restore.all%",
        "category": ".NET",
        "enablement": "dotnet.server.activationContext == 'Roslyn' || dotnet.server.activationContext == 'OmniSharp'"
      },
      {
        "command": "csharp.listProcess",
        "title": "%command.csharp.listProcess%",
        "category": "CSharp"
      },
      {
        "command": "csharp.listRemoteProcess",
        "title": "%command.csharp.listRemoteProcess%",
        "category": "CSharp"
      },
      {
        "command": "csharp.listRemoteDockerProcess",
        "title": "%command.csharp.listRemoteDockerProcess%",
        "category": "CSharp"
      },
      {
        "command": "csharp.attachToProcess",
        "title": "%command.csharp.attachToProcess%",
        "category": "Debug"
      },
      {
        "command": "csharp.reportIssue",
        "title": "%command.csharp.reportIssue%",
        "category": "CSharp"
      },
      {
        "command": "csharp.showDecompilationTerms",
        "title": "%command.csharp.showDecompilationTerms%",
        "category": "CSharp",
        "enablement": "dotnet.server.activationContext == 'OmniSharp'"
      },
      {
        "command": "extension.showRazorCSharpWindow",
        "title": "%command.extension.showRazorCSharpWindow%",
        "category": "Razor"
      },
      {
        "command": "extension.showRazorHtmlWindow",
        "title": "%command.extension.showRazorHtmlWindow%",
        "category": "Razor"
      },
      {
        "command": "razor.reportIssue",
        "title": "%command.razor.reportIssue%",
        "category": "Razor"
      },
      {
        "command": "dotnet.test.runTestsInContext",
        "title": "%command.dotnet.test.runTestsInContext%",
        "category": ".NET",
        "enablement": "dotnet.server.activationContext == 'Roslyn' || dotnet.server.activationContext == 'OmniSharp'"
      },
      {
        "command": "dotnet.test.debugTestsInContext",
        "title": "%command.dotnet.test.debugTestsInContext%",
        "category": ".NET",
        "enablement": "dotnet.server.activationContext == 'Roslyn' || dotnet.server.activationContext == 'OmniSharp'"
      },
      {
        "command": "dotnet.restartServer",
        "title": "%command.dotnet.restartServer%",
        "category": ".NET",
        "enablement": "dotnet.server.activationContext != 'OmniSharp'"
      }
    ],
    "keybindings": [
      {
        "command": "o.showOutput",
        "key": "Ctrl+Shift+F9",
        "mac": "Cmd+Shift+F9"
      }
    ],
    "snippets": [
      {
        "language": "csharp",
        "path": "./snippets/csharp.json"
      }
    ],
    "breakpoints": [
      {
        "language": "csharp"
      },
      {
        "language": "razor"
      },
      {
        "language": "qsharp"
      },
      {
        "language": "aspnetcorerazor"
      }
    ],
    "debuggers": [
      {
        "type": "coreclr",
        "label": ".NET 5+ and .NET Core",
        "hiddenWhen": "dotnet.debug.serviceBrokerAvailable",
        "languages": [
          "csharp",
          "razor",
          "qsharp",
          "aspnetcorerazor"
        ],
        "variables": {
          "pickProcess": "csharp.listProcess",
          "pickRemoteProcess": "csharp.listRemoteProcess",
          "pickRemoteDockerProcess": "csharp.listRemoteDockerProcess"
        },
        "aiKey": "0c6ae279ed8443289764825290e4f9e2-1a736e7c-1324-4338-be46-fc2a58ae4d14-7255",
        "configurationAttributes": {
          "launch": {
            "type": "object",
            "required": [
              "program"
            ],
            "properties": {
              "program": {
                "type": "string",
                "markdownDescription": "%generateOptionsSchema.program.markdownDescription%",
                "default": "${workspaceFolder}/bin/Debug/<insert-target-framework-here>/<insert-project-name-here>.dll"
              },
              "cwd": {
                "type": "string",
                "description": "%generateOptionsSchema.cwd.description%",
                "default": "${workspaceFolder}"
              },
              "args": {
                "anyOf": [
                  {
                    "type": "array",
                    "description": "%generateOptionsSchema.args.0.description%",
                    "items": {
                      "type": "string"
                    },
                    "default": []
                  },
                  {
                    "type": "string",
                    "description": "%generateOptionsSchema.args.1.description%",
                    "default": ""
                  }
                ]
              },
              "stopAtEntry": {
                "type": "boolean",
                "markdownDescription": "%generateOptionsSchema.stopAtEntry.markdownDescription%",
                "default": false
              },
              "launchBrowser": {
                "description": "%generateOptionsSchema.launchBrowser.description%",
                "default": {
                  "enabled": true
                },
                "type": "object",
                "required": [
                  "enabled"
                ],
                "properties": {
                  "enabled": {
                    "type": "boolean",
                    "description": "%generateOptionsSchema.launchBrowser.enabled.description%",
                    "default": true
                  },
                  "args": {
                    "type": "string",
                    "description": "%generateOptionsSchema.launchBrowser.args.description%",
                    "default": "${auto-detect-url}"
                  },
                  "osx": {
                    "description": "%generateOptionsSchema.launchBrowser.osx.description%",
                    "default": {
                      "command": "open",
                      "args": "${auto-detect-url}"
                    },
                    "type": "object",
                    "required": [
                      "command"
                    ],
                    "properties": {
                      "command": {
                        "type": "string",
                        "description": "%generateOptionsSchema.launchBrowser.osx.command.description%",
                        "default": "open"
                      },
                      "args": {
                        "type": "string",
                        "description": "%generateOptionsSchema.launchBrowser.osx.args.description%",
                        "default": "${auto-detect-url}"
                      }
                    }
                  },
                  "linux": {
                    "description": "%generateOptionsSchema.launchBrowser.linux.description%",
                    "default": {
                      "command": "xdg-open",
                      "args": "${auto-detect-url}"
                    },
                    "type": "object",
                    "required": [
                      "command"
                    ],
                    "properties": {
                      "command": {
                        "type": "string",
                        "description": "%generateOptionsSchema.launchBrowser.linux.command.description%",
                        "default": "xdg-open"
                      },
                      "args": {
                        "type": "string",
                        "description": "%generateOptionsSchema.launchBrowser.linux.args.description%",
                        "default": "${auto-detect-url}"
                      }
                    }
                  },
                  "windows": {
                    "description": "%generateOptionsSchema.launchBrowser.windows.description%",
                    "default": {
                      "command": "cmd.exe",
                      "args": "/C start ${auto-detect-url}"
                    },
                    "type": "object",
                    "required": [
                      "command"
                    ],
                    "properties": {
                      "command": {
                        "type": "string",
                        "description": "%generateOptionsSchema.launchBrowser.windows.command.description%",
                        "default": "cmd.exe"
                      },
                      "args": {
                        "type": "string",
                        "description": "%generateOptionsSchema.launchBrowser.windows.args.description%",
                        "default": "/C start ${auto-detect-url}"
                      }
                    }
                  }
                }
              },
              "env": {
                "type": "object",
                "additionalProperties": {
                  "type": "string"
                },
                "description": "%generateOptionsSchema.env.description%",
                "default": {}
              },
              "envFile": {
                "type": "string",
                "markdownDescription": "%generateOptionsSchema.envFile.markdownDescription%",
                "default": "${workspaceFolder}/.env"
              },
              "console": {
                "type": "string",
                "enum": [
                  "internalConsole",
                  "integratedTerminal",
                  "externalTerminal"
                ],
                "enumDescriptions": [
                  "%generateOptionsSchema.console.internalConsole.enumDescription%",
                  "%generateOptionsSchema.console.integratedTerminal.enumDescription%",
                  "%generateOptionsSchema.console.externalTerminal.enumDescription%"
                ],
                "markdownDescription": "%generateOptionsSchema.console.markdownDescription%",
                "settingsDescription": "%generateOptionsSchema.console.settingsDescription%",
                "default": "internalConsole"
              },
              "externalConsole": {
                "type": "boolean",
                "markdownDescription": "%generateOptionsSchema.externalConsole.markdownDescription%",
                "default": false
              },
              "launchSettingsFilePath": {
                "type": "string",
                "markdownDescription": "%generateOptionsSchema.launchSettingsFilePath.markdownDescription%",
                "default": "${workspaceFolder}/Properties/launchSettings.json"
              },
              "launchSettingsProfile": {
                "anyOf": [
                  {
                    "type": "string"
                  },
                  {
                    "type": "null"
                  }
                ],
                "description": "%generateOptionsSchema.launchSettingsProfile.description%",
                "default": "<insert-profile-name>"
              },
              "sourceFileMap": {
                "type": "object",
                "markdownDescription": "%generateOptionsSchema.sourceFileMap.markdownDescription%",
                "additionalProperties": {
                  "type": "string"
                },
                "default": {}
              },
              "justMyCode": {
                "type": "boolean",
                "markdownDescription": "%generateOptionsSchema.justMyCode.markdownDescription%",
                "default": true
              },
              "requireExactSource": {
                "type": "boolean",
                "markdownDescription": "%generateOptionsSchema.requireExactSource.markdownDescription%",
                "default": true
              },
              "enableStepFiltering": {
                "type": "boolean",
                "markdownDescription": "%generateOptionsSchema.enableStepFiltering.markdownDescription%",
                "default": true
              },
              "logging": {
                "description": "%generateOptionsSchema.logging.description%",
                "type": "object",
                "required": [],
                "default": {},
                "properties": {
                  "exceptions": {
                    "type": "boolean",
                    "markdownDescription": "%generateOptionsSchema.logging.exceptions.markdownDescription%",
                    "default": true
                  },
                  "moduleLoad": {
                    "type": "boolean",
                    "markdownDescription": "%generateOptionsSchema.logging.moduleLoad.markdownDescription%",
                    "default": true
                  },
                  "programOutput": {
                    "type": "boolean",
                    "markdownDescription": "%generateOptionsSchema.logging.programOutput.markdownDescription%",
                    "default": true
                  },
                  "browserStdOut": {
                    "type": "boolean",
                    "markdownDescription": "%generateOptionsSchema.logging.browserStdOut.markdownDescription%",
                    "default": true
                  },
                  "elapsedTiming": {
                    "type": "boolean",
                    "markdownDescription": "%generateOptionsSchema.logging.elapsedTiming.markdownDescription%",
                    "default": false
                  },
                  "threadExit": {
                    "type": "boolean",
                    "markdownDescription": "%generateOptionsSchema.logging.threadExit.markdownDescription%",
                    "default": false
                  },
                  "processExit": {
                    "type": "boolean",
                    "markdownDescription": "%generateOptionsSchema.logging.processExit.markdownDescription%",
                    "default": true
                  },
                  "engineLogging": {
                    "type": "boolean",
                    "deprecationMessage": "%generateOptionsSchema.logging.engineLogging.deprecationMessage%",
                    "default": false
                  },
                  "diagnosticsLog": {
                    "description": "%generateOptionsSchema.logging.diagnosticsLog.description%",
                    "type": "object",
                    "required": [],
                    "default": {},
                    "properties": {
                      "protocolMessages": {
                        "type": "boolean",
                        "markdownDescription": "%generateOptionsSchema.logging.diagnosticsLog.protocolMessages.markdownDescription%",
                        "default": false
                      },
                      "dispatcherMessages": {
                        "type": "string",
                        "enum": [
                          "none",
                          "error",
                          "important",
                          "normal"
                        ],
                        "enumDescriptions": [
                          "%generateOptionsSchema.logging.diagnosticsLog.dispatcherMessages.none.enumDescription%",
                          "%generateOptionsSchema.logging.diagnosticsLog.dispatcherMessages.error.enumDescription%",
                          "%generateOptionsSchema.logging.diagnosticsLog.dispatcherMessages.important.enumDescription%",
                          "%generateOptionsSchema.logging.diagnosticsLog.dispatcherMessages.normal.enumDescription%"
                        ],
                        "markdownDescription": "%generateOptionsSchema.logging.diagnosticsLog.dispatcherMessages.markdownDescription%",
                        "default": "none"
                      },
                      "debugEngineAPITracing": {
                        "type": "string",
                        "enum": [
                          "none",
                          "error",
                          "all"
                        ],
                        "enumDescriptions": [
                          "%generateOptionsSchema.logging.diagnosticsLog.debugEngineAPITracing.none.enumDescription%",
                          "%generateOptionsSchema.logging.diagnosticsLog.debugEngineAPITracing.error.enumDescription%",
                          "%generateOptionsSchema.logging.diagnosticsLog.debugEngineAPITracing.all.enumDescription%"
                        ],
                        "markdownDescription": "%generateOptionsSchema.logging.diagnosticsLog.debugEngineAPITracing.markdownDescription%",
                        "default": "none"
                      },
                      "debugRuntimeEventTracing": {
                        "type": "boolean",
                        "markdownDescription": "%generateOptionsSchema.logging.diagnosticsLog.debugRuntimeEventTracing.markdownDescription%",
                        "default": false
                      },
                      "expressionEvaluationTracing": {
                        "type": "boolean",
                        "markdownDescription": "%generateOptionsSchema.logging.diagnosticsLog.expressionEvaluationTracing.markdownDescription%",
                        "default": false
                      },
                      "startDebuggingTracing": {
                        "type": "boolean",
                        "markdownDescription": "%generateOptionsSchema.logging.diagnosticsLog.startDebuggingTracing.markdownDescription%",
                        "default": false
                      }
                    }
                  },
                  "consoleUsageMessage": {
                    "type": "boolean",
                    "description": "%generateOptionsSchema.logging.consoleUsageMessage.description%",
                    "default": true
                  }
                }
              },
              "pipeTransport": {
                "description": "%generateOptionsSchema.pipeTransport.description%",
                "type": "object",
                "required": [
                  "debuggerPath"
                ],
                "default": {
                  "pipeCwd": "${workspaceFolder}",
                  "pipeProgram": "enter the fully qualified path for the pipe program name, for example '/usr/bin/ssh'",
                  "pipeArgs": [],
                  "debuggerPath": "enter the path for the debugger on the target machine, for example ~/vsdbg/vsdbg"
                },
                "properties": {
                  "pipeCwd": {
                    "type": "string",
                    "description": "%generateOptionsSchema.pipeTransport.pipeCwd.description%",
                    "default": "${workspaceFolder}"
                  },
                  "pipeProgram": {
                    "type": "string",
                    "description": "%generateOptionsSchema.pipeTransport.pipeProgram.description%",
                    "default": "enter the fully qualified path for the pipe program name, for example '/usr/bin/ssh'"
                  },
                  "pipeArgs": {
                    "anyOf": [
                      {
                        "type": "array",
                        "description": "%generateOptionsSchema.pipeTransport.pipeArgs.0.description%",
                        "items": {
                          "type": "string"
                        },
                        "default": []
                      },
                      {
                        "type": "string",
                        "description": "%generateOptionsSchema.pipeTransport.pipeArgs.1.description%",
                        "default": ""
                      }
                    ],
                    "default": []
                  },
                  "debuggerPath": {
                    "type": "string",
                    "description": "%generateOptionsSchema.pipeTransport.debuggerPath.description%",
                    "default": "enter the path for the debugger on the target machine, for example ~/vsdbg/vsdbg"
                  },
                  "pipeEnv": {
                    "type": "object",
                    "additionalProperties": {
                      "type": "string"
                    },
                    "description": "%generateOptionsSchema.pipeTransport.pipeEnv.description%",
                    "default": {}
                  },
                  "quoteArgs": {
                    "type": "boolean",
                    "description": "%generateOptionsSchema.pipeTransport.quoteArgs.description%",
                    "default": true
                  },
                  "windows": {
                    "description": "%generateOptionsSchema.pipeTransport.windows.description%",
                    "default": {
                      "pipeCwd": "${workspaceFolder}",
                      "pipeProgram": "enter the fully qualified path for the pipe program name, for example 'c:\\tools\\plink.exe'",
                      "pipeArgs": []
                    },
                    "type": "object",
                    "properties": {
                      "pipeCwd": {
                        "type": "string",
                        "description": "%generateOptionsSchema.pipeTransport.windows.pipeCwd.description%",
                        "default": "${workspaceFolder}"
                      },
                      "pipeProgram": {
                        "type": "string",
                        "description": "%generateOptionsSchema.pipeTransport.windows.pipeProgram.description%",
                        "default": "enter the fully qualified path for the pipe program name, for example '/usr/bin/ssh'"
                      },
                      "pipeArgs": {
                        "anyOf": [
                          {
                            "type": "array",
                            "description": "%generateOptionsSchema.pipeTransport.windows.pipeArgs.0.description%",
                            "items": {
                              "type": "string"
                            },
                            "default": []
                          },
                          {
                            "type": "string",
                            "description": "%generateOptionsSchema.pipeTransport.windows.pipeArgs.1.description%",
                            "default": ""
                          }
                        ],
                        "default": []
                      },
                      "quoteArgs": {
                        "type": "boolean",
                        "description": "%generateOptionsSchema.pipeTransport.windows.quoteArgs.description%",
                        "default": true
                      },
                      "pipeEnv": {
                        "type": "object",
                        "additionalProperties": {
                          "type": "string"
                        },
                        "description": "%generateOptionsSchema.pipeTransport.windows.pipeEnv.description%",
                        "default": {}
                      }
                    }
                  },
                  "osx": {
                    "description": "%generateOptionsSchema.pipeTransport.osx.description%",
                    "default": {
                      "pipeCwd": "${workspaceFolder}",
                      "pipeProgram": "enter the fully qualified path for the pipe program name, for example '/usr/bin/ssh'",
                      "pipeArgs": []
                    },
                    "type": "object",
                    "properties": {
                      "pipeCwd": {
                        "type": "string",
                        "description": "%generateOptionsSchema.pipeTransport.osx.pipeCwd.description%",
                        "default": "${workspaceFolder}"
                      },
                      "pipeProgram": {
                        "type": "string",
                        "description": "%generateOptionsSchema.pipeTransport.osx.pipeProgram.description%",
                        "default": "enter the fully qualified path for the pipe program name, for example '/usr/bin/ssh'"
                      },
                      "pipeArgs": {
                        "anyOf": [
                          {
                            "type": "array",
                            "description": "%generateOptionsSchema.pipeTransport.osx.pipeArgs.0.description%",
                            "items": {
                              "type": "string"
                            },
                            "default": []
                          },
                          {
                            "type": "string",
                            "description": "%generateOptionsSchema.pipeTransport.osx.pipeArgs.1.description%",
                            "default": ""
                          }
                        ],
                        "default": []
                      },
                      "quoteArgs": {
                        "type": "boolean",
                        "description": "%generateOptionsSchema.pipeTransport.osx.quoteArgs.description%",
                        "default": true
                      },
                      "pipeEnv": {
                        "type": "object",
                        "additionalProperties": {
                          "type": "string"
                        },
                        "description": "%generateOptionsSchema.pipeTransport.osx.pipeEnv.description%",
                        "default": {}
                      }
                    }
                  },
                  "linux": {
                    "description": "%generateOptionsSchema.pipeTransport.linux.description%",
                    "default": {
                      "pipeCwd": "${workspaceFolder}",
                      "pipeProgram": "enter the fully qualified path for the pipe program name, for example '/usr/bin/ssh'",
                      "pipeArgs": []
                    },
                    "type": "object",
                    "properties": {
                      "pipeCwd": {
                        "type": "string",
                        "description": "%generateOptionsSchema.pipeTransport.linux.pipeCwd.description%",
                        "default": "${workspaceFolder}"
                      },
                      "pipeProgram": {
                        "type": "string",
                        "description": "%generateOptionsSchema.pipeTransport.linux.pipeProgram.description%",
                        "default": "enter the fully qualified path for the pipe program name, for example '/usr/bin/ssh'"
                      },
                      "pipeArgs": {
                        "anyOf": [
                          {
                            "type": "array",
                            "description": "%generateOptionsSchema.pipeTransport.linux.pipeArgs.0.description%",
                            "items": {
                              "type": "string"
                            },
                            "default": []
                          },
                          {
                            "type": "string",
                            "description": "%generateOptionsSchema.pipeTransport.linux.pipeArgs.1.description%",
                            "default": ""
                          }
                        ],
                        "default": []
                      },
                      "quoteArgs": {
                        "type": "boolean",
                        "description": "%generateOptionsSchema.pipeTransport.linux.quoteArgs.description%",
                        "default": true
                      },
                      "pipeEnv": {
                        "type": "object",
                        "additionalProperties": {
                          "type": "string"
                        },
                        "description": "%generateOptionsSchema.pipeTransport.linux.pipeEnv.description%",
                        "default": {}
                      }
                    }
                  }
                }
              },
              "suppressJITOptimizations": {
                "type": "boolean",
                "markdownDescription": "%generateOptionsSchema.suppressJITOptimizations.markdownDescription%",
                "default": false
              },
              "symbolOptions": {
                "description": "%generateOptionsSchema.symbolOptions.description%",
                "default": {
                  "searchPaths": [],
                  "searchMicrosoftSymbolServer": false,
                  "searchNuGetOrgSymbolServer": false
                },
                "type": "object",
                "properties": {
                  "searchPaths": {
                    "type": "array",
                    "items": {
                      "type": "string"
                    },
                    "description": "%generateOptionsSchema.symbolOptions.searchPaths.description%",
                    "default": []
                  },
                  "searchMicrosoftSymbolServer": {
                    "type": "boolean",
                    "description": "%generateOptionsSchema.symbolOptions.searchMicrosoftSymbolServer.description%",
                    "default": false
                  },
                  "searchNuGetOrgSymbolServer": {
                    "type": "boolean",
                    "description": "%generateOptionsSchema.symbolOptions.searchNuGetOrgSymbolServer.description%",
                    "default": false
                  },
                  "cachePath": {
                    "type": "string",
                    "description": "%generateOptionsSchema.symbolOptions.cachePath.description%",
                    "default": ""
                  },
                  "moduleFilter": {
                    "description": "%generateOptionsSchema.symbolOptions.moduleFilter.description%",
                    "default": {
                      "mode": "loadAllButExcluded",
                      "excludedModules": []
                    },
                    "type": "object",
                    "required": [
                      "mode"
                    ],
                    "properties": {
                      "mode": {
                        "type": "string",
                        "enum": [
                          "loadAllButExcluded",
                          "loadOnlyIncluded"
                        ],
                        "enumDescriptions": [
                          "%generateOptionsSchema.symbolOptions.moduleFilter.mode.loadAllButExcluded.enumDescription%",
                          "%generateOptionsSchema.symbolOptions.moduleFilter.mode.loadOnlyIncluded.enumDescription%"
                        ],
                        "description": "%generateOptionsSchema.symbolOptions.moduleFilter.mode.description%",
                        "default": "loadAllButExcluded"
                      },
                      "excludedModules": {
                        "type": "array",
                        "items": {
                          "type": "string"
                        },
                        "description": "%generateOptionsSchema.symbolOptions.moduleFilter.excludedModules.description%",
                        "default": []
                      },
                      "includedModules": {
                        "type": "array",
                        "items": {
                          "type": "string"
                        },
                        "description": "%generateOptionsSchema.symbolOptions.moduleFilter.includedModules.description%",
                        "default": []
                      },
                      "includeSymbolsNextToModules": {
                        "type": "boolean",
                        "description": "%generateOptionsSchema.symbolOptions.moduleFilter.includeSymbolsNextToModules.description%",
                        "default": true
                      },
                      "includeSymbolsOnDemand": {
                        "type": "boolean",
                        "description": "%generateOptionsSchema.symbolOptions.moduleFilter.includeSymbolsOnDemand.description%",
                        "default": true
                      }
                    }
                  }
                }
              },
              "sourceLinkOptions": {
                "markdownDescription": "%generateOptionsSchema.sourceLinkOptions.markdownDescription%",
                "default": {
                  "*": {
                    "enabled": true
                  }
                },
                "type": "object",
                "additionalItems": {
                  "type": "object",
                  "properties": {
                    "enabled": {
                      "title": "boolean",
                      "markdownDescription": "%generateOptionsSchema.sourceLinkOptions.additionalItems.enabled.markdownDescription%",
                      "default": true
                    }
                  }
                }
              },
              "expressionEvaluationOptions": {
                "description": "%generateOptionsSchema.expressionEvaluationOptions.description%",
                "default": {},
                "type": "object",
                "properties": {
                  "allowImplicitFuncEval": {
                    "type": "boolean",
                    "description": "%generateOptionsSchema.expressionEvaluationOptions.allowImplicitFuncEval.description%",
                    "default": true
                  },
                  "allowToString": {
                    "type": "boolean",
                    "markdownDescription": "%generateOptionsSchema.expressionEvaluationOptions.allowToString.markdownDescription%",
                    "default": true
                  },
                  "allowFastEvaluate": {
                    "type": "boolean",
                    "description": "%generateOptionsSchema.expressionEvaluationOptions.allowFastEvaluate.description%",
                    "default": true
                  },
                  "showRawValues": {
                    "type": "boolean",
                    "description": "%generateOptionsSchema.expressionEvaluationOptions.showRawValues.description%",
                    "default": false
                  }
                }
              },
              "targetOutputLogPath": {
                "type": "string",
                "description": "%generateOptionsSchema.targetOutputLogPath.description%",
                "default": ""
              },
              "targetArchitecture": {
                "type": "string",
                "markdownDescription": "%generateOptionsSchema.targetArchitecture.markdownDescription%",
                "enum": [
                  "x86_64",
                  "arm64"
                ]
              },
              "checkForDevCert": {
                "type": "boolean",
                "description": "%generateOptionsSchema.checkForDevCert.description%",
                "default": true
              }
            }
          },
          "attach": {
            "type": "object",
            "required": [],
            "properties": {
              "processName": {
                "type": "string",
                "default": "",
                "markdownDescription": "%generateOptionsSchema.processName.markdownDescription%"
              },
              "processId": {
                "anyOf": [
                  {
                    "type": "string",
                    "markdownDescription": "%generateOptionsSchema.processId.0.markdownDescription%",
                    "default": ""
                  },
                  {
                    "type": "integer",
                    "markdownDescription": "%generateOptionsSchema.processId.1.markdownDescription%",
                    "default": 0
                  }
                ]
              },
              "sourceFileMap": {
                "type": "object",
                "markdownDescription": "%generateOptionsSchema.sourceFileMap.markdownDescription%",
                "additionalProperties": {
                  "type": "string"
                }
              },
              "justMyCode": {
                "type": "boolean",
                "markdownDescription": "%generateOptionsSchema.justMyCode.markdownDescription%",
                "default": true
              },
              "requireExactSource": {
                "type": "boolean",
                "markdownDescription": "%generateOptionsSchema.requireExactSource.markdownDescription%",
                "default": true
              },
              "enableStepFiltering": {
                "type": "boolean",
                "markdownDescription": "%generateOptionsSchema.enableStepFiltering.markdownDescription%",
                "default": true
              },
              "logging": {
                "description": "%generateOptionsSchema.logging.description%",
                "type": "object",
                "required": [],
                "default": {},
                "properties": {
                  "exceptions": {
                    "type": "boolean",
                    "markdownDescription": "%generateOptionsSchema.logging.exceptions.markdownDescription%",
                    "default": true
                  },
                  "moduleLoad": {
                    "type": "boolean",
                    "markdownDescription": "%generateOptionsSchema.logging.moduleLoad.markdownDescription%",
                    "default": true
                  },
                  "programOutput": {
                    "type": "boolean",
                    "markdownDescription": "%generateOptionsSchema.logging.programOutput.markdownDescription%",
                    "default": true
                  },
                  "browserStdOut": {
                    "type": "boolean",
                    "markdownDescription": "%generateOptionsSchema.logging.browserStdOut.markdownDescription%",
                    "default": true
                  },
                  "elapsedTiming": {
                    "type": "boolean",
                    "markdownDescription": "%generateOptionsSchema.logging.elapsedTiming.markdownDescription%",
                    "default": false
                  },
                  "threadExit": {
                    "type": "boolean",
                    "markdownDescription": "%generateOptionsSchema.logging.threadExit.markdownDescription%",
                    "default": false
                  },
                  "processExit": {
                    "type": "boolean",
                    "markdownDescription": "%generateOptionsSchema.logging.processExit.markdownDescription%",
                    "default": true
                  },
                  "engineLogging": {
                    "type": "boolean",
                    "deprecationMessage": "%generateOptionsSchema.logging.engineLogging.deprecationMessage%",
                    "default": false
                  },
                  "diagnosticsLog": {
                    "description": "%generateOptionsSchema.logging.diagnosticsLog.description%",
                    "type": "object",
                    "required": [],
                    "default": {},
                    "properties": {
                      "protocolMessages": {
                        "type": "boolean",
                        "markdownDescription": "%generateOptionsSchema.logging.diagnosticsLog.protocolMessages.markdownDescription%",
                        "default": false
                      },
                      "dispatcherMessages": {
                        "type": "string",
                        "enum": [
                          "none",
                          "error",
                          "important",
                          "normal"
                        ],
                        "enumDescriptions": [
                          "%generateOptionsSchema.logging.diagnosticsLog.dispatcherMessages.none.enumDescription%",
                          "%generateOptionsSchema.logging.diagnosticsLog.dispatcherMessages.error.enumDescription%",
                          "%generateOptionsSchema.logging.diagnosticsLog.dispatcherMessages.important.enumDescription%",
                          "%generateOptionsSchema.logging.diagnosticsLog.dispatcherMessages.normal.enumDescription%"
                        ],
                        "markdownDescription": "%generateOptionsSchema.logging.diagnosticsLog.dispatcherMessages.markdownDescription%",
                        "default": "none"
                      },
                      "debugEngineAPITracing": {
                        "type": "string",
                        "enum": [
                          "none",
                          "error",
                          "all"
                        ],
                        "enumDescriptions": [
                          "%generateOptionsSchema.logging.diagnosticsLog.debugEngineAPITracing.none.enumDescription%",
                          "%generateOptionsSchema.logging.diagnosticsLog.debugEngineAPITracing.error.enumDescription%",
                          "%generateOptionsSchema.logging.diagnosticsLog.debugEngineAPITracing.all.enumDescription%"
                        ],
                        "markdownDescription": "%generateOptionsSchema.logging.diagnosticsLog.debugEngineAPITracing.markdownDescription%",
                        "default": "none"
                      },
                      "debugRuntimeEventTracing": {
                        "type": "boolean",
                        "markdownDescription": "%generateOptionsSchema.logging.diagnosticsLog.debugRuntimeEventTracing.markdownDescription%",
                        "default": false
                      },
                      "expressionEvaluationTracing": {
                        "type": "boolean",
                        "markdownDescription": "%generateOptionsSchema.logging.diagnosticsLog.expressionEvaluationTracing.markdownDescription%",
                        "default": false
                      },
                      "startDebuggingTracing": {
                        "type": "boolean",
                        "markdownDescription": "%generateOptionsSchema.logging.diagnosticsLog.startDebuggingTracing.markdownDescription%",
                        "default": false
                      }
                    }
                  },
                  "consoleUsageMessage": {
                    "type": "boolean",
                    "description": "%generateOptionsSchema.logging.consoleUsageMessage.description%",
                    "default": true
                  }
                }
              },
              "pipeTransport": {
                "description": "%generateOptionsSchema.pipeTransport.description%",
                "type": "object",
                "required": [
                  "debuggerPath"
                ],
                "default": {
                  "pipeCwd": "${workspaceFolder}",
                  "pipeProgram": "enter the fully qualified path for the pipe program name, for example '/usr/bin/ssh'",
                  "pipeArgs": [],
                  "debuggerPath": "enter the path for the debugger on the target machine, for example ~/vsdbg/vsdbg"
                },
                "properties": {
                  "pipeCwd": {
                    "type": "string",
                    "description": "%generateOptionsSchema.pipeTransport.pipeCwd.description%",
                    "default": "${workspaceFolder}"
                  },
                  "pipeProgram": {
                    "type": "string",
                    "description": "%generateOptionsSchema.pipeTransport.pipeProgram.description%",
                    "default": "enter the fully qualified path for the pipe program name, for example '/usr/bin/ssh'"
                  },
                  "pipeArgs": {
                    "anyOf": [
                      {
                        "type": "array",
                        "description": "%generateOptionsSchema.pipeTransport.pipeArgs.0.description%",
                        "items": {
                          "type": "string"
                        },
                        "default": []
                      },
                      {
                        "type": "string",
                        "description": "%generateOptionsSchema.pipeTransport.pipeArgs.1.description%",
                        "default": ""
                      }
                    ],
                    "default": []
                  },
                  "debuggerPath": {
                    "type": "string",
                    "description": "%generateOptionsSchema.pipeTransport.debuggerPath.description%",
                    "default": "enter the path for the debugger on the target machine, for example ~/vsdbg/vsdbg"
                  },
                  "pipeEnv": {
                    "type": "object",
                    "additionalProperties": {
                      "type": "string"
                    },
                    "description": "%generateOptionsSchema.pipeTransport.pipeEnv.description%",
                    "default": {}
                  },
                  "quoteArgs": {
                    "type": "boolean",
                    "description": "%generateOptionsSchema.pipeTransport.quoteArgs.description%",
                    "default": true
                  },
                  "windows": {
                    "description": "%generateOptionsSchema.pipeTransport.windows.description%",
                    "default": {
                      "pipeCwd": "${workspaceFolder}",
                      "pipeProgram": "enter the fully qualified path for the pipe program name, for example 'c:\\tools\\plink.exe'",
                      "pipeArgs": []
                    },
                    "type": "object",
                    "properties": {
                      "pipeCwd": {
                        "type": "string",
                        "description": "%generateOptionsSchema.pipeTransport.windows.pipeCwd.description%",
                        "default": "${workspaceFolder}"
                      },
                      "pipeProgram": {
                        "type": "string",
                        "description": "%generateOptionsSchema.pipeTransport.windows.pipeProgram.description%",
                        "default": "enter the fully qualified path for the pipe program name, for example '/usr/bin/ssh'"
                      },
                      "pipeArgs": {
                        "anyOf": [
                          {
                            "type": "array",
                            "description": "%generateOptionsSchema.pipeTransport.windows.pipeArgs.0.description%",
                            "items": {
                              "type": "string"
                            },
                            "default": []
                          },
                          {
                            "type": "string",
                            "description": "%generateOptionsSchema.pipeTransport.windows.pipeArgs.1.description%",
                            "default": ""
                          }
                        ],
                        "default": []
                      },
                      "quoteArgs": {
                        "type": "boolean",
                        "description": "%generateOptionsSchema.pipeTransport.windows.quoteArgs.description%",
                        "default": true
                      },
                      "pipeEnv": {
                        "type": "object",
                        "additionalProperties": {
                          "type": "string"
                        },
                        "description": "%generateOptionsSchema.pipeTransport.windows.pipeEnv.description%",
                        "default": {}
                      }
                    }
                  },
                  "osx": {
                    "description": "%generateOptionsSchema.pipeTransport.osx.description%",
                    "default": {
                      "pipeCwd": "${workspaceFolder}",
                      "pipeProgram": "enter the fully qualified path for the pipe program name, for example '/usr/bin/ssh'",
                      "pipeArgs": []
                    },
                    "type": "object",
                    "properties": {
                      "pipeCwd": {
                        "type": "string",
                        "description": "%generateOptionsSchema.pipeTransport.osx.pipeCwd.description%",
                        "default": "${workspaceFolder}"
                      },
                      "pipeProgram": {
                        "type": "string",
                        "description": "%generateOptionsSchema.pipeTransport.osx.pipeProgram.description%",
                        "default": "enter the fully qualified path for the pipe program name, for example '/usr/bin/ssh'"
                      },
                      "pipeArgs": {
                        "anyOf": [
                          {
                            "type": "array",
                            "description": "%generateOptionsSchema.pipeTransport.osx.pipeArgs.0.description%",
                            "items": {
                              "type": "string"
                            },
                            "default": []
                          },
                          {
                            "type": "string",
                            "description": "%generateOptionsSchema.pipeTransport.osx.pipeArgs.1.description%",
                            "default": ""
                          }
                        ],
                        "default": []
                      },
                      "quoteArgs": {
                        "type": "boolean",
                        "description": "%generateOptionsSchema.pipeTransport.osx.quoteArgs.description%",
                        "default": true
                      },
                      "pipeEnv": {
                        "type": "object",
                        "additionalProperties": {
                          "type": "string"
                        },
                        "description": "%generateOptionsSchema.pipeTransport.osx.pipeEnv.description%",
                        "default": {}
                      }
                    }
                  },
                  "linux": {
                    "description": "%generateOptionsSchema.pipeTransport.linux.description%",
                    "default": {
                      "pipeCwd": "${workspaceFolder}",
                      "pipeProgram": "enter the fully qualified path for the pipe program name, for example '/usr/bin/ssh'",
                      "pipeArgs": []
                    },
                    "type": "object",
                    "properties": {
                      "pipeCwd": {
                        "type": "string",
                        "description": "%generateOptionsSchema.pipeTransport.linux.pipeCwd.description%",
                        "default": "${workspaceFolder}"
                      },
                      "pipeProgram": {
                        "type": "string",
                        "description": "%generateOptionsSchema.pipeTransport.linux.pipeProgram.description%",
                        "default": "enter the fully qualified path for the pipe program name, for example '/usr/bin/ssh'"
                      },
                      "pipeArgs": {
                        "anyOf": [
                          {
                            "type": "array",
                            "description": "%generateOptionsSchema.pipeTransport.linux.pipeArgs.0.description%",
                            "items": {
                              "type": "string"
                            },
                            "default": []
                          },
                          {
                            "type": "string",
                            "description": "%generateOptionsSchema.pipeTransport.linux.pipeArgs.1.description%",
                            "default": ""
                          }
                        ],
                        "default": []
                      },
                      "quoteArgs": {
                        "type": "boolean",
                        "description": "%generateOptionsSchema.pipeTransport.linux.quoteArgs.description%",
                        "default": true
                      },
                      "pipeEnv": {
                        "type": "object",
                        "additionalProperties": {
                          "type": "string"
                        },
                        "description": "%generateOptionsSchema.pipeTransport.linux.pipeEnv.description%",
                        "default": {}
                      }
                    }
                  }
                }
              },
              "suppressJITOptimizations": {
                "type": "boolean",
                "markdownDescription": "%generateOptionsSchema.suppressJITOptimizations.markdownDescription%",
                "default": false
              },
              "symbolOptions": {
                "description": "%generateOptionsSchema.symbolOptions.description%",
                "default": {
                  "searchPaths": [],
                  "searchMicrosoftSymbolServer": false,
                  "searchNuGetOrgSymbolServer": false
                },
                "type": "object",
                "properties": {
                  "searchPaths": {
                    "type": "array",
                    "items": {
                      "type": "string"
                    },
                    "description": "%generateOptionsSchema.symbolOptions.searchPaths.description%",
                    "default": []
                  },
                  "searchMicrosoftSymbolServer": {
                    "type": "boolean",
                    "description": "%generateOptionsSchema.symbolOptions.searchMicrosoftSymbolServer.description%",
                    "default": false
                  },
                  "searchNuGetOrgSymbolServer": {
                    "type": "boolean",
                    "description": "%generateOptionsSchema.symbolOptions.searchNuGetOrgSymbolServer.description%",
                    "default": false
                  },
                  "cachePath": {
                    "type": "string",
                    "description": "%generateOptionsSchema.symbolOptions.cachePath.description%",
                    "default": ""
                  },
                  "moduleFilter": {
                    "description": "%generateOptionsSchema.symbolOptions.moduleFilter.description%",
                    "default": {
                      "mode": "loadAllButExcluded",
                      "excludedModules": []
                    },
                    "type": "object",
                    "required": [
                      "mode"
                    ],
                    "properties": {
                      "mode": {
                        "type": "string",
                        "enum": [
                          "loadAllButExcluded",
                          "loadOnlyIncluded"
                        ],
                        "enumDescriptions": [
                          "%generateOptionsSchema.symbolOptions.moduleFilter.mode.loadAllButExcluded.enumDescription%",
                          "%generateOptionsSchema.symbolOptions.moduleFilter.mode.loadOnlyIncluded.enumDescription%"
                        ],
                        "description": "%generateOptionsSchema.symbolOptions.moduleFilter.mode.description%",
                        "default": "loadAllButExcluded"
                      },
                      "excludedModules": {
                        "type": "array",
                        "items": {
                          "type": "string"
                        },
                        "description": "%generateOptionsSchema.symbolOptions.moduleFilter.excludedModules.description%",
                        "default": []
                      },
                      "includedModules": {
                        "type": "array",
                        "items": {
                          "type": "string"
                        },
                        "description": "%generateOptionsSchema.symbolOptions.moduleFilter.includedModules.description%",
                        "default": []
                      },
                      "includeSymbolsNextToModules": {
                        "type": "boolean",
                        "description": "%generateOptionsSchema.symbolOptions.moduleFilter.includeSymbolsNextToModules.description%",
                        "default": true
                      },
                      "includeSymbolsOnDemand": {
                        "type": "boolean",
                        "description": "%generateOptionsSchema.symbolOptions.moduleFilter.includeSymbolsOnDemand.description%",
                        "default": true
                      }
                    }
                  }
                }
              },
              "sourceLinkOptions": {
                "markdownDescription": "%generateOptionsSchema.sourceLinkOptions.markdownDescription%",
                "default": {
                  "*": {
                    "enabled": true
                  }
                },
                "type": "object",
                "additionalItems": {
                  "type": "object",
                  "properties": {
                    "enabled": {
                      "title": "boolean",
                      "markdownDescription": "%generateOptionsSchema.sourceLinkOptions.additionalItems.enabled.markdownDescription%",
                      "default": true
                    }
                  }
                }
              },
              "expressionEvaluationOptions": {
                "description": "%generateOptionsSchema.expressionEvaluationOptions.description%",
                "default": {},
                "type": "object",
                "properties": {
                  "allowImplicitFuncEval": {
                    "type": "boolean",
                    "description": "%generateOptionsSchema.expressionEvaluationOptions.allowImplicitFuncEval.description%",
                    "default": true
                  },
                  "allowToString": {
                    "type": "boolean",
                    "markdownDescription": "%generateOptionsSchema.expressionEvaluationOptions.allowToString.markdownDescription%",
                    "default": true
                  },
                  "allowFastEvaluate": {
                    "type": "boolean",
                    "description": "%generateOptionsSchema.expressionEvaluationOptions.allowFastEvaluate.description%",
                    "default": true
                  },
                  "showRawValues": {
                    "type": "boolean",
                    "description": "%generateOptionsSchema.expressionEvaluationOptions.showRawValues.description%",
                    "default": false
                  }
                }
              },
              "targetArchitecture": {
                "type": "string",
                "markdownDescription": "%generateOptionsSchema.targetArchitecture.markdownDescription%",
                "enum": [
                  "x86_64",
                  "arm64"
                ]
              }
            }
          }
        },
        "configurationSnippets": [
          {
            "label": "%debuggers.coreclr.configurationSnippets.label.console-local%",
            "description": "%debuggers.coreclr.configurationSnippets.description.console-local%",
            "body": {
              "name": ".NET Core Launch (console)",
              "type": "coreclr",
              "request": "launch",
              "preLaunchTask": "build",
              "program": "^\"\\${workspaceFolder}/bin/Debug/${1:<target-framework>}/${2:<project-name.dll>}\"",
              "args": [],
              "cwd": "^\"\\${workspaceFolder}\"",
              "stopAtEntry": false,
              "console": "internalConsole"
            }
          },
          {
            "label": "%debuggers.coreclr.configurationSnippets.label.attach-local%",
            "description": "%debuggers.coreclr.configurationSnippets.description.attach%",
            "body": {
              "name": ".NET Core Attach",
              "type": "coreclr",
              "request": "attach"
            }
          },
          {
            "label": "%debuggers.coreclr.configurationSnippets.label.web-local%",
            "description": "%debuggers.coreclr.configurationSnippets.description.web-local%",
            "body": {
              "name": ".NET Core Launch (web)",
              "type": "coreclr",
              "request": "launch",
              "preLaunchTask": "build",
              "program": "^\"\\${workspaceFolder}/bin/Debug/${1:<target-framework>}/${2:<project-name.dll>}\"",
              "args": [],
              "cwd": "^\"\\${workspaceFolder}\"",
              "stopAtEntry": false,
              "serverReadyAction": {
                "action": "openExternally",
                "pattern": "\\\\bNow listening on:\\\\s+(https?://\\\\S+)"
              },
              "env": {
                "ASPNETCORE_ENVIRONMENT": "Development"
              },
              "sourceFileMap": {
                "/Views": "^\"\\${workspaceFolder}/Views\""
              }
            }
          },
          {
            "label": "%debuggers.coreclr.configurationSnippets.label.console-remote%",
            "description": "%debuggers.coreclr.configurationSnippets.description.remote%",
            "body": {
              "name": ".NET Core Launch (console)",
              "type": "coreclr",
              "request": "launch",
              "preLaunchTask": "build",
              "program": "^\"\\${workspaceFolder}/bin/Debug/${1:<target-framework>}/${2:<project-name.dll>}\"",
              "args": [],
              "cwd": "^\"\\${workspaceFolder}\"",
              "stopAtEntry": false,
              "console": "internalConsole",
              "pipeTransport": {
                "pipeCwd": "^\"\\${workspaceFolder}\"",
                "pipeProgram": "^\"${3:enter the fully qualified path for the pipe program name, for example '/usr/bin/ssh'}\"",
                "pipeArgs": [],
                "debuggerPath": "^\"${4:enter the path for the debugger on the target machine, for example ~/vsdbg/vsdbg}\""
              }
            }
          },
          {
            "label": "%debuggers.coreclr.configurationSnippets.label.attach-remote%",
            "description": "%debuggers.coreclr.configurationSnippets.description.remote%",
            "body": {
              "name": ".NET Core Attach",
              "type": "coreclr",
              "request": "attach",
              "pipeTransport": {
                "pipeCwd": "^\"\\${workspaceFolder}\"",
                "pipeProgram": "^\"${1:enter the fully qualified path for the pipe program name, for example '/usr/bin/ssh'}\"",
                "pipeArgs": [],
                "debuggerPath": "^\"${2:enter the path for the debugger on the target machine, for example ~/vsdbg/vsdbg}\""
              }
            }
          },
          {
            "label": "%debuggers.coreclr.configurationSnippets.label.blazor-hosted%",
            "description": "%debuggers.coreclr.configurationSnippets.description.blazor-hosted%",
            "body": {
              "name": "Launch and Debug Hosted Blazor WebAssembly App",
              "type": "blazorwasm",
              "request": "launch",
              "hosted": true,
              "program": "^\"\\${workspaceFolder}/bin/Debug/${1:<target-framework>}/${2:<project-name.dll>}\"",
              "cwd": "^\"\\${workspaceFolder}\""
            }
          },
          {
            "label": "%debuggers.coreclr.configurationSnippets.label.blazor-standalone%",
            "description": "%debuggers.coreclr.configurationSnippets.description.blazor-standalone%",
            "body": {
              "name": "Launch and Debug Standalone Blazor WebAssembly App",
              "type": "blazorwasm",
              "request": "launch",
              "cwd": "^\"\\${workspaceFolder}\""
            }
          }
        ]
      },
      {
        "type": "clr",
        "when": "workspacePlatform == windows",
        "hiddenWhen": "true",
        "label": ".NET Framework 4.x",
        "languages": [
          "csharp",
          "razor",
          "qsharp",
          "aspnetcorerazor"
        ],
        "variables": {
          "pickProcess": "csharp.listProcess",
          "pickRemoteProcess": "csharp.listRemoteProcess",
          "pickRemoteDockerProcess": "csharp.listRemoteDockerProcess"
        },
        "aiKey": "0c6ae279ed8443289764825290e4f9e2-1a736e7c-1324-4338-be46-fc2a58ae4d14-7255",
        "configurationAttributes": {
          "launch": {
            "type": "object",
            "required": [
              "program"
            ],
            "properties": {
              "program": {
                "type": "string",
                "markdownDescription": "%generateOptionsSchema.program.markdownDescription%",
                "default": "${workspaceFolder}/bin/Debug/<insert-target-framework-here>/<insert-project-name-here>.dll"
              },
              "cwd": {
                "type": "string",
                "description": "%generateOptionsSchema.cwd.description%",
                "default": "${workspaceFolder}"
              },
              "args": {
                "anyOf": [
                  {
                    "type": "array",
                    "description": "%generateOptionsSchema.args.0.description%",
                    "items": {
                      "type": "string"
                    },
                    "default": []
                  },
                  {
                    "type": "string",
                    "description": "%generateOptionsSchema.args.1.description%",
                    "default": ""
                  }
                ]
              },
              "stopAtEntry": {
                "type": "boolean",
                "markdownDescription": "%generateOptionsSchema.stopAtEntry.markdownDescription%",
                "default": false
              },
              "launchBrowser": {
                "description": "%generateOptionsSchema.launchBrowser.description%",
                "default": {
                  "enabled": true
                },
                "type": "object",
                "required": [
                  "enabled"
                ],
                "properties": {
                  "enabled": {
                    "type": "boolean",
                    "description": "%generateOptionsSchema.launchBrowser.enabled.description%",
                    "default": true
                  },
                  "args": {
                    "type": "string",
                    "description": "%generateOptionsSchema.launchBrowser.args.description%",
                    "default": "${auto-detect-url}"
                  },
                  "osx": {
                    "description": "%generateOptionsSchema.launchBrowser.osx.description%",
                    "default": {
                      "command": "open",
                      "args": "${auto-detect-url}"
                    },
                    "type": "object",
                    "required": [
                      "command"
                    ],
                    "properties": {
                      "command": {
                        "type": "string",
                        "description": "%generateOptionsSchema.launchBrowser.osx.command.description%",
                        "default": "open"
                      },
                      "args": {
                        "type": "string",
                        "description": "%generateOptionsSchema.launchBrowser.osx.args.description%",
                        "default": "${auto-detect-url}"
                      }
                    }
                  },
                  "linux": {
                    "description": "%generateOptionsSchema.launchBrowser.linux.description%",
                    "default": {
                      "command": "xdg-open",
                      "args": "${auto-detect-url}"
                    },
                    "type": "object",
                    "required": [
                      "command"
                    ],
                    "properties": {
                      "command": {
                        "type": "string",
                        "description": "%generateOptionsSchema.launchBrowser.linux.command.description%",
                        "default": "xdg-open"
                      },
                      "args": {
                        "type": "string",
                        "description": "%generateOptionsSchema.launchBrowser.linux.args.description%",
                        "default": "${auto-detect-url}"
                      }
                    }
                  },
                  "windows": {
                    "description": "%generateOptionsSchema.launchBrowser.windows.description%",
                    "default": {
                      "command": "cmd.exe",
                      "args": "/C start ${auto-detect-url}"
                    },
                    "type": "object",
                    "required": [
                      "command"
                    ],
                    "properties": {
                      "command": {
                        "type": "string",
                        "description": "%generateOptionsSchema.launchBrowser.windows.command.description%",
                        "default": "cmd.exe"
                      },
                      "args": {
                        "type": "string",
                        "description": "%generateOptionsSchema.launchBrowser.windows.args.description%",
                        "default": "/C start ${auto-detect-url}"
                      }
                    }
                  }
                }
              },
              "env": {
                "type": "object",
                "additionalProperties": {
                  "type": "string"
                },
                "description": "%generateOptionsSchema.env.description%",
                "default": {}
              },
              "envFile": {
                "type": "string",
                "markdownDescription": "%generateOptionsSchema.envFile.markdownDescription%",
                "default": "${workspaceFolder}/.env"
              },
              "console": {
                "type": "string",
                "enum": [
                  "internalConsole",
                  "integratedTerminal",
                  "externalTerminal"
                ],
                "enumDescriptions": [
                  "%generateOptionsSchema.console.internalConsole.enumDescription%",
                  "%generateOptionsSchema.console.integratedTerminal.enumDescription%",
                  "%generateOptionsSchema.console.externalTerminal.enumDescription%"
                ],
                "markdownDescription": "%generateOptionsSchema.console.markdownDescription%",
                "settingsDescription": "%generateOptionsSchema.console.settingsDescription%",
                "default": "internalConsole"
              },
              "externalConsole": {
                "type": "boolean",
                "markdownDescription": "%generateOptionsSchema.externalConsole.markdownDescription%",
                "default": false
              },
              "launchSettingsFilePath": {
                "type": "string",
                "markdownDescription": "%generateOptionsSchema.launchSettingsFilePath.markdownDescription%",
                "default": "${workspaceFolder}/Properties/launchSettings.json"
              },
              "launchSettingsProfile": {
                "anyOf": [
                  {
                    "type": "string"
                  },
                  {
                    "type": "null"
                  }
                ],
                "description": "%generateOptionsSchema.launchSettingsProfile.description%",
                "default": "<insert-profile-name>"
              },
              "sourceFileMap": {
                "type": "object",
                "markdownDescription": "%generateOptionsSchema.sourceFileMap.markdownDescription%",
                "additionalProperties": {
                  "type": "string"
                },
                "default": {}
              },
              "justMyCode": {
                "type": "boolean",
                "markdownDescription": "%generateOptionsSchema.justMyCode.markdownDescription%",
                "default": true
              },
              "requireExactSource": {
                "type": "boolean",
                "markdownDescription": "%generateOptionsSchema.requireExactSource.markdownDescription%",
                "default": true
              },
              "enableStepFiltering": {
                "type": "boolean",
                "markdownDescription": "%generateOptionsSchema.enableStepFiltering.markdownDescription%",
                "default": true
              },
              "logging": {
                "description": "%generateOptionsSchema.logging.description%",
                "type": "object",
                "required": [],
                "default": {},
                "properties": {
                  "exceptions": {
                    "type": "boolean",
                    "markdownDescription": "%generateOptionsSchema.logging.exceptions.markdownDescription%",
                    "default": true
                  },
                  "moduleLoad": {
                    "type": "boolean",
                    "markdownDescription": "%generateOptionsSchema.logging.moduleLoad.markdownDescription%",
                    "default": true
                  },
                  "programOutput": {
                    "type": "boolean",
                    "markdownDescription": "%generateOptionsSchema.logging.programOutput.markdownDescription%",
                    "default": true
                  },
                  "browserStdOut": {
                    "type": "boolean",
                    "markdownDescription": "%generateOptionsSchema.logging.browserStdOut.markdownDescription%",
                    "default": true
                  },
                  "elapsedTiming": {
                    "type": "boolean",
                    "markdownDescription": "%generateOptionsSchema.logging.elapsedTiming.markdownDescription%",
                    "default": false
                  },
                  "threadExit": {
                    "type": "boolean",
                    "markdownDescription": "%generateOptionsSchema.logging.threadExit.markdownDescription%",
                    "default": false
                  },
                  "processExit": {
                    "type": "boolean",
                    "markdownDescription": "%generateOptionsSchema.logging.processExit.markdownDescription%",
                    "default": true
                  },
                  "engineLogging": {
                    "type": "boolean",
                    "deprecationMessage": "%generateOptionsSchema.logging.engineLogging.deprecationMessage%",
                    "default": false
                  },
                  "diagnosticsLog": {
                    "description": "%generateOptionsSchema.logging.diagnosticsLog.description%",
                    "type": "object",
                    "required": [],
                    "default": {},
                    "properties": {
                      "protocolMessages": {
                        "type": "boolean",
                        "markdownDescription": "%generateOptionsSchema.logging.diagnosticsLog.protocolMessages.markdownDescription%",
                        "default": false
                      },
                      "dispatcherMessages": {
                        "type": "string",
                        "enum": [
                          "none",
                          "error",
                          "important",
                          "normal"
                        ],
                        "enumDescriptions": [
                          "%generateOptionsSchema.logging.diagnosticsLog.dispatcherMessages.none.enumDescription%",
                          "%generateOptionsSchema.logging.diagnosticsLog.dispatcherMessages.error.enumDescription%",
                          "%generateOptionsSchema.logging.diagnosticsLog.dispatcherMessages.important.enumDescription%",
                          "%generateOptionsSchema.logging.diagnosticsLog.dispatcherMessages.normal.enumDescription%"
                        ],
                        "markdownDescription": "%generateOptionsSchema.logging.diagnosticsLog.dispatcherMessages.markdownDescription%",
                        "default": "none"
                      },
                      "debugEngineAPITracing": {
                        "type": "string",
                        "enum": [
                          "none",
                          "error",
                          "all"
                        ],
                        "enumDescriptions": [
                          "%generateOptionsSchema.logging.diagnosticsLog.debugEngineAPITracing.none.enumDescription%",
                          "%generateOptionsSchema.logging.diagnosticsLog.debugEngineAPITracing.error.enumDescription%",
                          "%generateOptionsSchema.logging.diagnosticsLog.debugEngineAPITracing.all.enumDescription%"
                        ],
                        "markdownDescription": "%generateOptionsSchema.logging.diagnosticsLog.debugEngineAPITracing.markdownDescription%",
                        "default": "none"
                      },
                      "debugRuntimeEventTracing": {
                        "type": "boolean",
                        "markdownDescription": "%generateOptionsSchema.logging.diagnosticsLog.debugRuntimeEventTracing.markdownDescription%",
                        "default": false
                      },
                      "expressionEvaluationTracing": {
                        "type": "boolean",
                        "markdownDescription": "%generateOptionsSchema.logging.diagnosticsLog.expressionEvaluationTracing.markdownDescription%",
                        "default": false
                      },
                      "startDebuggingTracing": {
                        "type": "boolean",
                        "markdownDescription": "%generateOptionsSchema.logging.diagnosticsLog.startDebuggingTracing.markdownDescription%",
                        "default": false
                      }
                    }
                  },
                  "consoleUsageMessage": {
                    "type": "boolean",
                    "description": "%generateOptionsSchema.logging.consoleUsageMessage.description%",
                    "default": true
                  }
                }
              },
              "pipeTransport": {
                "description": "%generateOptionsSchema.pipeTransport.description%",
                "type": "object",
                "required": [
                  "debuggerPath"
                ],
                "default": {
                  "pipeCwd": "${workspaceFolder}",
                  "pipeProgram": "enter the fully qualified path for the pipe program name, for example '/usr/bin/ssh'",
                  "pipeArgs": [],
                  "debuggerPath": "enter the path for the debugger on the target machine, for example ~/vsdbg/vsdbg"
                },
                "properties": {
                  "pipeCwd": {
                    "type": "string",
                    "description": "%generateOptionsSchema.pipeTransport.pipeCwd.description%",
                    "default": "${workspaceFolder}"
                  },
                  "pipeProgram": {
                    "type": "string",
                    "description": "%generateOptionsSchema.pipeTransport.pipeProgram.description%",
                    "default": "enter the fully qualified path for the pipe program name, for example '/usr/bin/ssh'"
                  },
                  "pipeArgs": {
                    "anyOf": [
                      {
                        "type": "array",
                        "description": "%generateOptionsSchema.pipeTransport.pipeArgs.0.description%",
                        "items": {
                          "type": "string"
                        },
                        "default": []
                      },
                      {
                        "type": "string",
                        "description": "%generateOptionsSchema.pipeTransport.pipeArgs.1.description%",
                        "default": ""
                      }
                    ],
                    "default": []
                  },
                  "debuggerPath": {
                    "type": "string",
                    "description": "%generateOptionsSchema.pipeTransport.debuggerPath.description%",
                    "default": "enter the path for the debugger on the target machine, for example ~/vsdbg/vsdbg"
                  },
                  "pipeEnv": {
                    "type": "object",
                    "additionalProperties": {
                      "type": "string"
                    },
                    "description": "%generateOptionsSchema.pipeTransport.pipeEnv.description%",
                    "default": {}
                  },
                  "quoteArgs": {
                    "type": "boolean",
                    "description": "%generateOptionsSchema.pipeTransport.quoteArgs.description%",
                    "default": true
                  },
                  "windows": {
                    "description": "%generateOptionsSchema.pipeTransport.windows.description%",
                    "default": {
                      "pipeCwd": "${workspaceFolder}",
                      "pipeProgram": "enter the fully qualified path for the pipe program name, for example 'c:\\tools\\plink.exe'",
                      "pipeArgs": []
                    },
                    "type": "object",
                    "properties": {
                      "pipeCwd": {
                        "type": "string",
                        "description": "%generateOptionsSchema.pipeTransport.windows.pipeCwd.description%",
                        "default": "${workspaceFolder}"
                      },
                      "pipeProgram": {
                        "type": "string",
                        "description": "%generateOptionsSchema.pipeTransport.windows.pipeProgram.description%",
                        "default": "enter the fully qualified path for the pipe program name, for example '/usr/bin/ssh'"
                      },
                      "pipeArgs": {
                        "anyOf": [
                          {
                            "type": "array",
                            "description": "%generateOptionsSchema.pipeTransport.windows.pipeArgs.0.description%",
                            "items": {
                              "type": "string"
                            },
                            "default": []
                          },
                          {
                            "type": "string",
                            "description": "%generateOptionsSchema.pipeTransport.windows.pipeArgs.1.description%",
                            "default": ""
                          }
                        ],
                        "default": []
                      },
                      "quoteArgs": {
                        "type": "boolean",
                        "description": "%generateOptionsSchema.pipeTransport.windows.quoteArgs.description%",
                        "default": true
                      },
                      "pipeEnv": {
                        "type": "object",
                        "additionalProperties": {
                          "type": "string"
                        },
                        "description": "%generateOptionsSchema.pipeTransport.windows.pipeEnv.description%",
                        "default": {}
                      }
                    }
                  },
                  "osx": {
                    "description": "%generateOptionsSchema.pipeTransport.osx.description%",
                    "default": {
                      "pipeCwd": "${workspaceFolder}",
                      "pipeProgram": "enter the fully qualified path for the pipe program name, for example '/usr/bin/ssh'",
                      "pipeArgs": []
                    },
                    "type": "object",
                    "properties": {
                      "pipeCwd": {
                        "type": "string",
                        "description": "%generateOptionsSchema.pipeTransport.osx.pipeCwd.description%",
                        "default": "${workspaceFolder}"
                      },
                      "pipeProgram": {
                        "type": "string",
                        "description": "%generateOptionsSchema.pipeTransport.osx.pipeProgram.description%",
                        "default": "enter the fully qualified path for the pipe program name, for example '/usr/bin/ssh'"
                      },
                      "pipeArgs": {
                        "anyOf": [
                          {
                            "type": "array",
                            "description": "%generateOptionsSchema.pipeTransport.osx.pipeArgs.0.description%",
                            "items": {
                              "type": "string"
                            },
                            "default": []
                          },
                          {
                            "type": "string",
                            "description": "%generateOptionsSchema.pipeTransport.osx.pipeArgs.1.description%",
                            "default": ""
                          }
                        ],
                        "default": []
                      },
                      "quoteArgs": {
                        "type": "boolean",
                        "description": "%generateOptionsSchema.pipeTransport.osx.quoteArgs.description%",
                        "default": true
                      },
                      "pipeEnv": {
                        "type": "object",
                        "additionalProperties": {
                          "type": "string"
                        },
                        "description": "%generateOptionsSchema.pipeTransport.osx.pipeEnv.description%",
                        "default": {}
                      }
                    }
                  },
                  "linux": {
                    "description": "%generateOptionsSchema.pipeTransport.linux.description%",
                    "default": {
                      "pipeCwd": "${workspaceFolder}",
                      "pipeProgram": "enter the fully qualified path for the pipe program name, for example '/usr/bin/ssh'",
                      "pipeArgs": []
                    },
                    "type": "object",
                    "properties": {
                      "pipeCwd": {
                        "type": "string",
                        "description": "%generateOptionsSchema.pipeTransport.linux.pipeCwd.description%",
                        "default": "${workspaceFolder}"
                      },
                      "pipeProgram": {
                        "type": "string",
                        "description": "%generateOptionsSchema.pipeTransport.linux.pipeProgram.description%",
                        "default": "enter the fully qualified path for the pipe program name, for example '/usr/bin/ssh'"
                      },
                      "pipeArgs": {
                        "anyOf": [
                          {
                            "type": "array",
                            "description": "%generateOptionsSchema.pipeTransport.linux.pipeArgs.0.description%",
                            "items": {
                              "type": "string"
                            },
                            "default": []
                          },
                          {
                            "type": "string",
                            "description": "%generateOptionsSchema.pipeTransport.linux.pipeArgs.1.description%",
                            "default": ""
                          }
                        ],
                        "default": []
                      },
                      "quoteArgs": {
                        "type": "boolean",
                        "description": "%generateOptionsSchema.pipeTransport.linux.quoteArgs.description%",
                        "default": true
                      },
                      "pipeEnv": {
                        "type": "object",
                        "additionalProperties": {
                          "type": "string"
                        },
                        "description": "%generateOptionsSchema.pipeTransport.linux.pipeEnv.description%",
                        "default": {}
                      }
                    }
                  }
                }
              },
              "suppressJITOptimizations": {
                "type": "boolean",
                "markdownDescription": "%generateOptionsSchema.suppressJITOptimizations.markdownDescription%",
                "default": false
              },
              "symbolOptions": {
                "description": "%generateOptionsSchema.symbolOptions.description%",
                "default": {
                  "searchPaths": [],
                  "searchMicrosoftSymbolServer": false,
                  "searchNuGetOrgSymbolServer": false
                },
                "type": "object",
                "properties": {
                  "searchPaths": {
                    "type": "array",
                    "items": {
                      "type": "string"
                    },
                    "description": "%generateOptionsSchema.symbolOptions.searchPaths.description%",
                    "default": []
                  },
                  "searchMicrosoftSymbolServer": {
                    "type": "boolean",
                    "description": "%generateOptionsSchema.symbolOptions.searchMicrosoftSymbolServer.description%",
                    "default": false
                  },
                  "searchNuGetOrgSymbolServer": {
                    "type": "boolean",
                    "description": "%generateOptionsSchema.symbolOptions.searchNuGetOrgSymbolServer.description%",
                    "default": false
                  },
                  "cachePath": {
                    "type": "string",
                    "description": "%generateOptionsSchema.symbolOptions.cachePath.description%",
                    "default": ""
                  },
                  "moduleFilter": {
                    "description": "%generateOptionsSchema.symbolOptions.moduleFilter.description%",
                    "default": {
                      "mode": "loadAllButExcluded",
                      "excludedModules": []
                    },
                    "type": "object",
                    "required": [
                      "mode"
                    ],
                    "properties": {
                      "mode": {
                        "type": "string",
                        "enum": [
                          "loadAllButExcluded",
                          "loadOnlyIncluded"
                        ],
                        "enumDescriptions": [
                          "%generateOptionsSchema.symbolOptions.moduleFilter.mode.loadAllButExcluded.enumDescription%",
                          "%generateOptionsSchema.symbolOptions.moduleFilter.mode.loadOnlyIncluded.enumDescription%"
                        ],
                        "description": "%generateOptionsSchema.symbolOptions.moduleFilter.mode.description%",
                        "default": "loadAllButExcluded"
                      },
                      "excludedModules": {
                        "type": "array",
                        "items": {
                          "type": "string"
                        },
                        "description": "%generateOptionsSchema.symbolOptions.moduleFilter.excludedModules.description%",
                        "default": []
                      },
                      "includedModules": {
                        "type": "array",
                        "items": {
                          "type": "string"
                        },
                        "description": "%generateOptionsSchema.symbolOptions.moduleFilter.includedModules.description%",
                        "default": []
                      },
                      "includeSymbolsNextToModules": {
                        "type": "boolean",
                        "description": "%generateOptionsSchema.symbolOptions.moduleFilter.includeSymbolsNextToModules.description%",
                        "default": true
                      },
                      "includeSymbolsOnDemand": {
                        "type": "boolean",
                        "description": "%generateOptionsSchema.symbolOptions.moduleFilter.includeSymbolsOnDemand.description%",
                        "default": true
                      }
                    }
                  }
                }
              },
              "sourceLinkOptions": {
                "markdownDescription": "%generateOptionsSchema.sourceLinkOptions.markdownDescription%",
                "default": {
                  "*": {
                    "enabled": true
                  }
                },
                "type": "object",
                "additionalItems": {
                  "type": "object",
                  "properties": {
                    "enabled": {
                      "title": "boolean",
                      "markdownDescription": "%generateOptionsSchema.sourceLinkOptions.additionalItems.enabled.markdownDescription%",
                      "default": true
                    }
                  }
                }
              },
              "expressionEvaluationOptions": {
                "description": "%generateOptionsSchema.expressionEvaluationOptions.description%",
                "default": {},
                "type": "object",
                "properties": {
                  "allowImplicitFuncEval": {
                    "type": "boolean",
                    "description": "%generateOptionsSchema.expressionEvaluationOptions.allowImplicitFuncEval.description%",
                    "default": true
                  },
                  "allowToString": {
                    "type": "boolean",
                    "markdownDescription": "%generateOptionsSchema.expressionEvaluationOptions.allowToString.markdownDescription%",
                    "default": true
                  },
                  "allowFastEvaluate": {
                    "type": "boolean",
                    "description": "%generateOptionsSchema.expressionEvaluationOptions.allowFastEvaluate.description%",
                    "default": true
                  },
                  "showRawValues": {
                    "type": "boolean",
                    "description": "%generateOptionsSchema.expressionEvaluationOptions.showRawValues.description%",
                    "default": false
                  }
                }
              },
              "targetOutputLogPath": {
                "type": "string",
                "description": "%generateOptionsSchema.targetOutputLogPath.description%",
                "default": ""
              },
              "targetArchitecture": {
                "type": "string",
                "markdownDescription": "%generateOptionsSchema.targetArchitecture.markdownDescription%",
                "enum": [
                  "x86_64",
                  "arm64"
                ]
              },
              "checkForDevCert": {
                "type": "boolean",
                "description": "%generateOptionsSchema.checkForDevCert.description%",
                "default": true
              }
            }
          },
          "attach": {
            "type": "object",
            "required": [],
            "properties": {
              "processName": {
                "type": "string",
                "default": "",
                "markdownDescription": "%generateOptionsSchema.processName.markdownDescription%"
              },
              "processId": {
                "anyOf": [
                  {
                    "type": "string",
                    "markdownDescription": "%generateOptionsSchema.processId.0.markdownDescription%",
                    "default": ""
                  },
                  {
                    "type": "integer",
                    "markdownDescription": "%generateOptionsSchema.processId.1.markdownDescription%",
                    "default": 0
                  }
                ]
              },
              "sourceFileMap": {
                "type": "object",
                "markdownDescription": "%generateOptionsSchema.sourceFileMap.markdownDescription%",
                "additionalProperties": {
                  "type": "string"
                }
              },
              "justMyCode": {
                "type": "boolean",
                "markdownDescription": "%generateOptionsSchema.justMyCode.markdownDescription%",
                "default": true
              },
              "requireExactSource": {
                "type": "boolean",
                "markdownDescription": "%generateOptionsSchema.requireExactSource.markdownDescription%",
                "default": true
              },
              "enableStepFiltering": {
                "type": "boolean",
                "markdownDescription": "%generateOptionsSchema.enableStepFiltering.markdownDescription%",
                "default": true
              },
              "logging": {
                "description": "%generateOptionsSchema.logging.description%",
                "type": "object",
                "required": [],
                "default": {},
                "properties": {
                  "exceptions": {
                    "type": "boolean",
                    "markdownDescription": "%generateOptionsSchema.logging.exceptions.markdownDescription%",
                    "default": true
                  },
                  "moduleLoad": {
                    "type": "boolean",
                    "markdownDescription": "%generateOptionsSchema.logging.moduleLoad.markdownDescription%",
                    "default": true
                  },
                  "programOutput": {
                    "type": "boolean",
                    "markdownDescription": "%generateOptionsSchema.logging.programOutput.markdownDescription%",
                    "default": true
                  },
                  "browserStdOut": {
                    "type": "boolean",
                    "markdownDescription": "%generateOptionsSchema.logging.browserStdOut.markdownDescription%",
                    "default": true
                  },
                  "elapsedTiming": {
                    "type": "boolean",
                    "markdownDescription": "%generateOptionsSchema.logging.elapsedTiming.markdownDescription%",
                    "default": false
                  },
                  "threadExit": {
                    "type": "boolean",
                    "markdownDescription": "%generateOptionsSchema.logging.threadExit.markdownDescription%",
                    "default": false
                  },
                  "processExit": {
                    "type": "boolean",
                    "markdownDescription": "%generateOptionsSchema.logging.processExit.markdownDescription%",
                    "default": true
                  },
                  "engineLogging": {
                    "type": "boolean",
                    "deprecationMessage": "%generateOptionsSchema.logging.engineLogging.deprecationMessage%",
                    "default": false
                  },
                  "diagnosticsLog": {
                    "description": "%generateOptionsSchema.logging.diagnosticsLog.description%",
                    "type": "object",
                    "required": [],
                    "default": {},
                    "properties": {
                      "protocolMessages": {
                        "type": "boolean",
                        "markdownDescription": "%generateOptionsSchema.logging.diagnosticsLog.protocolMessages.markdownDescription%",
                        "default": false
                      },
                      "dispatcherMessages": {
                        "type": "string",
                        "enum": [
                          "none",
                          "error",
                          "important",
                          "normal"
                        ],
                        "enumDescriptions": [
                          "%generateOptionsSchema.logging.diagnosticsLog.dispatcherMessages.none.enumDescription%",
                          "%generateOptionsSchema.logging.diagnosticsLog.dispatcherMessages.error.enumDescription%",
                          "%generateOptionsSchema.logging.diagnosticsLog.dispatcherMessages.important.enumDescription%",
                          "%generateOptionsSchema.logging.diagnosticsLog.dispatcherMessages.normal.enumDescription%"
                        ],
                        "markdownDescription": "%generateOptionsSchema.logging.diagnosticsLog.dispatcherMessages.markdownDescription%",
                        "default": "none"
                      },
                      "debugEngineAPITracing": {
                        "type": "string",
                        "enum": [
                          "none",
                          "error",
                          "all"
                        ],
                        "enumDescriptions": [
                          "%generateOptionsSchema.logging.diagnosticsLog.debugEngineAPITracing.none.enumDescription%",
                          "%generateOptionsSchema.logging.diagnosticsLog.debugEngineAPITracing.error.enumDescription%",
                          "%generateOptionsSchema.logging.diagnosticsLog.debugEngineAPITracing.all.enumDescription%"
                        ],
                        "markdownDescription": "%generateOptionsSchema.logging.diagnosticsLog.debugEngineAPITracing.markdownDescription%",
                        "default": "none"
                      },
                      "debugRuntimeEventTracing": {
                        "type": "boolean",
                        "markdownDescription": "%generateOptionsSchema.logging.diagnosticsLog.debugRuntimeEventTracing.markdownDescription%",
                        "default": false
                      },
                      "expressionEvaluationTracing": {
                        "type": "boolean",
                        "markdownDescription": "%generateOptionsSchema.logging.diagnosticsLog.expressionEvaluationTracing.markdownDescription%",
                        "default": false
                      },
                      "startDebuggingTracing": {
                        "type": "boolean",
                        "markdownDescription": "%generateOptionsSchema.logging.diagnosticsLog.startDebuggingTracing.markdownDescription%",
                        "default": false
                      }
                    }
                  },
                  "consoleUsageMessage": {
                    "type": "boolean",
                    "description": "%generateOptionsSchema.logging.consoleUsageMessage.description%",
                    "default": true
                  }
                }
              },
              "pipeTransport": {
                "description": "%generateOptionsSchema.pipeTransport.description%",
                "type": "object",
                "required": [
                  "debuggerPath"
                ],
                "default": {
                  "pipeCwd": "${workspaceFolder}",
                  "pipeProgram": "enter the fully qualified path for the pipe program name, for example '/usr/bin/ssh'",
                  "pipeArgs": [],
                  "debuggerPath": "enter the path for the debugger on the target machine, for example ~/vsdbg/vsdbg"
                },
                "properties": {
                  "pipeCwd": {
                    "type": "string",
                    "description": "%generateOptionsSchema.pipeTransport.pipeCwd.description%",
                    "default": "${workspaceFolder}"
                  },
                  "pipeProgram": {
                    "type": "string",
                    "description": "%generateOptionsSchema.pipeTransport.pipeProgram.description%",
                    "default": "enter the fully qualified path for the pipe program name, for example '/usr/bin/ssh'"
                  },
                  "pipeArgs": {
                    "anyOf": [
                      {
                        "type": "array",
                        "description": "%generateOptionsSchema.pipeTransport.pipeArgs.0.description%",
                        "items": {
                          "type": "string"
                        },
                        "default": []
                      },
                      {
                        "type": "string",
                        "description": "%generateOptionsSchema.pipeTransport.pipeArgs.1.description%",
                        "default": ""
                      }
                    ],
                    "default": []
                  },
                  "debuggerPath": {
                    "type": "string",
                    "description": "%generateOptionsSchema.pipeTransport.debuggerPath.description%",
                    "default": "enter the path for the debugger on the target machine, for example ~/vsdbg/vsdbg"
                  },
                  "pipeEnv": {
                    "type": "object",
                    "additionalProperties": {
                      "type": "string"
                    },
                    "description": "%generateOptionsSchema.pipeTransport.pipeEnv.description%",
                    "default": {}
                  },
                  "quoteArgs": {
                    "type": "boolean",
                    "description": "%generateOptionsSchema.pipeTransport.quoteArgs.description%",
                    "default": true
                  },
                  "windows": {
                    "description": "%generateOptionsSchema.pipeTransport.windows.description%",
                    "default": {
                      "pipeCwd": "${workspaceFolder}",
                      "pipeProgram": "enter the fully qualified path for the pipe program name, for example 'c:\\tools\\plink.exe'",
                      "pipeArgs": []
                    },
                    "type": "object",
                    "properties": {
                      "pipeCwd": {
                        "type": "string",
                        "description": "%generateOptionsSchema.pipeTransport.windows.pipeCwd.description%",
                        "default": "${workspaceFolder}"
                      },
                      "pipeProgram": {
                        "type": "string",
                        "description": "%generateOptionsSchema.pipeTransport.windows.pipeProgram.description%",
                        "default": "enter the fully qualified path for the pipe program name, for example '/usr/bin/ssh'"
                      },
                      "pipeArgs": {
                        "anyOf": [
                          {
                            "type": "array",
                            "description": "%generateOptionsSchema.pipeTransport.windows.pipeArgs.0.description%",
                            "items": {
                              "type": "string"
                            },
                            "default": []
                          },
                          {
                            "type": "string",
                            "description": "%generateOptionsSchema.pipeTransport.windows.pipeArgs.1.description%",
                            "default": ""
                          }
                        ],
                        "default": []
                      },
                      "quoteArgs": {
                        "type": "boolean",
                        "description": "%generateOptionsSchema.pipeTransport.windows.quoteArgs.description%",
                        "default": true
                      },
                      "pipeEnv": {
                        "type": "object",
                        "additionalProperties": {
                          "type": "string"
                        },
                        "description": "%generateOptionsSchema.pipeTransport.windows.pipeEnv.description%",
                        "default": {}
                      }
                    }
                  },
                  "osx": {
                    "description": "%generateOptionsSchema.pipeTransport.osx.description%",
                    "default": {
                      "pipeCwd": "${workspaceFolder}",
                      "pipeProgram": "enter the fully qualified path for the pipe program name, for example '/usr/bin/ssh'",
                      "pipeArgs": []
                    },
                    "type": "object",
                    "properties": {
                      "pipeCwd": {
                        "type": "string",
                        "description": "%generateOptionsSchema.pipeTransport.osx.pipeCwd.description%",
                        "default": "${workspaceFolder}"
                      },
                      "pipeProgram": {
                        "type": "string",
                        "description": "%generateOptionsSchema.pipeTransport.osx.pipeProgram.description%",
                        "default": "enter the fully qualified path for the pipe program name, for example '/usr/bin/ssh'"
                      },
                      "pipeArgs": {
                        "anyOf": [
                          {
                            "type": "array",
                            "description": "%generateOptionsSchema.pipeTransport.osx.pipeArgs.0.description%",
                            "items": {
                              "type": "string"
                            },
                            "default": []
                          },
                          {
                            "type": "string",
                            "description": "%generateOptionsSchema.pipeTransport.osx.pipeArgs.1.description%",
                            "default": ""
                          }
                        ],
                        "default": []
                      },
                      "quoteArgs": {
                        "type": "boolean",
                        "description": "%generateOptionsSchema.pipeTransport.osx.quoteArgs.description%",
                        "default": true
                      },
                      "pipeEnv": {
                        "type": "object",
                        "additionalProperties": {
                          "type": "string"
                        },
                        "description": "%generateOptionsSchema.pipeTransport.osx.pipeEnv.description%",
                        "default": {}
                      }
                    }
                  },
                  "linux": {
                    "description": "%generateOptionsSchema.pipeTransport.linux.description%",
                    "default": {
                      "pipeCwd": "${workspaceFolder}",
                      "pipeProgram": "enter the fully qualified path for the pipe program name, for example '/usr/bin/ssh'",
                      "pipeArgs": []
                    },
                    "type": "object",
                    "properties": {
                      "pipeCwd": {
                        "type": "string",
                        "description": "%generateOptionsSchema.pipeTransport.linux.pipeCwd.description%",
                        "default": "${workspaceFolder}"
                      },
                      "pipeProgram": {
                        "type": "string",
                        "description": "%generateOptionsSchema.pipeTransport.linux.pipeProgram.description%",
                        "default": "enter the fully qualified path for the pipe program name, for example '/usr/bin/ssh'"
                      },
                      "pipeArgs": {
                        "anyOf": [
                          {
                            "type": "array",
                            "description": "%generateOptionsSchema.pipeTransport.linux.pipeArgs.0.description%",
                            "items": {
                              "type": "string"
                            },
                            "default": []
                          },
                          {
                            "type": "string",
                            "description": "%generateOptionsSchema.pipeTransport.linux.pipeArgs.1.description%",
                            "default": ""
                          }
                        ],
                        "default": []
                      },
                      "quoteArgs": {
                        "type": "boolean",
                        "description": "%generateOptionsSchema.pipeTransport.linux.quoteArgs.description%",
                        "default": true
                      },
                      "pipeEnv": {
                        "type": "object",
                        "additionalProperties": {
                          "type": "string"
                        },
                        "description": "%generateOptionsSchema.pipeTransport.linux.pipeEnv.description%",
                        "default": {}
                      }
                    }
                  }
                }
              },
              "suppressJITOptimizations": {
                "type": "boolean",
                "markdownDescription": "%generateOptionsSchema.suppressJITOptimizations.markdownDescription%",
                "default": false
              },
              "symbolOptions": {
                "description": "%generateOptionsSchema.symbolOptions.description%",
                "default": {
                  "searchPaths": [],
                  "searchMicrosoftSymbolServer": false,
                  "searchNuGetOrgSymbolServer": false
                },
                "type": "object",
                "properties": {
                  "searchPaths": {
                    "type": "array",
                    "items": {
                      "type": "string"
                    },
                    "description": "%generateOptionsSchema.symbolOptions.searchPaths.description%",
                    "default": []
                  },
                  "searchMicrosoftSymbolServer": {
                    "type": "boolean",
                    "description": "%generateOptionsSchema.symbolOptions.searchMicrosoftSymbolServer.description%",
                    "default": false
                  },
                  "searchNuGetOrgSymbolServer": {
                    "type": "boolean",
                    "description": "%generateOptionsSchema.symbolOptions.searchNuGetOrgSymbolServer.description%",
                    "default": false
                  },
                  "cachePath": {
                    "type": "string",
                    "description": "%generateOptionsSchema.symbolOptions.cachePath.description%",
                    "default": ""
                  },
                  "moduleFilter": {
                    "description": "%generateOptionsSchema.symbolOptions.moduleFilter.description%",
                    "default": {
                      "mode": "loadAllButExcluded",
                      "excludedModules": []
                    },
                    "type": "object",
                    "required": [
                      "mode"
                    ],
                    "properties": {
                      "mode": {
                        "type": "string",
                        "enum": [
                          "loadAllButExcluded",
                          "loadOnlyIncluded"
                        ],
                        "enumDescriptions": [
                          "%generateOptionsSchema.symbolOptions.moduleFilter.mode.loadAllButExcluded.enumDescription%",
                          "%generateOptionsSchema.symbolOptions.moduleFilter.mode.loadOnlyIncluded.enumDescription%"
                        ],
                        "description": "%generateOptionsSchema.symbolOptions.moduleFilter.mode.description%",
                        "default": "loadAllButExcluded"
                      },
                      "excludedModules": {
                        "type": "array",
                        "items": {
                          "type": "string"
                        },
                        "description": "%generateOptionsSchema.symbolOptions.moduleFilter.excludedModules.description%",
                        "default": []
                      },
                      "includedModules": {
                        "type": "array",
                        "items": {
                          "type": "string"
                        },
                        "description": "%generateOptionsSchema.symbolOptions.moduleFilter.includedModules.description%",
                        "default": []
                      },
                      "includeSymbolsNextToModules": {
                        "type": "boolean",
                        "description": "%generateOptionsSchema.symbolOptions.moduleFilter.includeSymbolsNextToModules.description%",
                        "default": true
                      },
                      "includeSymbolsOnDemand": {
                        "type": "boolean",
                        "description": "%generateOptionsSchema.symbolOptions.moduleFilter.includeSymbolsOnDemand.description%",
                        "default": true
                      }
                    }
                  }
                }
              },
              "sourceLinkOptions": {
                "markdownDescription": "%generateOptionsSchema.sourceLinkOptions.markdownDescription%",
                "default": {
                  "*": {
                    "enabled": true
                  }
                },
                "type": "object",
                "additionalItems": {
                  "type": "object",
                  "properties": {
                    "enabled": {
                      "title": "boolean",
                      "markdownDescription": "%generateOptionsSchema.sourceLinkOptions.additionalItems.enabled.markdownDescription%",
                      "default": true
                    }
                  }
                }
              },
              "expressionEvaluationOptions": {
                "description": "%generateOptionsSchema.expressionEvaluationOptions.description%",
                "default": {},
                "type": "object",
                "properties": {
                  "allowImplicitFuncEval": {
                    "type": "boolean",
                    "description": "%generateOptionsSchema.expressionEvaluationOptions.allowImplicitFuncEval.description%",
                    "default": true
                  },
                  "allowToString": {
                    "type": "boolean",
                    "markdownDescription": "%generateOptionsSchema.expressionEvaluationOptions.allowToString.markdownDescription%",
                    "default": true
                  },
                  "allowFastEvaluate": {
                    "type": "boolean",
                    "description": "%generateOptionsSchema.expressionEvaluationOptions.allowFastEvaluate.description%",
                    "default": true
                  },
                  "showRawValues": {
                    "type": "boolean",
                    "description": "%generateOptionsSchema.expressionEvaluationOptions.showRawValues.description%",
                    "default": false
                  }
                }
              },
              "targetArchitecture": {
                "type": "string",
                "markdownDescription": "%generateOptionsSchema.targetArchitecture.markdownDescription%",
                "enum": [
                  "x86_64",
                  "arm64"
                ]
              }
            }
          }
        }
      },
      {
        "type": "blazorwasm",
        "label": "Blazor WebAssembly Debug",
        "hiddenWhen": "dotnet.debug.serviceBrokerAvailable",
        "initialConfigurations": [
          {
            "type": "blazorwasm",
            "name": "Launch and Debug Blazor WebAssembly Application",
            "request": "launch"
          }
        ],
        "configurationAttributes": {
          "launch": {
            "properties": {
              "cwd": {
                "type": "string",
                "description": "The directory of the Blazor WebAssembly app, defaults to the workspace folder.",
                "default": "${workspaceFolder}"
              },
              "url": {
                "type": "string",
                "description": "The URL of the application",
                "default": "https://localhost:5001"
              },
              "browser": {
                "type": "string",
                "description": "The debugging browser to launch (Edge or Chrome)",
                "default": "edge",
                "enum": [
                  "chrome",
                  "edge"
                ]
              },
              "trace": {
                "type": [
                  "boolean",
                  "string"
                ],
                "default": "true",
                "enum": [
                  "verbose",
                  true
                ],
                "description": "If true, verbose logs from JS debugger are sent to log file. If 'verbose', send logs to console."
              },
              "hosted": {
                "type": "boolean",
                "default": "false",
                "description": "True if the app is a hosted Blazor WebAssembly app, false otherwise."
              },
              "webRoot": {
                "type": "string",
                "default": "${workspaceFolder}",
                "description": "Specifies the absolute path to the webserver root."
              },
              "timeout": {
                "type": "number",
                "default": 30000,
                "description": "Retry for this number of milliseconds to connect to browser."
              },
              "program": {
                "type": "string",
                "default": "${workspaceFolder}/Server/bin/Debug/<target-framework>/<target-dll>",
                "description": "The path of the DLL to execute when launching a hosted server app"
              },
              "env": {
                "type": "object",
                "description": "Environment variables passed to dotnet. Only valid for hosted apps."
              },
              "dotNetConfig": {
                "description": "Options passed to the underlying .NET debugger. For more info, see https://github.com/dotnet/vscode-csharp/blob/main/debugger.md.",
                "type": "object",
                "required": [],
                "default": {},
                "properties": {
                  "justMyCode": {
                    "type": "boolean",
                    "description": "Optional flag to only show user code.",
                    "default": true
                  },
                  "logging": {
                    "description": "Optional flags to determine what types of messages should be logged to the output window. Applicable only for the app server of hosted Blazor WASM apps.",
                    "type": "object",
                    "required": [],
                    "default": {},
                    "properties": {
                      "exceptions": {
                        "type": "boolean",
                        "description": "Optional flag to determine whether exception messages should be logged to the output window.",
                        "default": true
                      },
                      "moduleLoad": {
                        "type": "boolean",
                        "description": "Optional flag to determine whether module load events should be logged to the output window.",
                        "default": true
                      },
                      "programOutput": {
                        "type": "boolean",
                        "description": "Optional flag to determine whether program output should be logged to the output window when not using an external console.",
                        "default": true
                      },
                      "engineLogging": {
                        "type": "boolean",
                        "description": "Optional flag to determine whether diagnostic engine logs should be logged to the output window.",
                        "default": false
                      },
                      "browserStdOut": {
                        "type": "boolean",
                        "description": "Optional flag to determine if stdout text from the launching the web browser should be logged to the output window.",
                        "default": true
                      },
                      "elapsedTiming": {
                        "type": "boolean",
                        "description": "If true, engine logging will include `adapterElapsedTime` and `engineElapsedTime` properties to indicate the amount of time, in microseconds, that a request took.",
                        "default": false
                      },
                      "threadExit": {
                        "type": "boolean",
                        "description": "Controls if a message is logged when a thread in the target process exits. Default: `false`.",
                        "default": false
                      },
                      "processExit": {
                        "type": "boolean",
                        "description": "Controls if a message is logged when the target process exits, or debugging is stopped. Default: `true`.",
                        "default": true
                      }
                    }
                  },
                  "sourceFileMap": {
                    "type": "object",
                    "description": "Optional source file mappings passed to the debug engine. Example: '{ \"C:\\foo\":\"/home/user/foo\" }'",
                    "additionalProperties": {
                      "type": "string"
                    },
                    "default": {
                      "<insert-source-path-here>": "<insert-target-path-here>"
                    }
                  }
                }
              },
              "browserConfig": {
                "description": "Options based to the underlying JavaScript debugger. For more info, see https://github.com/microsoft/vscode-js-debug/blob/master/OPTIONS.md.",
                "type": "object",
                "required": [],
                "default": {},
                "properties": {
                  "outputCapture": {
                    "enum": [
                      "console",
                      "std"
                    ],
                    "description": "From where to capture output messages: the default debug API if set to `console`, or stdout/stderr streams if set to `std`.",
                    "default": "console"
                  }
                }
              }
            }
          },
          "attach": {
            "properties": {
              "url": {
                "type": "string",
                "description": "The URL of the application",
                "default": "https://localhost:5001"
              },
              "cwd": {
                "type": "string",
                "description": "The directory of the Blazor WebAssembly app, defaults to the workspace folder.",
                "default": "${workspaceFolder}"
              },
              "browser": {
                "type": "string",
                "description": "The debugging browser to launch (Edge or Chrome)",
                "default": "chrome",
                "enum": [
                  "chrome",
                  "edge"
                ]
              },
              "trace": {
                "type": [
                  "boolean",
                  "string"
                ],
                "default": "true",
                "enum": [
                  "verbose",
                  true
                ],
                "description": "If true, verbose logs from JS debugger are sent to log file. If 'verbose', send logs to console."
              },
              "webRoot": {
                "type": "string",
                "default": "${workspaceFolder}",
                "description": "Specifies the absolute path to the webserver root."
              },
              "timeout": {
                "type": "number",
                "default": 30000,
                "description": "Retry for this number of milliseconds to connect to browser."
              }
            }
          }
        }
      },
      {
        "type": "dotnet",
        "label": "C#",
        "hiddenWhen": "!dotnet.debug.serviceBrokerAvailable",
        "languages": [
          "csharp",
          "razor",
          "aspnetcorerazor"
        ],
        "variables": {},
        "aiKey": "0c6ae279ed8443289764825290e4f9e2-1a736e7c-1324-4338-be46-fc2a58ae4d14-7255",
        "configurationAttributes": {
          "launch": {
            "type": "object",
            "required": [
              "projectPath"
            ],
            "properties": {
              "projectPath": {
                "type": "string",
                "description": "%debuggers.dotnet.launch.projectPath.description%",
                "default": "${workspaceFolder}/<insert-project-name-here>.csproj"
              },
              "launchConfigurationId": {
                "type": "string",
                "description": "%debuggers.dotnet.launch.launchConfigurationId.description%"
              }
            }
          }
        },
        "configurationSnippets": [
          {
            "label": "%debuggers.dotnet.configurationSnippets.label%",
            "description": "%debuggers.dotnet.configurationSnippets.description%",
            "body": {
              "name": "C#: ${1:<project-name>} Debug",
              "type": "dotnet",
              "request": "launch",
              "projectPath": "^\"\\${workspaceFolder}/${2:<relative-path-to-project-folder>}${1:<project-name>}.csproj\""
            }
          }
        ]
      },
      {
        "type": "monovsdbg",
        "label": ".NET Core using Mono Runtime",
        "hiddenWhen": "true",
        "languages": [
          "csharp"
        ],
        "aiKey": "0c6ae279ed8443289764825290e4f9e2-1a736e7c-1324-4338-be46-fc2a58ae4d14-7255"
      }
    ],
    "semanticTokenTypes": [
      {
        "id": "razorComponentElement",
        "description": "A Razor component element"
      },
      {
        "id": "razorComponentAttribute",
        "description": "A Razor component attribute"
      },
      {
        "id": "razorTagHelperElement",
        "description": "A Razor TagHelper Element"
      },
      {
        "id": "razorTagHelperAttribute",
        "description": "A Razor TagHelper Attribute"
      },
      {
        "id": "razorTransition",
        "description": "A Razor transition"
      },
      {
        "id": "razorDirectiveAttribute",
        "description": "A Razor Directive Attribute"
      },
      {
        "id": "razorDirectiveColon",
        "description": "A colon between directive attribute parameters"
      },
      {
        "id": "razorDirective",
        "description": "A Razor directive such as 'code' or 'function'"
      },
      {
        "id": "razorComment",
        "description": "A Razor comment"
      },
      {
        "id": "markupCommentPunctuation",
        "description": "The '@' or '*' of a Razor comment."
      },
      {
        "id": "markupTagDelimiter",
        "description": "Markup delimiters like '<', '>', and '/'."
      },
      {
        "id": "markupOperator",
        "description": "Delimiter for Markup Attribute Key-Value pairs."
      },
      {
        "id": "markupElement",
        "description": "The name of a Markup element."
      },
      {
        "id": "markupAttribute",
        "description": "The name of a Markup attribute."
      },
      {
        "id": "markupAttributeQuote",
        "description": "A token that represents an attribute quote in a Markup attribute."
      },
      {
        "id": "markupAttributeValue",
        "description": "The value of a Markup attribute."
      },
      {
        "id": "markupComment",
        "description": "The contents of a Markup comment."
      },
      {
        "id": "markupCommentPunctuation",
        "description": "The begining or ending punctuation of a Markup comment."
      },
      {
        "id": "excludedCode",
        "description": "A token that represents inactive code."
      },
      {
        "id": "controlKeyword",
        "description": "A token that represents a control-flow keyword.",
        "superType": "keyword"
      },
      {
        "id": "operatorOverloaded",
        "description": "A declaration or reference to an overloaded operator."
      },
      {
        "id": "whitespace",
        "description": "A token that represents whitespace."
      },
      {
        "id": "text",
        "description": "A token that represents text."
      },
      {
        "id": "preprocessorText",
        "description": "Text associated with a preprocessor directive."
      },
      {
        "id": "punctuation",
        "description": "A token that represents punctuation."
      },
      {
        "id": "stringVerbatim",
        "superType": "string",
        "description": "A token that represents a verbatim string."
      },
      {
        "id": "stringEscapeCharacter",
        "superType": "string",
        "description": "An escape character within a string."
      },
      {
        "id": "recordClass",
        "superType": "class",
        "description": "A definition or reference to a record class type."
      },
      {
        "id": "delegate",
        "superType": "method",
        "description": "A definition or reference to a delegate type."
      },
      {
        "id": "module",
        "superType": "namespace",
        "description": "A definition or reference to a module name."
      },
      {
        "id": "recordStruct",
        "superType": "struct",
        "description": "A definition or reference to a record struct type."
      },
      {
        "id": "field",
        "superType": "property",
        "description": "A definition or reference to a field."
      },
      {
        "id": "constant",
        "superType": "variable",
        "description": "A definition or reference to a constant."
      },
      {
        "id": "extensionMethod",
        "superType": "method",
        "description": "A definition or reference to an extension method"
      },
      {
        "id": "xmlDocCommentAttributeName",
        "description": "A token that represents an attribute in an XML documentation comment"
      },
      {
        "id": "xmlDocCommentAttributeQuotes",
        "description": "A token that represents an attribute quote in an XML documentation comment"
      },
      {
        "id": "xmlDocCommentAttributeValue",
        "description": "A token that represents an attribute value in an XML documentation comment"
      },
      {
        "id": "xmlDocCommentCDataSection",
        "description": "A token that represents a CDATA section in an XML documentation comment"
      },
      {
        "id": "xmlDocCommentComment",
        "description": "A token that represents a comment in an XML documentation comment"
      },
      {
        "id": "xmlDocCommentDelimiter",
        "description": "A token that represents a delimeter in an XML documentation comment"
      },
      {
        "id": "xmlDocCommentEntityReference",
        "description": "A token that represents reference to an entity in an XML documentation comment"
      },
      {
        "id": "xmlDocCommentName",
        "description": "A token that represents a name in an XML documentation comment"
      },
      {
        "id": "xmlDocCommentProcessingInstruction",
        "description": "A token that represents a processing instruction in an XML documentation comment"
      },
      {
        "id": "xmlDocCommentText",
        "description": "A token that represents text in an XML documentation comment"
      },
      {
        "id": "xmlLiteralAttributeName",
        "description": "A token that represents an attribute name in an XML literal"
      },
      {
        "id": "xmlLiteralAttributeQuotes",
        "description": "A token that represents an attribute quote in an XML literal"
      },
      {
        "id": "xmlLiteralAttributeValue",
        "description": "A token that represents an attribute value in an XML literal"
      },
      {
        "id": "xmlLiteralCDataSection",
        "description": "A token that represents a CDATA section in an XML literal"
      },
      {
        "id": "xmlLiteralComment",
        "description": "A token that represents a comment in an XML literal"
      },
      {
        "id": "xmlLiteralDelimiter",
        "description": "A token that represents a delimiter in an XML literal"
      },
      {
        "id": "xmlLiteralEmbeddedExpression",
        "description": "A token that represents an emebedded expression in an XML literal"
      },
      {
        "id": "xmlLiteralEntityReference",
        "description": "A token that represents a reference to an entity in an XML literal"
      },
      {
        "id": "xmlLiteralName",
        "description": "A token that represents a name in an XML literal"
      },
      {
        "id": "xmlLiteralProcessingInstruction",
        "description": "A token that represents a processing instruction in an XML literal"
      },
      {
        "id": "xmlLiteralText",
        "description": "A token that represents text in an XML literal"
      },
      {
        "id": "regexComment",
        "description": "A token that represents a comment in a regex string"
      },
      {
        "id": "regexCharacterClass",
        "description": "A token that represents a character class in a regex string"
      },
      {
        "id": "regexAnchor",
        "description": "A token that represents an anchor in a regex string"
      },
      {
        "id": "regexQuantifier",
        "description": "A token that represents a quantifier in a regex string"
      },
      {
        "id": "regexGrouping",
        "description": "A token that represents a group in a regex string"
      },
      {
        "id": "regexAlternation",
        "description": "A token that represents an alternation in a regex string"
      },
      {
        "id": "regexText",
        "description": "A token that represents text in a regex string"
      },
      {
        "id": "regexSelfEscapedCharacter",
        "description": "A token that represents a self escaped character in a regex string"
      },
      {
        "id": "regexOtherEscape",
        "description": "A token that represents an escape in a regex string"
      },
      {
        "id": "jsonComment",
        "description": "A token that represents a comment in a JSON string"
      },
      {
        "id": "jsonNumber",
        "description": "A token that represents a number in a JSON string"
      },
      {
        "id": "jsonString",
        "description": "A token that represents a string in a JSON string"
      },
      {
        "id": "jsonKeyword",
        "description": "A token that represents a keyword in a JSON string"
      },
      {
        "id": "jsonText",
        "description": "A token that represents text in a JSON string"
      },
      {
        "id": "jsonOperator",
        "description": "A token that represents an operator in a JSON string"
      },
      {
        "id": "jsonPunctuation",
        "description": "A token that represents punctuation in a JSON string"
      },
      {
        "id": "jsonArray",
        "description": "A token that represents an array in a JSON string"
      },
      {
        "id": "jsonObject",
        "description": "A token that represents an object in a JSON string"
      },
      {
        "id": "jsonPropertyName",
        "description": "A token that represents a property name in a JSON string"
      },
      {
        "id": "jsonConstructorName",
        "description": "A token that represents a constructor in a JSON string"
      }
    ],
    "semanticTokenModifiers": [],
    "semanticTokenScopes": [
      {
        "language": "aspnetcorerazor",
        "scopes": {
          "razorComponentElement": [
            "entity.name.class.element.component"
          ],
          "razorComponentAttribute": [
            "entity.name.class.attribute.component"
          ],
          "razorTagHelperElement": [
            "entity.name.class.element.taghelper"
          ],
          "razorTagHelperAttribute": [
            "entity.name.class.attribute.taghelper"
          ],
          "razorTransition": [
            "keyword.control.razor.transition"
          ],
          "razorDirectiveAttribute": [
            "keyword.control.razor.directive.attribute",
            "keyword.control.cshtml.directive.attribute"
          ],
          "razorDirectiveColon": [
            "keyword.control.razor.directive.colon",
            "keyword.control.cshtml.directive.colon"
          ],
          "razorDirective": [
            "keyword.control.razor.directive",
            "keyword.control.cshtml.directive"
          ],
          "razorComment": [
            "comment.block.razor"
          ],
          "razorCommentTransition": [
            "meta.comment.razor",
            "keyword.control.cshtml.transition"
          ],
          "razorCommentStar": [
            "keyword.control.razor.comment.star",
            "meta.comment.razor"
          ],
          "angleBracket": [
            "punctuation.definition.tag"
          ],
          "forwardSlash": [
            "punctuation.definition.tag"
          ],
          "equals": [
            "punctuation.separator.key-value.html"
          ],
          "markupElement": [
            "entity.name.tag.html"
          ],
          "markupAttribute": [
            "entity.other.attribute-name.html"
          ],
          "markupAttributeQuote": [
            "punctuation.definition.tag.html"
          ],
          "markupAttributeValue": [
            "punctuation.definition.entity.html"
          ],
          "markupComment": [
            "comment.block.html"
          ],
          "markupCommentPunctuation": [
            "punctuation.definition.comment.html",
            "comment.block.html"
          ],
          "markupTagDelimiter": [
            "punctuation.definition.tag.html"
          ],
          "keyword": [
            "keyword.cs"
          ],
          "excludedCode": [
            "support.other.excluded.cs"
          ],
          "controlKeyword": [
            "keyword.control.cs"
          ],
          "operatorOverloaded": [
            "entity.name.function.member.overload.cs"
          ],
          "preprocessorText": [
            "meta.preprocessor.string.cs"
          ],
          "punctuation": [
            "punctuation.cs"
          ],
          "stringVerbatim": [
            "string.verbatim.cs"
          ],
          "stringEscapeCharacter": [
            "constant.character.escape.cs"
          ],
          "delegate": [
            "entity.name.type.delegate.cs"
          ],
          "module": [
            "entity.name.type.module.cs"
          ],
          "field": [
            "entity.name.variable.field.cs"
          ],
          "constant": [
            "variable.other.constant"
          ],
          "extensionMethod": [
            "entity.name.function.extension.cs"
          ],
          "xmlDocCommentAttributeName": [
            "comment.documentation.attribute.name.cs"
          ],
          "xmlDocCommentAttributeQuotes": [
            "comment.documentation.attribute.quotes.cs"
          ],
          "xmlDocCommentAttributeValue": [
            "comment.documentation.attribute.value.cs"
          ],
          "xmlDocCommentCDataSection": [
            "comment.documentation.cdata.cs"
          ],
          "xmlDocCommentComment": [
            "comment.documentation.comment.cs"
          ],
          "xmlDocCommentDelimiter": [
            "comment.documentation.delimiter.cs"
          ],
          "xmlDocCommentEntityReference": [
            "comment.documentation.entityReference.cs"
          ],
          "xmlDocCommentName": [
            "comment.documentation.name.cs"
          ],
          "xmlDocCommentProcessingInstruction": [
            "comment.documentation.processingInstruction.cs"
          ],
          "xmlDocCommentText": [
            "comment.documentation.cs"
          ],
          "xmlLiteralAttributeName": [
            "entity.other.attribute-name.localname.xml"
          ],
          "xmlLiteralAttributeQuotes": [
            "string.quoted.double.xml"
          ],
          "xmlLiteralAttributeValue": [
            "meta.tag.xml"
          ],
          "xmlLiteralCDataSection": [
            "string.quoted.double.xml"
          ],
          "xmlLiteralComment": [
            "comment.block.xml"
          ],
          "xmlLiteralDelimiter": [
            "text.xml"
          ],
          "xmlLiteralEmbeddedExpression": [
            "meta.tag.xml"
          ],
          "xmlLiteralEntityReference": [
            "meta.tag.xml"
          ],
          "xmlLiteralName": [
            "entity.name.tag.localname.xml"
          ],
          "xmlLiteralProcessingInstruction": [
            "meta.tag.xml"
          ],
          "xmlLiteralText": [
            "text.xml"
          ],
          "regexComment": [
            "string.regexp.comment.cs"
          ],
          "regexCharacterClass": [
            "constant.character.character-class.regexp.cs"
          ],
          "regexAnchor": [
            "keyword.control.anchor.regexp.cs"
          ],
          "regexQuantifier": [
            "keyword.operator.quantifier.regexp.cs"
          ],
          "regexGrouping": [
            "punctuation.definition.group.regexp.cs"
          ],
          "regexAlternation": [
            "keyword.operator.or.regexp.cs"
          ],
          "regexText": [
            "string.regexp"
          ],
          "regexSelfEscapedCharacter": [
            "string.regexp.self-escaped-character.cs"
          ],
          "regexOtherEscape": [
            "string.regexp.other-escape.cs"
          ],
          "jsonComment": [
            "comment.line.double-slash.js"
          ],
          "jsonNumber": [
            "constant.numeric.json"
          ],
          "jsonString": [
            "string.quoted.double.json"
          ],
          "jsonKeyword": [
            "constant.language.json"
          ],
          "jsonText": [
            "string.quoted.double.json"
          ],
          "jsonOperator": [
            "string.quoted.double.json"
          ],
          "jsonPunctuation": [
            "punctuation.separator.dictionary.key-value.json"
          ],
          "jsonArray": [
            "punctuation.definition.array.begin.json"
          ],
          "jsonObject": [
            "punctuation.definition.dictionary.begin.json"
          ],
          "jsonPropertyName": [
            "support.type.property-name.json"
          ],
          "jsonConstructorName": [
            "support.type.property-name.json"
          ]
        }
      },
      {
        "language": "csharp",
        "scopes": {
          "typeParameter": [
            "entity.name.type.type-parameter"
          ],
          "keyword": [
            "keyword.cs"
          ],
          "excludedCode": [
            "support.other.excluded.cs"
          ],
          "controlKeyword": [
            "keyword.control.cs"
          ],
          "operatorOverloaded": [
            "entity.name.function.member.overload.cs"
          ],
          "preprocessorText": [
            "meta.preprocessor.string.cs"
          ],
          "punctuation": [
            "punctuation.cs"
          ],
          "stringVerbatim": [
            "string.verbatim.cs"
          ],
          "stringEscapeCharacter": [
            "constant.character.escape.cs"
          ],
          "delegate": [
            "entity.name.type.delegate.cs"
          ],
          "module": [
            "entity.name.type.module.cs"
          ],
          "field": [
            "entity.name.variable.field.cs"
          ],
          "constant": [
            "variable.other.constant"
          ],
          "extensionMethod": [
            "entity.name.function.extension.cs"
          ],
          "xmlDocCommentAttributeName": [
            "comment.documentation.attribute.name.cs"
          ],
          "xmlDocCommentAttributeQuotes": [
            "comment.documentation.attribute.quotes.cs"
          ],
          "xmlDocCommentAttributeValue": [
            "comment.documentation.attribute.value.cs"
          ],
          "xmlDocCommentCDataSection": [
            "comment.documentation.cdata.cs"
          ],
          "xmlDocCommentComment": [
            "comment.documentation.comment.cs"
          ],
          "xmlDocCommentDelimiter": [
            "comment.documentation.delimiter.cs"
          ],
          "xmlDocCommentEntityReference": [
            "comment.documentation.entityReference.cs"
          ],
          "xmlDocCommentName": [
            "comment.documentation.name.cs"
          ],
          "xmlDocCommentProcessingInstruction": [
            "comment.documentation.processingInstruction.cs"
          ],
          "xmlDocCommentText": [
            "comment.documentation.cs"
          ],
          "xmlLiteralAttributeName": [
            "entity.other.attribute-name.localname.xml"
          ],
          "xmlLiteralAttributeQuotes": [
            "string.quoted.double.xml"
          ],
          "xmlLiteralAttributeValue": [
            "meta.tag.xml"
          ],
          "xmlLiteralCDataSection": [
            "string.quoted.double.xml"
          ],
          "xmlLiteralComment": [
            "comment.block.xml"
          ],
          "xmlLiteralDelimiter": [
            "text.xml"
          ],
          "xmlLiteralEmbeddedExpression": [
            "meta.tag.xml"
          ],
          "xmlLiteralEntityReference": [
            "meta.tag.xml"
          ],
          "xmlLiteralName": [
            "entity.name.tag.localname.xml"
          ],
          "xmlLiteralProcessingInstruction": [
            "meta.tag.xml"
          ],
          "xmlLiteralText": [
            "text.xml"
          ],
          "regexComment": [
            "string.regexp.comment.cs"
          ],
          "regexCharacterClass": [
            "constant.character.character-class.regexp.cs"
          ],
          "regexAnchor": [
            "keyword.control.anchor.regexp.cs"
          ],
          "regexQuantifier": [
            "keyword.operator.quantifier.regexp.cs"
          ],
          "regexGrouping": [
            "punctuation.definition.group.regexp.cs"
          ],
          "regexAlternation": [
            "keyword.operator.or.regexp.cs"
          ],
          "regexText": [
            "string.regexp"
          ],
          "regexSelfEscapedCharacter": [
            "string.regexp.self-escaped-character.cs"
          ],
          "regexOtherEscape": [
            "string.regexp.other-escape.cs"
          ],
          "jsonComment": [
            "comment.line.double-slash.js"
          ],
          "jsonNumber": [
            "constant.numeric.json"
          ],
          "jsonString": [
            "string.quoted.double.json"
          ],
          "jsonKeyword": [
            "constant.language.json"
          ],
          "jsonText": [
            "string.quoted.double.json"
          ],
          "jsonOperator": [
            "string.quoted.double.json"
          ],
          "jsonPunctuation": [
            "punctuation.separator.dictionary.key-value.json"
          ],
          "jsonArray": [
            "punctuation.definition.array.begin.json"
          ],
          "jsonObject": [
            "punctuation.definition.dictionary.begin.json"
          ],
          "jsonPropertyName": [
            "support.type.property-name.json"
          ],
          "jsonConstructorName": [
            "support.type.property-name.json"
          ]
        }
      }
    ],
    "languages": [
      {
        "id": "aspnetcorerazor",
        "extensions": [
          ".cshtml",
          ".razor"
        ],
        "mimetypes": [
          "text/x-cshtml"
        ],
        "configuration": "./src/razor/language-configuration.json",
        "aliases": [
          "ASP.NET Razor"
        ]
      },
      {
        "id": "xaml",
        "extensions": [
          ".xaml"
        ],
        "configuration": "./src/xaml/language-configuration.json",
        "aliases": [
          "XAML"
        ]
      }
    ],
    "grammars": [
      {
        "language": "aspnetcorerazor",
        "scopeName": "text.aspnetcorerazor",
        "path": "./src/razor/syntaxes/aspnetcorerazor.tmLanguage.json",
        "unbalancedBracketScopes": [
          "text.aspnetcorerazor"
        ]
      },
      {
        "language": "xaml",
        "scopeName": "source.xaml",
        "path": "./src/xaml/syntaxes/xaml.tmLanguage.json"
      }
    ],
    "menus": {
      "commandPalette": [
        {
          "command": "dotnet.test.runTestsInContext",
          "when": "editorLangId == csharp && dotnet.server.activationContext == 'Roslyn' || dotnet.server.activationContext == 'OmniSharp'"
        },
        {
          "command": "dotnet.test.debugTestsInContext",
          "when": "editorLangId == csharp && dotnet.server.activationContext == 'Roslyn' || dotnet.server.activationContext == 'OmniSharp'"
        },
        {
          "command": "o.restart",
          "when": "dotnet.server.activationContext == 'OmniSharp'"
        },
        {
          "command": "csharp.listProcess",
          "when": "false"
        },
        {
          "command": "csharp.listRemoteProcess",
          "when": "false"
        },
        {
          "command": "csharp.listRemoteDockerProcess",
          "when": "false"
        }
      ],
      "editor/title": [
        {
          "command": "extension.showRazorCSharpWindow",
          "when": "resourceLangId == aspnetcorerazor"
        },
        {
          "command": "extension.showRazorHtmlWindow",
          "when": "resourceLangId == aspnetcorerazor"
        },
        {
          "command": "razor.reportIssue",
          "when": "resourceLangId == aspnetcorerazor"
        }
      ],
      "editor/context": [
        {
          "command": "dotnet.test.runTestsInContext",
          "when": "editorLangId == csharp && (dotnet.server.activationContext == 'Roslyn' || dotnet.server.activationContext == 'OmniSharp')",
          "group": "2_dotnet@1"
        },
        {
          "command": "dotnet.test.debugTestsInContext",
          "when": "editorLangId == csharp && (dotnet.server.activationContext == 'Roslyn' || dotnet.server.activationContext == 'OmniSharp')",
          "group": "2_dotnet@2"
        }
      ]
    },
    "viewsWelcome": [
      {
        "view": "debug",
        "contents": "%viewsWelcome.debug.contents%",
        "when": "debugStartLanguage == csharp && !dotnet.debug.serviceBrokerAvailable"
      }
    ],
    "configurationDefaults": {
      "[xaml]": {
        "editor.wordBasedSuggestions": "off"
      }
    }
  }
}<|MERGE_RESOLUTION|>--- conflicted
+++ resolved
@@ -37,11 +37,7 @@
     }
   },
   "defaults": {
-<<<<<<< HEAD
-    "roslyn": "4.12.0-2.24461.7",
-=======
     "roslyn": "4.12.0-3.24456.2",
->>>>>>> c1ae63cd
     "omniSharp": "1.39.11",
     "razor": "9.0.0-preview.24427.2",
     "razorOmnisharp": "7.0.0-preview.23363.1",
