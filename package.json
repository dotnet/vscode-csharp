{
  "name": "csharp",
  "publisher": "ms-dotnettools",
  "version": "42.42.42-placeholder",
  "description": "Base language support for C#",
  "displayName": "C#",
  "author": "Microsoft Corporation",
  "license": "SEE LICENSE IN RuntimeLicenses/license.txt",
  "qna": "https://github.com/dotnet/vscode-csharp/issues",
  "icon": "images/csharpIcon.png",
  "preview": false,
  "bugs": {
    "url": "https://github.com/dotnet/vscode-csharp"
  },
  "repository": {
    "type": "git",
    "url": "https://github.com/dotnet/vscode-csharp"
  },
  "categories": [
    "Debuggers",
    "Programming Languages",
    "Linters",
    "Snippets"
  ],
  "keywords": [
    "multi-root ready",
    ".NET",
    "ASP.NET",
    ".NET Core",
    "dotnet",
    "coreclr"
  ],
  "capabilities": {
    "virtualWorkspaces": false,
    "untrustedWorkspaces": {
      "supported": "limited"
    }
  },
  "extensionKind": [
    "workspace"
  ],
  "defaults": {
    "roslyn": "5.3.0-2.25604.5",
    "omniSharp": "1.39.14",
<<<<<<< HEAD
    "razor": "10.0.0-preview.25603.3",
=======
    "razor": "10.0.0-preview.25608.3",
>>>>>>> fa4d7229
    "razorOmnisharp": "7.0.0-preview.23363.1",
    "xamlTools": "18.3.11128.18"
  },
  "main": "./dist/extension",
  "l10n": "./l10n",
  "brokeredServices": [
    {
      "moniker": {
        "name": "Microsoft.CodeAnalysis.LanguageClient.SolutionSnapshotProvider",
        "version": "0.1"
      }
    },
    {
      "moniker": {
        "name": "Microsoft.VisualStudio.CSharpExtension.BuildResultService",
        "version": "0.1"
      }
    }
  ],
  "scripts": {
    "vscode:prepublish": "npm run package",
    "compile": "tsc -p ./ && npx eslint ./ && npm run l10nDevGenerateLocalizationBundle && npm run compile:razorTextMate",
    "compileDev": "tsc -p ./ && npm run l10nDevGenerateLocalizationBundle && npm run compile:razorTextMate",
    "package": "npm run compile && node esbuild.js --production && gulp signJs",
    "packageDev": "npm run compileDev && node esbuild.js",
    "l10nDevGenerateLocalizationBundle": "npx @vscode/l10n-dev export --outDir ./l10n ./src",
    "compile:razorTextMate": "npx js-yaml src/razor/syntaxes/aspnetcorerazor.tmLanguage.yml > src/razor/syntaxes/aspnetcorerazor.tmLanguage.json",
    "test:unit": "npm run compileDev && gulp test:unit",
    "test:integration:csharp": "npm run packageDev && gulp test:integration:csharp",
    "test:integration:razor:cohost": "npm run packageDev && gulp test:integration:razor:cohost",
    "test:integration:devkit": "npm run packageDev && gulp test:integration:devkit",
    "test:integration:untrusted": "npm run packageDev && gulp test:integration:untrusted",
    "profiling": "npm run package && gulp profiling",
    "test:artifacts": "npm run compileDev && gulp test:artifacts",
    "omnisharptest": "npm run packageDev && gulp omnisharptest",
    "omnisharptest:unit": "npm run compileDev && gulp omnisharptest:unit",
    "omnisharptest:integration": "npm run packageDev && gulp omnisharptest:integration",
    "omnisharptest:integration:singleCsproj": "npm run packageDev && gulp omnisharptest:integration:singleCsproj",
    "omnisharptest:integration:slnWithCsproj": "npm run packageDev && gulp omnisharptest:integration:slnWithCsproj",
    "omnisharptest:integration:slnFilterWithCsproj": "npm run packageDev && gulp omnisharptest:integration:slnFilterWithCsproj",
    "updatePackageDependencies": "gulp updatePackageDependencies",
    "l10nDevGenerateXlf": "npx @vscode/l10n-dev generate-xlf ./package.nls.json ./l10n/bundle.l10n.json --outFile ./loc/vscode-csharp.xlf",
    "l10nDevImportXlf": "npx @vscode/l10n-dev import-xlf ./loc/vscode-csharp.*.xlf --outDir ./l10n && move l10n\\package.nls.*.json ."
  },
  "extensionDependencies": [
    "ms-dotnettools.vscode-dotnet-runtime"
  ],
  "dependencies": {
    "@github/copilot-language-server": "1.290.0",
    "@microsoft/servicehub-framework": "4.2.99-beta",
    "@octokit/rest": "^20.0.1",
    "@vscode/debugprotocol": "1.56.0",
    "@vscode/extension-telemetry": "^0.9.0",
    "@vscode/js-debug-browsers": "^1.1.0",
    "execa": "4.0.0",
    "fs-extra": "11.3.0",
    "http-proxy-agent": "7.0.0",
    "https-proxy-agent": "7.0.2",
    "jsonc-parser": "3.0.0",
    "microsoft.aspnetcore.razor.vscode": "https://download.visualstudio.microsoft.com/download/pr/aee63398-023f-48db-bba2-30162c68f0c4/0af42abab690d5de903a4a814d6aedc1/microsoft.aspnetcore.razor.vscode-7.0.0-preview.23363.1.tgz",
    "nerdbank-gitversioning": "^3.6.79-alpha",
    "node-machine-id": "1.1.12",
    "ps-list": "7.2.0",
    "rxjs": "6.6.7",
    "semver": "7.5.4",
    "vscode-html-languageservice": "^5.3.1",
    "vscode-jsonrpc": "9.0.0-next.10",
    "vscode-languageclient": "10.0.0-next.18",
    "vscode-languageserver-protocol": "3.17.6-next.15",
    "vscode-languageserver-textdocument": "1.0.12",
    "vscode-languageserver-types": "3.17.6-next.6",
    "vscode-nls": "5.0.1",
    "yauzl": "2.10.0"
  },
  "devDependencies": {
    "@jest/globals": "^29.6.2",
    "@types/archiver": "5.1.0",
    "@types/fs-extra": "11.0.4",
    "@types/gulp": "4.0.5",
    "@types/minimist": "1.2.1",
    "@types/node": "20.14.8",
    "@types/semver": "7.3.13",
    "@types/tmp": "0.0.33",
    "@types/uuid": "^9.0.1",
    "@types/vscode": "1.98.0",
    "@types/yauzl": "2.10.0",
    "@typescript-eslint/eslint-plugin": "^8.19.0",
    "@typescript-eslint/parser": "^8.19.0",
    "@vscode/l10n-dev": "^0.0.35",
    "@vscode/test-electron": "2.3.8",
    "@vscode/vsce": "3.7.0",
    "archiver": "5.3.0",
    "esbuild": "^0.25.0",
    "eslint": "^8.43.0",
    "eslint-config-prettier": "^8.8.0",
    "eslint-plugin-header": "^3.1.1",
    "eslint-plugin-import": "^2.27.5",
    "eslint-plugin-n": "^15.7.0",
    "eslint-plugin-prettier": "^4.2.1",
    "eslint-plugin-promise": "^6.1.1",
    "eslint-plugin-unicorn": "^47.0.0",
    "get-port": "5.1.1",
    "gulp": "5.0.0",
    "jest": "^29.6.2",
    "jest-junit": "^16.0.0",
    "mock-http-server": "1.4.2",
    "octokit": "^3.1.0",
    "prettier": "2.8.8",
    "tmp": "0.2.4",
    "ts-jest": "^29.1.1",
    "ts-node": "9.1.1",
    "typescript": "5.6.2",
    "vscode-oniguruma": "^1.6.1",
    "vscode-textmate": "^6.0.0"
  },
  "runtimeDependencies": [
    {
      "id": "OmniSharp",
      "description": "OmniSharp for Windows (.NET 4.7.2 / x64)",
      "url": "https://roslynomnisharp.blob.core.windows.net/releases/1.39.14/omnisharp-win-x64.zip",
      "installPath": ".omnisharp/1.39.14",
      "platforms": [
        "win32"
      ],
      "architectures": [
        "x86_64"
      ],
      "installTestPath": "./.omnisharp/1.39.14/OmniSharp.exe",
      "platformId": "win-x64",
      "isFramework": true,
      "integrity": "64B040ECD9390C1A595D764561653E80EE857298E1B079661081A234326B9B97"
    },
    {
      "id": "OmniSharp",
      "description": "OmniSharp for Windows (.NET 6 / x64)",
      "url": "https://roslynomnisharp.blob.core.windows.net/releases/1.39.14/omnisharp-win-x64-net6.0.zip",
      "installPath": ".omnisharp/1.39.14-net6.0",
      "platforms": [
        "win32"
      ],
      "architectures": [
        "x86_64"
      ],
      "installTestPath": "./.omnisharp/1.39.14-net6.0/OmniSharp.dll",
      "platformId": "win-x64",
      "isFramework": false,
      "integrity": "DA298BCBD471E9A8D2B5A007132B5F5CD567FE6A9C84BC97A7ABD4005AAD6A96"
    },
    {
      "id": "OmniSharp",
      "description": "OmniSharp for Windows (.NET 4.7.2 / arm64)",
      "url": "https://roslynomnisharp.blob.core.windows.net/releases/1.39.14/omnisharp-win-arm64.zip",
      "installPath": ".omnisharp/1.39.14",
      "platforms": [
        "win32"
      ],
      "architectures": [
        "arm64"
      ],
      "installTestPath": "./.omnisharp/1.39.14/OmniSharp.exe",
      "platformId": "win-arm64",
      "isFramework": true,
      "integrity": "D171EFE3D50D2C5E6F05AF124144E6DA3083866A867DE8E10C115E44F32A03F3"
    },
    {
      "id": "OmniSharp",
      "description": "OmniSharp for Windows (.NET 6 / arm64)",
      "url": "https://roslynomnisharp.blob.core.windows.net/releases/1.39.14/omnisharp-win-arm64-net6.0.zip",
      "installPath": ".omnisharp/1.39.14-net6.0",
      "platforms": [
        "win32"
      ],
      "architectures": [
        "arm64"
      ],
      "installTestPath": "./.omnisharp/1.39.14-net6.0/OmniSharp.dll",
      "platformId": "win-arm64",
      "isFramework": false,
      "integrity": "60324F7482472E081AA560F5FB46BC8A286A38D327C76F7ECE2595994154D7F6"
    },
    {
      "id": "OmniSharp",
      "description": "OmniSharp for OSX (Mono / x64)",
      "url": "https://roslynomnisharp.blob.core.windows.net/releases/1.39.14/omnisharp-osx.zip",
      "installPath": ".omnisharp/1.39.14",
      "platforms": [
        "darwin"
      ],
      "architectures": [
        "x86_64",
        "arm64"
      ],
      "binaries": [
        "./mono.osx",
        "./run"
      ],
      "installTestPath": "./.omnisharp/1.39.14/run",
      "platformId": "osx",
      "isFramework": true,
      "integrity": "D1CD0A8A55E99BD8636D329946D69CDE3E0FEA518A3AB9F1A300C8C62FFD9980"
    },
    {
      "id": "OmniSharp",
      "description": "OmniSharp for OSX (.NET 6 / x64)",
      "url": "https://roslynomnisharp.blob.core.windows.net/releases/1.39.14/omnisharp-osx-x64-net6.0.zip",
      "installPath": ".omnisharp/1.39.14-net6.0",
      "platforms": [
        "darwin"
      ],
      "architectures": [
        "x86_64"
      ],
      "installTestPath": "./.omnisharp/1.39.14-net6.0/OmniSharp.dll",
      "platformId": "osx-x64",
      "isFramework": false,
      "integrity": "C1DD5FB6A45420B55B1698F1A49DA056B643C834D57004BC65ED32EE9335F308"
    },
    {
      "id": "OmniSharp",
      "description": "OmniSharp for OSX (.NET 6 / arm64)",
      "url": "https://roslynomnisharp.blob.core.windows.net/releases/1.39.14/omnisharp-osx-arm64-net6.0.zip",
      "installPath": ".omnisharp/1.39.14-net6.0",
      "platforms": [
        "darwin"
      ],
      "architectures": [
        "arm64"
      ],
      "installTestPath": "./.omnisharp/1.39.14-net6.0/OmniSharp.dll",
      "platformId": "osx-arm64",
      "isFramework": false,
      "integrity": "C3A345E07E6EDA5C6ADF9D4FC067640DABE0C1A75C2CAC49340AEC21F1687799"
    },
    {
      "id": "OmniSharp",
      "description": "OmniSharp for Linux (Mono / x86)",
      "url": "https://roslynomnisharp.blob.core.windows.net/releases/1.39.14/omnisharp-linux-x86.zip",
      "installPath": ".omnisharp/1.39.14",
      "platforms": [
        "linux"
      ],
      "architectures": [
        "x86",
        "i686"
      ],
      "binaries": [
        "./mono.linux-x86",
        "./run"
      ],
      "installTestPath": "./.omnisharp/1.39.14/run",
      "platformId": "linux-x86",
      "isFramework": true,
      "integrity": "8A35A36FAE073E975F9D8C7F1DE58AFB07F504E12D7DBFFA95E4A52E2D0E6610"
    },
    {
      "id": "OmniSharp",
      "description": "OmniSharp for Linux (Mono / x64)",
      "url": "https://roslynomnisharp.blob.core.windows.net/releases/1.39.14/omnisharp-linux-x64.zip",
      "installPath": ".omnisharp/1.39.14",
      "platforms": [
        "linux"
      ],
      "architectures": [
        "x86_64"
      ],
      "binaries": [
        "./mono.linux-x86_64",
        "./run"
      ],
      "installTestPath": "./.omnisharp/1.39.14/run",
      "platformId": "linux-x64",
      "isFramework": true,
      "integrity": "4F146EB94A195A437361C0FEC527309F0AA31474C6D9B7B9E0BC9A1804BD8EAF"
    },
    {
      "id": "OmniSharp",
      "description": "OmniSharp for Linux (.NET 6 / x64)",
      "url": "https://roslynomnisharp.blob.core.windows.net/releases/1.39.14/omnisharp-linux-x64-net6.0.zip",
      "installPath": ".omnisharp/1.39.14-net6.0",
      "platforms": [
        "linux"
      ],
      "architectures": [
        "x86_64"
      ],
      "installTestPath": "./.omnisharp/1.39.14-net6.0/OmniSharp.dll",
      "platformId": "linux-x64",
      "isFramework": false,
      "integrity": "EBA3F00A807517789BE0188F86F8B685D74359D6BD684D7A0B0125E33AD59D89"
    },
    {
      "id": "OmniSharp",
      "description": "OmniSharp for Linux (Mono / arm64)",
      "url": "https://roslynomnisharp.blob.core.windows.net/releases/1.39.14/omnisharp-linux-arm64.zip",
      "installPath": ".omnisharp/1.39.14",
      "platforms": [
        "linux"
      ],
      "architectures": [
        "arm64"
      ],
      "binaries": [
        "./mono.linux-arm64",
        "./run"
      ],
      "installTestPath": "./.omnisharp/1.39.14/run",
      "platformId": "linux-arm64",
      "isFramework": true,
      "integrity": "B33419B089119D5327A228636BBA5713715D4D76B4B0FB4EFEFCBECE2F8F2D22"
    },
    {
      "id": "OmniSharp",
      "description": "OmniSharp for Linux (.NET 6 / arm64)",
      "url": "https://roslynomnisharp.blob.core.windows.net/releases/1.39.14/omnisharp-linux-arm64-net6.0.zip",
      "installPath": ".omnisharp/1.39.14-net6.0",
      "platforms": [
        "linux"
      ],
      "architectures": [
        "arm64"
      ],
      "installTestPath": "./.omnisharp/1.39.14-net6.0/OmniSharp.dll",
      "platformId": "linux-arm64",
      "isFramework": false,
      "integrity": "0E2C69F191268959D68A35E1CC8FD832A688AF516A9945EF25DC8C6EA014A7C2"
    },
    {
      "id": "OmniSharp",
      "description": "OmniSharp for Linux musl (.NET 6 / x64)",
      "url": "https://roslynomnisharp.blob.core.windows.net/releases/1.39.14/omnisharp-linux-musl-x64-net6.0.zip",
      "installPath": ".omnisharp/1.39.14-net6.0",
      "platforms": [
        "linux-musl"
      ],
      "architectures": [
        "x86_64"
      ],
      "installTestPath": "./.omnisharp/1.39.14-net6.0/OmniSharp.dll",
      "platformId": "linux-musl-x64",
      "isFramework": false,
      "integrity": "098106AA7AA22FB427A5333B120916BD0C2FA8A303DA9653992E45F20BFD6AAF"
    },
    {
      "id": "OmniSharp",
      "description": "OmniSharp for Linux musl (.NET 6 / arm64)",
      "url": "https://roslynomnisharp.blob.core.windows.net/releases/1.39.14/omnisharp-linux-musl-arm64-net6.0.zip",
      "installPath": ".omnisharp/1.39.14-net6.0",
      "platforms": [
        "linux-musl"
      ],
      "architectures": [
        "arm64"
      ],
      "installTestPath": "./.omnisharp/1.39.14-net6.0/OmniSharp.dll",
      "platformId": "linux-musl-arm64",
      "isFramework": false,
      "integrity": "7CF8465D490D6D5362C0FBB5F9550C95FBCB8D306079185CC533D37A7A40F666"
    },
    {
      "id": "RoslynCopilot",
      "description": "Language server for Roslyn Copilot integration",
      "url": "https://roslyn.blob.core.windows.net/releases/Microsoft.VisualStudio.Copilot.Roslyn.LanguageServer-18.3.72-alpha.zip",
      "installPath": ".roslynCopilot",
      "platforms": [
        "neutral"
      ],
      "architectures": [
        "neutral"
      ],
      "installTestPath": "./.roslynCopilot/Microsoft.VisualStudio.Copilot.Roslyn.LanguageServer.dll",
      "integrity": "8F2F8B686D7E2FFD8E7C9AD980C5DE8FD1F0A6CFB5B6B1E13024EF6501E63D8E"
    },
    {
      "id": "Debugger",
      "description": ".NET Core Debugger (Windows / x64)",
      "url": "https://vsdebugger-cyg0dxb6czfafzaz.b01.azurefd.net/coreclr-debug-2-90-0/coreclr-debug-win7-x64.zip",
      "installPath": ".debugger/x86_64",
      "platforms": [
        "win32"
      ],
      "architectures": [
        "x86_64",
        "arm64"
      ],
      "installTestPath": "./.debugger/x86_64/vsdbg-ui.exe",
      "integrity": "C25E19B3DBAE55DBBBD7384561E34064CDB92633A816FFB862E68635221A63EC"
    },
    {
      "id": "Debugger",
      "description": ".NET Core Debugger (Windows / ARM64)",
      "url": "https://vsdebugger-cyg0dxb6czfafzaz.b01.azurefd.net/coreclr-debug-2-90-0/coreclr-debug-win10-arm64.zip",
      "installPath": ".debugger/arm64",
      "platforms": [
        "win32"
      ],
      "architectures": [
        "arm64"
      ],
      "installTestPath": "./.debugger/arm64/vsdbg-ui.exe",
      "integrity": "F8F9DE062D0678CFF808B8BC9AADC59C7C39253B1249DE2F9CF3037163D8049F"
    },
    {
      "id": "Debugger",
      "description": ".NET Core Debugger (macOS / x64)",
      "url": "https://vsdebugger-cyg0dxb6czfafzaz.b01.azurefd.net/coreclr-debug-2-90-0/coreclr-debug-osx-x64.zip",
      "installPath": ".debugger/x86_64",
      "platforms": [
        "darwin"
      ],
      "architectures": [
        "x86_64",
        "arm64"
      ],
      "binaries": [
        "./vsdbg-ui",
        "./vsdbg"
      ],
      "installTestPath": "./.debugger/x86_64/vsdbg-ui",
      "integrity": "D1817389B6A1254BDDD8798AD866D6E1AC47740D05E138C060C387C0A53A7925"
    },
    {
      "id": "Debugger",
      "description": ".NET Core Debugger (macOS / arm64)",
      "url": "https://vsdebugger-cyg0dxb6czfafzaz.b01.azurefd.net/coreclr-debug-2-90-0/coreclr-debug-osx-arm64.zip",
      "installPath": ".debugger/arm64",
      "platforms": [
        "darwin"
      ],
      "architectures": [
        "arm64"
      ],
      "binaries": [
        "./vsdbg-ui",
        "./vsdbg"
      ],
      "installTestPath": "./.debugger/arm64/vsdbg-ui",
      "integrity": "089C742676FD1627ECCF3AAF1643ECCFC654FCED9C0D1E803780CB9C2E1FE355"
    },
    {
      "id": "Debugger",
      "description": ".NET Core Debugger (linux / ARM)",
      "url": "https://vsdebugger-cyg0dxb6czfafzaz.b01.azurefd.net/coreclr-debug-2-90-0/coreclr-debug-linux-arm.zip",
      "installPath": ".debugger",
      "platforms": [
        "linux"
      ],
      "architectures": [
        "arm"
      ],
      "binaries": [
        "./vsdbg-ui",
        "./vsdbg"
      ],
      "installTestPath": "./.debugger/vsdbg-ui",
      "integrity": "64DF1D83556A3E33664122B10D94787AF10E54129362D6E8A63F8AA3B47035D3"
    },
    {
      "id": "Debugger",
      "description": ".NET Core Debugger (linux / ARM64)",
      "url": "https://vsdebugger-cyg0dxb6czfafzaz.b01.azurefd.net/coreclr-debug-2-90-0/coreclr-debug-linux-arm64.zip",
      "installPath": ".debugger",
      "platforms": [
        "linux"
      ],
      "architectures": [
        "arm64"
      ],
      "binaries": [
        "./vsdbg-ui",
        "./vsdbg"
      ],
      "installTestPath": "./.debugger/vsdbg-ui",
      "integrity": "578A61AE844470B7D1814AA8A0A49E21069F68CA16F661648AF85F68DC08BC9D"
    },
    {
      "id": "Debugger",
      "description": ".NET Core Debugger (linux musl / x64)",
      "url": "https://vsdebugger-cyg0dxb6czfafzaz.b01.azurefd.net/coreclr-debug-2-90-0/coreclr-debug-linux-musl-x64.zip",
      "installPath": ".debugger",
      "platforms": [
        "linux-musl"
      ],
      "architectures": [
        "x86_64"
      ],
      "binaries": [
        "./vsdbg-ui",
        "./vsdbg"
      ],
      "installTestPath": "./.debugger/vsdbg-ui",
      "integrity": "5636C90B08D2849C13E198036B467F73080694CC9D5BF7422B04EA25B27633F9"
    },
    {
      "id": "Debugger",
      "description": ".NET Core Debugger (linux musl / ARM64)",
      "url": "https://vsdebugger-cyg0dxb6czfafzaz.b01.azurefd.net/coreclr-debug-2-90-0/coreclr-debug-linux-musl-arm64.zip",
      "installPath": ".debugger",
      "platforms": [
        "linux-musl"
      ],
      "architectures": [
        "arm64"
      ],
      "binaries": [
        "./vsdbg-ui",
        "./vsdbg"
      ],
      "installTestPath": "./.debugger/vsdbg-ui",
      "integrity": "BF668378285B814949F39718D559D976C7ED0C1575A248370F282210AF513B2E"
    },
    {
      "id": "Debugger",
      "description": ".NET Core Debugger (linux / x64)",
      "url": "https://vsdebugger-cyg0dxb6czfafzaz.b01.azurefd.net/coreclr-debug-2-90-0/coreclr-debug-linux-x64.zip",
      "installPath": ".debugger",
      "platforms": [
        "linux"
      ],
      "architectures": [
        "x86_64"
      ],
      "binaries": [
        "./vsdbg-ui",
        "./vsdbg"
      ],
      "installTestPath": "./.debugger/vsdbg-ui",
      "integrity": "085CDC403578B24F8335BAFA1B7D62E48FFFEE80419DFA41C6D48D8DBADF95D7"
    },
    {
      "id": "RazorOmnisharp",
      "description": "Razor Language Server for OmniSharp (Windows / x64)",
      "url": "https://download.visualstudio.microsoft.com/download/pr/aee63398-023f-48db-bba2-30162c68f0c4/8d42e62ea4051381c219b3e31bc4eced/razorlanguageserver-win-x64-7.0.0-preview.23363.1.zip",
      "installPath": ".razoromnisharp",
      "platforms": [
        "win32"
      ],
      "architectures": [
        "x86_64"
      ]
    },
    {
      "id": "RazorOmnisharp",
      "description": "Razor Language Server for OmniSharp (Windows / ARM64)",
      "url": "https://download.visualstudio.microsoft.com/download/pr/aee63398-023f-48db-bba2-30162c68f0c4/4ef26e45cf32fe8d51c0e7dd21f1fef6/razorlanguageserver-win-arm64-7.0.0-preview.23363.1.zip",
      "installPath": ".razoromnisharp",
      "platforms": [
        "win32"
      ],
      "architectures": [
        "arm64"
      ]
    },
    {
      "id": "RazorOmnisharp",
      "description": "Razor Language Server for OmniSharp (Linux / x64)",
      "url": "https://download.visualstudio.microsoft.com/download/pr/aee63398-023f-48db-bba2-30162c68f0c4/6d4e23a3c7cf0465743950a39515a716/razorlanguageserver-linux-x64-7.0.0-preview.23363.1.zip",
      "installPath": ".razoromnisharp",
      "platforms": [
        "linux"
      ],
      "architectures": [
        "x86_64"
      ],
      "binaries": [
        "./rzls"
      ]
    },
    {
      "id": "RazorOmnisharp",
      "description": "Razor Language Server for OmniSharp (Linux ARM64)",
      "url": "https://download.visualstudio.microsoft.com/download/pr/aee63398-023f-48db-bba2-30162c68f0c4/85deebd44647ebf65724cc291d722283/razorlanguageserver-linux-arm64-7.0.0-preview.23363.1.zip",
      "installPath": ".razoromnisharp",
      "platforms": [
        "linux"
      ],
      "architectures": [
        "arm64"
      ],
      "binaries": [
        "./rzls"
      ]
    },
    {
      "id": "RazorOmnisharp",
      "description": "Razor Language Server for OmniSharp (Linux musl / x64)",
      "url": "https://download.visualstudio.microsoft.com/download/pr/aee63398-023f-48db-bba2-30162c68f0c4/4f0caa94ae182785655efb15eafcef23/razorlanguageserver-linux-musl-x64-7.0.0-preview.23363.1.zip",
      "installPath": ".razoromnisharp",
      "platforms": [
        "linux-musl"
      ],
      "architectures": [
        "x86_64"
      ],
      "binaries": [
        "./rzls"
      ]
    },
    {
      "id": "RazorOmnisharp",
      "description": "Razor Language Server for OmniSharp (Linux musl ARM64)",
      "url": "https://download.visualstudio.microsoft.com/download/pr/aee63398-023f-48db-bba2-30162c68f0c4/0a24828206a6f3b4bc743d058ef88ce7/razorlanguageserver-linux-musl-arm64-7.0.0-preview.23363.1.zip",
      "installPath": ".razoromnisharp",
      "platforms": [
        "linux-musl"
      ],
      "architectures": [
        "arm64"
      ],
      "binaries": [
        "./rzls"
      ]
    },
    {
      "id": "RazorOmnisharp",
      "description": "Razor Language Server for OmniSharp (macOS / x64)",
      "url": "https://download.visualstudio.microsoft.com/download/pr/aee63398-023f-48db-bba2-30162c68f0c4/2afcafaf41082989efcc10405abb9314/razorlanguageserver-osx-x64-7.0.0-preview.23363.1.zip",
      "installPath": ".razoromnisharp",
      "platforms": [
        "darwin"
      ],
      "architectures": [
        "x86_64"
      ],
      "binaries": [
        "./rzls"
      ]
    },
    {
      "id": "RazorOmnisharp",
      "description": "Razor Language Server for OmniSharp (macOS ARM64)",
      "url": "https://download.visualstudio.microsoft.com/download/pr/aee63398-023f-48db-bba2-30162c68f0c4/8bf2ed2f00d481a5987e3eb5165afddd/razorlanguageserver-osx-arm64-7.0.0-preview.23363.1.zip",
      "installPath": ".razoromnisharp",
      "platforms": [
        "darwin"
      ],
      "architectures": [
        "arm64"
      ],
      "binaries": [
        "./rzls"
      ]
    }
  ],
  "engines": {
    "vscode": "^1.106.0"
  },
  "activationEvents": [
    "onDebugInitialConfigurations",
    "onDebugResolve:blazorwasm",
    "onDebugResolve:coreclr",
    "onDebugResolve:clr",
    "onDebugResolve:monovsdbg",
    "onDebugResolve:dotnet",
    "onLanguage:csharp",
    "onCommand:o.showOutput",
    "onCommand:omnisharp.registerLanguageMiddleware",
    "workspaceContains:**/*.{csproj,csx,cake}"
  ],
  "contributes": {
    "themes": [
      {
        "label": "Visual Studio 2019 Dark",
        "uiTheme": "vs-dark",
        "path": "./themes/vs2019_dark.json"
      },
      {
        "label": "Visual Studio 2019 Light",
        "uiTheme": "vs",
        "path": "./themes/vs2019_light.json"
      }
    ],
    "configuration": [
      {
        "title": "Project",
        "id": "ms-dotnettools.csharp.project",
        "order": 0,
        "properties": {
          "dotnet.defaultSolution": {
            "type": "string",
            "description": "%configuration.dotnet.defaultSolution.description%",
            "order": 0
          }
        }
      },
      {
        "title": "Text Editor",
        "id": "ms-dotnettools.csharp.textEditor",
        "order": 1,
        "properties": {
          "dotnet.autoInsert.enableAutoInsert": {
            "type": "boolean",
            "default": true,
            "description": "%configuration.dotnet.autoInsert.enableAutoInsert%"
          },
          "dotnet.formatting.organizeImportsOnFormat": {
            "type": "boolean",
            "default": false,
            "description": "%configuration.dotnet.formatting.organizeImportsOnFormat%"
          },
          "dotnet.typeMembers.memberInsertionLocation": {
            "type": "string",
            "enum": [
              "withOtherMembersOfTheSameKind",
              "atTheEnd"
            ],
            "default": "withOtherMembersOfTheSameKind",
            "enumDescriptions": [
              "%configuration.dotnet.typeMembers.memberInsertionLocation.withOtherMembersOfTheSameKind%",
              "%configuration.dotnet.typeMembers.memberInsertionLocation.atTheEnd%"
            ],
            "description": "%configuration.dotnet.typeMembers.memberInsertionLocation%",
            "order": 10
          },
          "dotnet.typeMembers.propertyGenerationBehavior": {
            "type": "string",
            "enum": [
              "preferThrowingProperties",
              "preferAutoProperties"
            ],
            "default": "preferThrowingProperties",
            "enumDescriptions": [
              "%configuration.dotnet.typeMembers.propertyGenerationBehavior.preferThrowingProperties%",
              "%configuration.dotnet.typeMembers.propertyGenerationBehavior.preferAutoProperties%"
            ],
            "description": "%configuration.dotnet.typeMembers.propertyGenerationBehavior%",
            "order": 10
          },
          "dotnet.codeLens.enableReferencesCodeLens": {
            "type": "boolean",
            "default": true,
            "description": "%configuration.dotnet.codeLens.enableReferencesCodeLens%"
          },
          "dotnet.codeLens.enableTestsCodeLens": {
            "type": "boolean",
            "default": true,
            "description": "%configuration.dotnet.codeLens.enableTestsCodeLens%"
          },
          "dotnet.completion.showCompletionItemsFromUnimportedNamespaces": {
            "type": "boolean",
            "default": true,
            "description": "%configuration.dotnet.completion.showCompletionItemsFromUnimportedNamespaces%",
            "order": 20
          },
          "dotnet.completion.showNameCompletionSuggestions": {
            "type": "boolean",
            "default": "true",
            "description": "%configuration.dotnet.completion.showNameCompletionSuggestions%",
            "order": 20
          },
          "dotnet.completion.provideRegexCompletions": {
            "type": "boolean",
            "default": "true",
            "description": "%configuration.dotnet.completion.provideRegexCompletions%",
            "order": 20
          },
          "dotnet.completion.triggerCompletionInArgumentLists": {
            "type": "boolean",
            "default": "true",
            "description": "%configuration.dotnet.completion.triggerCompletionInArgumentLists%",
            "order": 20
          },
          "dotnet.backgroundAnalysis.analyzerDiagnosticsScope": {
            "type": "string",
            "enum": [
              "openFiles",
              "fullSolution",
              "none"
            ],
            "default": "openFiles",
            "enumDescriptions": [
              "%configuration.dotnet.backgroundAnalysis.analyzerDiagnosticsScope.openFiles%",
              "%configuration.dotnet.backgroundAnalysis.analyzerDiagnosticsScope.fullSolution%",
              "%configuration.dotnet.backgroundAnalysis.analyzerDiagnosticsScope.none%"
            ],
            "description": "%configuration.dotnet.backgroundAnalysis.analyzerDiagnosticsScope%",
            "order": 30
          },
          "dotnet.backgroundAnalysis.compilerDiagnosticsScope": {
            "type": "string",
            "enum": [
              "openFiles",
              "fullSolution",
              "none"
            ],
            "default": "openFiles",
            "enumDescriptions": [
              "%configuration.dotnet.backgroundAnalysis.compilerDiagnosticsScope.openFiles%",
              "%configuration.dotnet.backgroundAnalysis.compilerDiagnosticsScope.fullSolution%",
              "%configuration.dotnet.backgroundAnalysis.compilerDiagnosticsScope.none%"
            ],
            "description": "%configuration.dotnet.backgroundAnalysis.compilerDiagnosticsScope%",
            "order": 30
          },
          "dotnet.diagnostics.reportInformationAsHint": {
            "type": "boolean",
            "default": true,
            "description": "%configuration.dotnet.diagnostics.reportInformationAsHint%",
            "order": 30
          },
          "dotnet.highlighting.highlightRelatedRegexComponents": {
            "type": "boolean",
            "default": "true",
            "description": "%configuration.dotnet.highlighting.highlightRelatedRegexComponents%",
            "order": 40
          },
          "dotnet.highlighting.highlightRelatedJsonComponents": {
            "type": "boolean",
            "default": "true",
            "description": "%configuration.dotnet.highlighting.highlightRelatedJsonComponents%",
            "order": 40
          },
          "csharp.inlayHints.enableInlayHintsForImplicitObjectCreation": {
            "type": "boolean",
            "default": false,
            "description": "%configuration.csharp.inlayHints.enableInlayHintsForImplicitObjectCreation%",
            "order": 50
          },
          "csharp.inlayHints.enableInlayHintsForImplicitVariableTypes": {
            "type": "boolean",
            "default": false,
            "description": "%configuration.csharp.inlayHints.enableInlayHintsForImplicitVariableTypes%",
            "order": 50
          },
          "csharp.inlayHints.enableInlayHintsForLambdaParameterTypes": {
            "type": "boolean",
            "default": false,
            "description": "%configuration.csharp.inlayHints.enableInlayHintsForLambdaParameterTypes%",
            "order": 50
          },
          "csharp.inlayHints.enableInlayHintsForTypes": {
            "type": "boolean",
            "default": false,
            "description": "%configuration.csharp.inlayHints.enableInlayHintsForTypes%",
            "order": 50
          },
          "dotnet.inlayHints.enableInlayHintsForIndexerParameters": {
            "type": "boolean",
            "default": false,
            "description": "%configuration.csharp.inlayHints.enableInlayHintsForIndexerParameters%",
            "order": 50
          },
          "dotnet.inlayHints.enableInlayHintsForLiteralParameters": {
            "type": "boolean",
            "default": false,
            "description": "%configuration.dotnet.inlayHints.enableInlayHintsForLiteralParameters%",
            "order": 50
          },
          "dotnet.inlayHints.enableInlayHintsForObjectCreationParameters": {
            "type": "boolean",
            "default": false,
            "description": "%configuration.dotnet.inlayHints.enableInlayHintsForObjectCreationParameters%",
            "order": 50
          },
          "dotnet.inlayHints.enableInlayHintsForOtherParameters": {
            "type": "boolean",
            "default": false,
            "description": "%configuration.dotnet.inlayHints.enableInlayHintsForOtherParameters%",
            "order": 50
          },
          "dotnet.inlayHints.enableInlayHintsForParameters": {
            "type": "boolean",
            "default": false,
            "description": "%configuration.dotnet.inlayHints.enableInlayHintsForParameters%",
            "order": 50
          },
          "dotnet.inlayHints.suppressInlayHintsForParametersThatDifferOnlyBySuffix": {
            "type": "boolean",
            "default": false,
            "description": "%configuration.dotnet.inlayHints.suppressInlayHintsForParametersThatDifferOnlyBySuffix%",
            "order": 50
          },
          "dotnet.inlayHints.suppressInlayHintsForParametersThatMatchArgumentName": {
            "type": "boolean",
            "default": false,
            "description": "%configuration.dotnet.inlayHints.suppressInlayHintsForParametersThatMatchArgumentName%",
            "order": 50
          },
          "dotnet.inlayHints.suppressInlayHintsForParametersThatMatchMethodIntent": {
            "type": "boolean",
            "default": false,
            "description": "%configuration.dotnet.inlayHints.suppressInlayHintsForParametersThatMatchMethodIntent%",
            "order": 50
          },
          "dotnet.navigation.navigateToDecompiledSources": {
            "type": "boolean",
            "default": "true",
            "description": "%configuration.dotnet.navigation.navigateToDecompiledSources%",
            "order": 60
          },
          "dotnet.navigation.navigateToSourceLinkAndEmbeddedSources": {
            "type": "boolean",
            "default": "true",
            "description": "%configuration.dotnet.navigation.navigateToSourceLinkAndEmbeddedSources%",
            "order": 60
          },
          "dotnet.quickInfo.showRemarksInQuickInfo": {
            "type": "boolean",
            "default": "true",
            "description": "%configuration.dotnet.quickInfo.showRemarksInQuickInfo%",
            "order": 70
          },
          "dotnet.symbolSearch.searchReferenceAssemblies": {
            "type": "boolean",
            "default": true,
            "description": "%configuration.dotnet.symbolSearch.searchReferenceAssemblies%",
            "order": 80
          }
        }
      },
      {
        "title": "Debugger",
        "id": "ms-dotnettools.csharp.debugger",
        "order": 8,
        "properties": {
          "csharp.debug.stopAtEntry": {
            "type": "boolean",
            "markdownDescription": "%generateOptionsSchema.stopAtEntry.markdownDescription%",
            "default": false
          },
          "csharp.debug.console": {
            "type": "string",
            "enum": [
              "internalConsole",
              "integratedTerminal",
              "externalTerminal"
            ],
            "enumDescriptions": [
              "%generateOptionsSchema.console.internalConsole.enumDescription%",
              "%generateOptionsSchema.console.integratedTerminal.enumDescription%",
              "%generateOptionsSchema.console.externalTerminal.enumDescription%"
            ],
            "markdownDescription": "%generateOptionsSchema.console.settingsDescription%",
            "default": "internalConsole"
          },
          "csharp.debug.sourceFileMap": {
            "type": "object",
            "markdownDescription": "%generateOptionsSchema.sourceFileMap.markdownDescription%",
            "additionalProperties": {
              "type": "string"
            },
            "default": {}
          },
          "csharp.debug.justMyCode": {
            "type": "boolean",
            "markdownDescription": "%generateOptionsSchema.justMyCode.markdownDescription%",
            "default": true
          },
          "csharp.debug.requireExactSource": {
            "type": "boolean",
            "markdownDescription": "%generateOptionsSchema.requireExactSource.markdownDescription%",
            "default": true
          },
          "csharp.debug.enableStepFiltering": {
            "type": "boolean",
            "markdownDescription": "%generateOptionsSchema.enableStepFiltering.markdownDescription%",
            "default": true
          },
          "csharp.debug.logging.exceptions": {
            "type": "boolean",
            "markdownDescription": "%generateOptionsSchema.logging.exceptions.markdownDescription%",
            "default": true
          },
          "csharp.debug.logging.moduleLoad": {
            "type": "boolean",
            "markdownDescription": "%generateOptionsSchema.logging.moduleLoad.markdownDescription%",
            "default": true
          },
          "csharp.debug.logging.programOutput": {
            "type": "boolean",
            "markdownDescription": "%generateOptionsSchema.logging.programOutput.markdownDescription%",
            "default": true
          },
          "csharp.debug.logging.browserStdOut": {
            "type": "boolean",
            "markdownDescription": "%generateOptionsSchema.logging.browserStdOut.markdownDescription%",
            "default": true
          },
          "csharp.debug.logging.elapsedTiming": {
            "type": "boolean",
            "markdownDescription": "%generateOptionsSchema.logging.elapsedTiming.markdownDescription%",
            "default": false
          },
          "csharp.debug.logging.threadExit": {
            "type": "boolean",
            "markdownDescription": "%generateOptionsSchema.logging.threadExit.markdownDescription%",
            "default": false
          },
          "csharp.debug.logging.processExit": {
            "type": "boolean",
            "markdownDescription": "%generateOptionsSchema.logging.processExit.markdownDescription%",
            "default": true
          },
          "csharp.debug.logging.engineLogging": {
            "type": "boolean",
            "deprecationMessage": "%generateOptionsSchema.logging.engineLogging.deprecationMessage%",
            "default": false
          },
          "csharp.debug.logging.diagnosticsLog.protocolMessages": {
            "type": "boolean",
            "markdownDescription": "%generateOptionsSchema.logging.diagnosticsLog.protocolMessages.markdownDescription%",
            "default": false
          },
          "csharp.debug.logging.diagnosticsLog.dispatcherMessages": {
            "type": "string",
            "enum": [
              "none",
              "error",
              "important",
              "normal"
            ],
            "enumDescriptions": [
              "%generateOptionsSchema.logging.diagnosticsLog.dispatcherMessages.none.enumDescription%",
              "%generateOptionsSchema.logging.diagnosticsLog.dispatcherMessages.error.enumDescription%",
              "%generateOptionsSchema.logging.diagnosticsLog.dispatcherMessages.important.enumDescription%",
              "%generateOptionsSchema.logging.diagnosticsLog.dispatcherMessages.normal.enumDescription%"
            ],
            "markdownDescription": "%generateOptionsSchema.logging.diagnosticsLog.dispatcherMessages.markdownDescription%",
            "default": "none"
          },
          "csharp.debug.logging.diagnosticsLog.debugEngineAPITracing": {
            "type": "string",
            "enum": [
              "none",
              "error",
              "all"
            ],
            "enumDescriptions": [
              "%generateOptionsSchema.logging.diagnosticsLog.debugEngineAPITracing.none.enumDescription%",
              "%generateOptionsSchema.logging.diagnosticsLog.debugEngineAPITracing.error.enumDescription%",
              "%generateOptionsSchema.logging.diagnosticsLog.debugEngineAPITracing.all.enumDescription%"
            ],
            "markdownDescription": "%generateOptionsSchema.logging.diagnosticsLog.debugEngineAPITracing.markdownDescription%",
            "default": "none"
          },
          "csharp.debug.logging.diagnosticsLog.debugRuntimeEventTracing": {
            "type": "boolean",
            "markdownDescription": "%generateOptionsSchema.logging.diagnosticsLog.debugRuntimeEventTracing.markdownDescription%",
            "default": false
          },
          "csharp.debug.logging.diagnosticsLog.expressionEvaluationTracing": {
            "type": "boolean",
            "markdownDescription": "%generateOptionsSchema.logging.diagnosticsLog.expressionEvaluationTracing.markdownDescription%",
            "default": false
          },
          "csharp.debug.logging.diagnosticsLog.startDebuggingTracing": {
            "type": "boolean",
            "markdownDescription": "%generateOptionsSchema.logging.diagnosticsLog.startDebuggingTracing.markdownDescription%",
            "default": false
          },
          "csharp.debug.logging.consoleUsageMessage": {
            "type": "boolean",
            "description": "%generateOptionsSchema.logging.consoleUsageMessage.description%",
            "default": true
          },
          "csharp.debug.suppressJITOptimizations": {
            "type": "boolean",
            "markdownDescription": "%generateOptionsSchema.suppressJITOptimizations.markdownDescription%",
            "default": false
          },
          "csharp.debug.symbolOptions.searchPaths": {
            "type": "array",
            "items": {
              "type": "string"
            },
            "description": "%generateOptionsSchema.symbolOptions.searchPaths.description%",
            "default": []
          },
          "csharp.debug.symbolOptions.searchMicrosoftSymbolServer": {
            "type": "boolean",
            "description": "%generateOptionsSchema.symbolOptions.searchMicrosoftSymbolServer.description%",
            "default": false
          },
          "csharp.debug.symbolOptions.searchNuGetOrgSymbolServer": {
            "type": "boolean",
            "description": "%generateOptionsSchema.symbolOptions.searchNuGetOrgSymbolServer.description%",
            "default": false
          },
          "csharp.debug.symbolOptions.cachePath": {
            "type": "string",
            "description": "%generateOptionsSchema.symbolOptions.cachePath.description%",
            "default": ""
          },
          "csharp.debug.symbolOptions.moduleFilter.mode": {
            "type": "string",
            "enum": [
              "loadAllButExcluded",
              "loadOnlyIncluded"
            ],
            "enumDescriptions": [
              "%generateOptionsSchema.symbolOptions.moduleFilter.mode.loadAllButExcluded.enumDescription%",
              "%generateOptionsSchema.symbolOptions.moduleFilter.mode.loadOnlyIncluded.enumDescription%"
            ],
            "description": "%generateOptionsSchema.symbolOptions.moduleFilter.mode.description%",
            "default": "loadAllButExcluded"
          },
          "csharp.debug.symbolOptions.moduleFilter.excludedModules": {
            "type": "array",
            "items": {
              "type": "string"
            },
            "description": "%generateOptionsSchema.symbolOptions.moduleFilter.excludedModules.description%",
            "default": []
          },
          "csharp.debug.symbolOptions.moduleFilter.includedModules": {
            "type": "array",
            "items": {
              "type": "string"
            },
            "description": "%generateOptionsSchema.symbolOptions.moduleFilter.includedModules.description%",
            "default": []
          },
          "csharp.debug.symbolOptions.moduleFilter.includeSymbolsNextToModules": {
            "type": "boolean",
            "description": "%generateOptionsSchema.symbolOptions.moduleFilter.includeSymbolsNextToModules.description%",
            "default": true
          },
          "csharp.debug.symbolOptions.moduleFilter.includeSymbolsOnDemand": {
            "type": "boolean",
            "description": "%generateOptionsSchema.symbolOptions.moduleFilter.includeSymbolsOnDemand.description%",
            "default": true
          },
          "csharp.debug.expressionEvaluationOptions.allowImplicitFuncEval": {
            "type": "boolean",
            "description": "%generateOptionsSchema.expressionEvaluationOptions.allowImplicitFuncEval.description%",
            "default": true
          },
          "csharp.debug.expressionEvaluationOptions.allowToString": {
            "type": "boolean",
            "markdownDescription": "%generateOptionsSchema.expressionEvaluationOptions.allowToString.markdownDescription%",
            "default": true
          },
          "csharp.debug.expressionEvaluationOptions.allowFastEvaluate": {
            "type": "boolean",
            "description": "%generateOptionsSchema.expressionEvaluationOptions.allowFastEvaluate.description%",
            "default": true
          },
          "csharp.debug.expressionEvaluationOptions.showRawValues": {
            "type": "boolean",
            "description": "%generateOptionsSchema.expressionEvaluationOptions.showRawValues.description%",
            "default": false
          },
          "dotnet.unitTestDebuggingOptions": {
            "type": "object",
            "description": "%configuration.dotnet.unitTestDebuggingOptions%",
            "default": {},
            "properties": {
              "sourceFileMap": {
                "type": "object",
                "markdownDescription": "%generateOptionsSchema.sourceFileMap.markdownDescription%",
                "additionalProperties": {
                  "type": "string"
                }
              },
              "justMyCode": {
                "type": "boolean",
                "markdownDescription": "%generateOptionsSchema.justMyCode.markdownDescription%",
                "default": true
              },
              "requireExactSource": {
                "type": "boolean",
                "markdownDescription": "%generateOptionsSchema.requireExactSource.markdownDescription%",
                "default": true
              },
              "enableStepFiltering": {
                "type": "boolean",
                "markdownDescription": "%generateOptionsSchema.enableStepFiltering.markdownDescription%",
                "default": true
              },
              "logging": {
                "description": "%generateOptionsSchema.logging.description%",
                "type": "object",
                "required": [],
                "default": {},
                "properties": {
                  "exceptions": {
                    "type": "boolean",
                    "markdownDescription": "%generateOptionsSchema.logging.exceptions.markdownDescription%",
                    "default": true
                  },
                  "moduleLoad": {
                    "type": "boolean",
                    "markdownDescription": "%generateOptionsSchema.logging.moduleLoad.markdownDescription%",
                    "default": true
                  },
                  "programOutput": {
                    "type": "boolean",
                    "markdownDescription": "%generateOptionsSchema.logging.programOutput.markdownDescription%",
                    "default": true
                  },
                  "threadExit": {
                    "type": "boolean",
                    "markdownDescription": "%generateOptionsSchema.logging.threadExit.markdownDescription%",
                    "default": false
                  },
                  "processExit": {
                    "type": "boolean",
                    "markdownDescription": "%generateOptionsSchema.logging.processExit.markdownDescription%",
                    "default": true
                  }
                }
              },
              "suppressJITOptimizations": {
                "type": "boolean",
                "markdownDescription": "%generateOptionsSchema.suppressJITOptimizations.markdownDescription%",
                "default": false
              },
              "symbolOptions": {
                "description": "%generateOptionsSchema.symbolOptions.description%",
                "default": {
                  "searchPaths": [],
                  "searchMicrosoftSymbolServer": false,
                  "searchNuGetOrgSymbolServer": false
                },
                "type": "object",
                "properties": {
                  "searchPaths": {
                    "type": "array",
                    "items": {
                      "type": "string"
                    },
                    "description": "%generateOptionsSchema.symbolOptions.searchPaths.description%",
                    "default": []
                  },
                  "searchMicrosoftSymbolServer": {
                    "type": "boolean",
                    "description": "%generateOptionsSchema.symbolOptions.searchMicrosoftSymbolServer.description%",
                    "default": false
                  },
                  "searchNuGetOrgSymbolServer": {
                    "type": "boolean",
                    "description": "%generateOptionsSchema.symbolOptions.searchNuGetOrgSymbolServer.description%",
                    "default": false
                  },
                  "cachePath": {
                    "type": "string",
                    "description": "%generateOptionsSchema.symbolOptions.cachePath.description%",
                    "default": ""
                  },
                  "moduleFilter": {
                    "description": "%generateOptionsSchema.symbolOptions.moduleFilter.description%",
                    "default": {
                      "mode": "loadAllButExcluded",
                      "excludedModules": []
                    },
                    "type": "object",
                    "required": [
                      "mode"
                    ],
                    "properties": {
                      "mode": {
                        "type": "string",
                        "enum": [
                          "loadAllButExcluded",
                          "loadOnlyIncluded"
                        ],
                        "enumDescriptions": [
                          "%generateOptionsSchema.symbolOptions.moduleFilter.mode.loadAllButExcluded.enumDescription%",
                          "%generateOptionsSchema.symbolOptions.moduleFilter.mode.loadOnlyIncluded.enumDescription%"
                        ],
                        "description": "%generateOptionsSchema.symbolOptions.moduleFilter.mode.description%",
                        "default": "loadAllButExcluded"
                      },
                      "excludedModules": {
                        "type": "array",
                        "items": {
                          "type": "string"
                        },
                        "description": "%generateOptionsSchema.symbolOptions.moduleFilter.excludedModules.description%",
                        "default": []
                      },
                      "includedModules": {
                        "type": "array",
                        "items": {
                          "type": "string"
                        },
                        "description": "%generateOptionsSchema.symbolOptions.moduleFilter.includedModules.description%",
                        "default": []
                      },
                      "includeSymbolsNextToModules": {
                        "type": "boolean",
                        "description": "%generateOptionsSchema.symbolOptions.moduleFilter.includeSymbolsNextToModules.description%",
                        "default": true
                      },
                      "includeSymbolsOnDemand": {
                        "type": "boolean",
                        "description": "%generateOptionsSchema.symbolOptions.moduleFilter.includeSymbolsOnDemand.description%",
                        "default": true
                      }
                    }
                  }
                }
              },
              "sourceLinkOptions": {
                "markdownDescription": "%generateOptionsSchema.sourceLinkOptions.markdownDescription%",
                "default": {
                  "*": {
                    "enabled": true
                  }
                },
                "type": "object",
                "additionalItems": {
                  "type": "object",
                  "properties": {
                    "enabled": {
                      "title": "boolean",
                      "markdownDescription": "%generateOptionsSchema.sourceLinkOptions.additionalItems.enabled.markdownDescription%",
                      "default": true
                    }
                  }
                }
              },
              "expressionEvaluationOptions": {
                "description": "%generateOptionsSchema.expressionEvaluationOptions.description%",
                "default": {},
                "type": "object",
                "properties": {
                  "allowImplicitFuncEval": {
                    "type": "boolean",
                    "description": "%generateOptionsSchema.expressionEvaluationOptions.allowImplicitFuncEval.description%",
                    "default": true
                  },
                  "allowToString": {
                    "type": "boolean",
                    "markdownDescription": "%generateOptionsSchema.expressionEvaluationOptions.allowToString.markdownDescription%",
                    "default": true
                  },
                  "allowFastEvaluate": {
                    "type": "boolean",
                    "description": "%generateOptionsSchema.expressionEvaluationOptions.allowFastEvaluate.description%",
                    "default": true
                  },
                  "showRawValues": {
                    "type": "boolean",
                    "description": "%generateOptionsSchema.expressionEvaluationOptions.showRawValues.description%",
                    "default": false
                  }
                }
              },
              "targetArchitecture": {
                "type": "string",
                "markdownDescription": "%generateOptionsSchema.targetArchitecture.markdownDescription%",
                "enum": [
                  "x86_64",
                  "arm64"
                ]
              },
              "type": {
                "type": "string",
                "enum": [
                  "coreclr",
                  "clr"
                ],
                "markdownDescription": "%generateOptionsSchema.type.markdownDescription%",
                "default": "coreclr"
              },
              "debugServer": {
                "type": "number",
                "description": "%generateOptionsSchema.debugServer.description%",
                "default": 4711
              }
            }
          },
          "dotnet.unitTests.runSettingsPath": {
            "type": "string",
            "markdownDescription": "%configuration.dotnet.unitTests.runSettingsPath%"
          }
        }
      },
      {
        "title": "LSP Server",
        "id": "ms-dotnettools.csharp.lspServer",
        "order": 9,
        "properties": {
          "dotnet.preferCSharpExtension": {
            "scope": "window",
            "type": "boolean",
            "default": false,
            "description": "%configuration.dotnet.preferCSharpExtension%"
          },
          "dotnet.server.path": {
            "type": "string",
            "scope": "machine-overridable",
            "description": "%configuration.dotnet.server.path%"
          },
          "dotnet.server.componentPaths": {
            "type": "object",
            "description": "%configuration.dotnet.server.componentPaths%",
            "properties": {
              "roslynDevKit": {
                "description": "%configuration.dotnet.server.componentPaths.roslynDevKit%",
                "type": "string"
              },
              "xamlTools": {
                "description": "%configuration.dotnet.server.componentPaths.xamlTools%",
                "type": "string"
              },
              "roslynCopilot": {
                "description": "%configuration.dotnet.server.componentPaths.roslynCopilot%",
                "type": "string"
              },
              "razorExtension": {
                "description": "%configuration.dotnet.server.componentPaths.razorExtension%",
                "type": "string"
              }
            },
            "default": {}
          },
          "dotnet.server.startTimeout": {
            "type": "number",
            "scope": "machine-overridable",
            "default": 120000,
            "description": "%configuration.dotnet.server.startTimeout%"
          },
          "dotnet.server.waitForDebugger": {
            "type": "boolean",
            "scope": "machine-overridable",
            "default": false,
            "description": "%configuration.dotnet.server.waitForDebugger%"
          },
          "dotnet.server.extensionPaths": {
            "scope": "machine-overridable",
            "type": [
              "array",
              null
            ],
            "items": {
              "type": "string"
            },
            "default": null,
            "description": "%configuration.dotnet.server.extensionPaths%"
          },
          "dotnet.server.crashDumpPath": {
            "scope": "machine-overridable",
            "type": "string",
            "default": null,
            "description": "%configuration.dotnet.server.crashDumpPath%"
          },
          "dotnet.server.suppressLspErrorToasts": {
            "type": "boolean",
            "default": false,
            "description": "%configuration.dotnet.server.suppressLspErrorToasts%"
          },
          "dotnet.server.suppressMiscellaneousFilesToasts": {
            "type": "boolean",
            "default": false,
            "description": "%configuration.dotnet.server.suppressMiscellaneousFilesToasts%"
          },
          "dotnet.server.useServerGC": {
            "type": "boolean",
            "default": true,
            "description": "%configuration.dotnet.server.useServerGC%"
          },
          "dotnet.enableXamlTools": {
            "scope": "machine-overridable",
            "type": "boolean",
            "default": true,
            "description": "%configuration.dotnet.enableXamlTools%"
          },
          "dotnet.projects.binaryLogPath": {
            "scope": "machine-overridable",
            "type": "string",
            "default": null,
            "description": "%configuration.dotnet.projects.binaryLogPath%"
          },
          "dotnet.projects.enableAutomaticRestore": {
            "type": "boolean",
            "default": true,
            "description": "%configuration.dotnet.projects.enableAutomaticRestore%"
          },
          "dotnet.projects.enableFileBasedPrograms": {
            "type": "boolean",
            "default": true,
            "description": "%configuration.dotnet.projects.enableFileBasedPrograms%",
            "tags": [
              "preview"
            ]
          },
          "dotnet.projects.enableFileBasedProgramsWhenAmbiguous": {
            "type": "boolean",
            "default": true,
            "description": "%configuration.dotnet.projects.enableFileBasedProgramsWhenAmbiguous%",
            "tags": [
              "preview"
            ]
          },
          "razor.languageServer.directory": {
            "type": "string",
            "scope": "machine-overridable",
            "description": "%configuration.razor.languageServer.directory%",
            "order": 90
          },
          "razor.languageServer.debug": {
            "type": "boolean",
            "scope": "machine-overridable",
            "default": false,
            "description": "%configuration.razor.languageServer.debug%",
            "order": 90
          },
          "razor.languageServer.suppressLspErrorToasts": {
            "type": "boolean",
            "default": true,
            "description": "%configuration.razor.languageServer.suppressLspErrorToasts%"
          }
        }
      },
      {
        "title": "OmniSharp",
        "id": "ms-dotnettools.csharp.omniSharp",
        "order": 10,
        "properties": {
          "dotnet.server.useOmnisharp": {
            "type": "boolean",
            "default": false,
            "description": "%configuration.omnisharp.dotnet.server.useOmnisharp%",
            "order": 0
          },
          "omnisharp.dotnetPath": {
            "type": "string",
            "scope": "machine-overridable",
            "description": "%configuration.omnisharp.dotnetPath%"
          },
          "csharp.format.enable": {
            "type": "boolean",
            "default": true,
            "description": "%configuration.omnisharp.csharp.format.enable%"
          },
          "csharp.suppressDotnetInstallWarning": {
            "type": "boolean",
            "default": false,
            "description": "%configuration.omnisharp.csharp.suppressDotnetInstallWarning%"
          },
          "csharp.suppressDotnetRestoreNotification": {
            "type": "boolean",
            "default": false,
            "description": "%configuration.omnisharp.csharp.suppressDotnetRestoreNotification%"
          },
          "csharp.suppressProjectJsonWarning": {
            "type": "boolean",
            "default": false,
            "description": "%configuration.omnisharp.csharp.suppressProjectJsonWarning%"
          },
          "csharp.suppressBuildAssetsNotification": {
            "type": "boolean",
            "default": false,
            "description": "%configuration.omnisharp.csharp.suppressBuildAssetsNotification%"
          },
          "csharp.suppressHiddenDiagnostics": {
            "type": "boolean",
            "default": true,
            "description": "%configuration.omnisharp.csharp.suppressHiddenDiagnostics%"
          },
          "csharp.referencesCodeLens.filteredSymbols": {
            "type": "array",
            "items": {
              "type": "string"
            },
            "default": [],
            "description": "%configuration.omnisharp.csharp.referencesCodeLens.filteredSymbols%"
          },
          "csharp.maxProjectFileCountForDiagnosticAnalysis": {
            "type": "number",
            "default": 1000,
            "description": "%configuration.omnisharp.csharp.maxProjectFileCountForDiagnosticAnalysis%"
          },
          "csharp.semanticHighlighting.enabled": {
            "type": "boolean",
            "default": true,
            "description": "%configuration.omnisharp.csharp.semanticHighlighting.enabled%",
            "scope": "window"
          },
          "csharp.showOmnisharpLogOnError": {
            "type": "boolean",
            "default": true,
            "description": "%configuration.omnisharp.csharp.showOmnisharpLogOnError%"
          },
          "omnisharp.useModernNet": {
            "type": "boolean",
            "default": true,
            "scope": "window",
            "title": "%configuration.omnisharp.useModernNet.title%",
            "description": "%configuration.omnisharp.useModernNet.description%"
          },
          "omnisharp.sdkPath": {
            "type": "string",
            "scope": "window",
            "description": "%configuration.omnisharp.sdkPath%"
          },
          "omnisharp.sdkVersion": {
            "type": "string",
            "scope": "window",
            "description": "%configuration.omnisharp.sdkVersion%"
          },
          "omnisharp.sdkIncludePrereleases": {
            "type": "boolean",
            "scope": "window",
            "default": true,
            "description": "%configuration.omnisharp.sdkIncludePrereleases%"
          },
          "omnisharp.monoPath": {
            "type": "string",
            "scope": "machine",
            "description": "%configuration.omnisharp.monoPath%"
          },
          "omnisharp.loggingLevel": {
            "type": "string",
            "default": "information",
            "enum": [
              "trace",
              "debug",
              "information",
              "warning",
              "error",
              "critical"
            ],
            "description": "%configuration.omnisharp.loggingLevel%"
          },
          "omnisharp.autoStart": {
            "type": "boolean",
            "default": true,
            "description": "%configuration.omnisharp.autoStart%"
          },
          "omnisharp.projectFilesExcludePattern": {
            "type": "string",
            "default": "**/node_modules/**,**/.git/**,**/bower_components/**",
            "description": "%configuration.omnisharp.projectFilesExcludePattern%"
          },
          "omnisharp.projectLoadTimeout": {
            "type": "number",
            "default": 60,
            "description": "%configuration.omnisharp.projectLoadTimeout%"
          },
          "omnisharp.maxProjectResults": {
            "type": "number",
            "default": 250,
            "description": "%configuration.omnisharp.maxProjectResults%"
          },
          "omnisharp.useEditorFormattingSettings": {
            "type": "boolean",
            "default": true,
            "description": "%configuration.omnisharp.useEditorFormattingSettings%"
          },
          "omnisharp.minFindSymbolsFilterLength": {
            "type": "number",
            "default": 0,
            "description": "%configuration.omnisharp.minFindSymbolsFilterLength%"
          },
          "omnisharp.maxFindSymbolsItems": {
            "type": "number",
            "default": 1000,
            "description": "%configuration.omnisharp.maxFindSymbolsItems%"
          },
          "omnisharp.disableMSBuildDiagnosticWarning": {
            "type": "boolean",
            "default": false,
            "description": "%configuration.omnisharp.disableMSBuildDiagnosticWarning%"
          },
          "omnisharp.enableMsBuildLoadProjectsOnDemand": {
            "type": "boolean",
            "default": false,
            "description": "%configuration.omnisharp.enableMsBuildLoadProjectsOnDemand%"
          },
          "omnisharp.enableEditorConfigSupport": {
            "type": "boolean",
            "default": true,
            "description": "%configuration.omnisharp.enableEditorConfigSupport%"
          },
          "omnisharp.enableDecompilationSupport": {
            "type": "boolean",
            "default": false,
            "scope": "machine",
            "description": "%configuration.omnisharp.enableDecompilationSupport%"
          },
          "omnisharp.enableLspDriver": {
            "type": "boolean",
            "default": false,
            "description": "%configuration.omnisharp.enableLspDriver%",
            "tags": [
              "experimental"
            ]
          },
          "omnisharp.enableAsyncCompletion": {
            "type": "boolean",
            "default": false,
            "description": "%configuration.omnisharp.enableAsyncCompletion%",
            "tags": [
              "experimental"
            ]
          },
          "omnisharp.dotNetCliPaths": {
            "type": "array",
            "items": {
              "type": "string"
            },
            "description": "%configuration.omnisharp.dotNetCliPaths%",
            "uniqueItems": true
          },
          "razor.plugin.path": {
            "type": "string",
            "scope": "machine",
            "description": "%configuration.omnisharp.razor.plugin.path%"
          },
          "razor.devmode": {
            "type": "boolean",
            "default": false,
            "description": "%configuration.omnisharp.razor.devmode%"
          },
          "razor.format.enable": {
            "type": "boolean",
            "scope": "window",
            "default": true,
            "description": "%configuration.omnisharp.razor.format.enable%"
          },
          "razor.format.codeBlockBraceOnNextLine": {
            "type": "boolean",
            "scope": "window",
            "default": false,
            "description": "%configuration.omnisharp.razor.format.codeBlockBraceOnNextLine%"
          },
          "razor.completion.commitElementsWithSpace": {
            "type": "boolean",
            "scope": "window",
            "default": false,
            "description": "%configuration.omnisharp.razor.completion.commitElementsWithSpace%"
          }
        }
      }
    ],
    "jsonValidation": [
      {
        "fileMatch": [
          "appsettings.json",
          "appsettings.*.json"
        ],
        "url": "https://json.schemastore.org/appsettings"
      },
      {
        "fileMatch": "omnisharp.json",
        "url": "http://json.schemastore.org/omnisharp"
      },
      {
        "fileMatch": "global.json",
        "url": "http://json.schemastore.org/global"
      },
      {
        "fileMatch": "launchSettings.json",
        "url": "https://json.schemastore.org/launchsettings.json"
      }
    ],
    "commands": [
      {
        "command": "o.restart",
        "title": "%command.o.restart%",
        "category": "OmniSharp",
        "enablement": "isWorkspaceTrusted && dotnet.server.activationContext == 'OmniSharp'"
      },
      {
        "command": "o.pickProjectAndStart",
        "title": "%command.o.pickProjectAndStart%",
        "category": "OmniSharp",
        "enablement": "isWorkspaceTrusted && dotnet.server.activationContext == 'OmniSharp'"
      },
      {
        "command": "dotnet.openSolution",
        "title": "%command.dotnet.openSolution%",
        "category": ".NET",
        "enablement": "isWorkspaceTrusted && dotnet.server.activationContext == 'Roslyn'"
      },
      {
        "command": "o.fixAll.solution",
        "title": "%command.o.fixAll.solution%",
        "category": "OmniSharp",
        "enablement": "isWorkspaceTrusted && dotnet.server.activationContext == 'OmniSharp'"
      },
      {
        "command": "o.fixAll.project",
        "title": "%command.o.fixAll.project%",
        "category": "OmniSharp",
        "enablement": "isWorkspaceTrusted && dotnet.server.activationContext == 'OmniSharp'"
      },
      {
        "command": "o.fixAll.document",
        "title": "%command.o.fixAll.document%",
        "category": "OmniSharp",
        "enablement": "isWorkspaceTrusted && dotnet.server.activationContext == 'OmniSharp'"
      },
      {
        "command": "o.reanalyze.allProjects",
        "title": "%command.o.reanalyze.allProjects%",
        "category": "OmniSharp",
        "enablement": "isWorkspaceTrusted && dotnet.server.activationContext == 'OmniSharp'"
      },
      {
        "command": "o.reanalyze.currentProject",
        "title": "%command.o.reanalyze.currentProject%",
        "category": "OmniSharp",
        "enablement": "isWorkspaceTrusted && dotnet.server.activationContext == 'OmniSharp'"
      },
      {
        "command": "dotnet.generateAssets",
        "title": "%command.dotnet.generateAssets.currentProject%",
        "category": ".NET",
        "enablement": "isWorkspaceTrusted && (dotnet.server.activationContext == 'RoslynDevKit' || dotnet.server.activationContext == 'Roslyn' || dotnet.server.activationContext == 'OmniSharp')"
      },
      {
        "command": "dotnet.restore.project",
        "title": "%command.dotnet.restore.project%",
        "category": ".NET",
        "enablement": "isWorkspaceTrusted && (dotnet.server.activationContext == 'Roslyn' || dotnet.server.activationContext == 'OmniSharp')"
      },
      {
        "command": "dotnet.restore.all",
        "title": "%command.dotnet.restore.all%",
        "category": ".NET",
        "enablement": "isWorkspaceTrusted && (dotnet.server.activationContext == 'Roslyn' || dotnet.server.activationContext == 'OmniSharp')"
      },
      {
        "command": "csharp.listProcess",
        "title": "%command.csharp.listProcess%",
        "category": "CSharp",
        "enablement": "isWorkspaceTrusted"
      },
      {
        "command": "csharp.listRemoteProcess",
        "title": "%command.csharp.listRemoteProcess%",
        "category": "CSharp",
        "enablement": "isWorkspaceTrusted"
      },
      {
        "command": "csharp.listRemoteDockerProcess",
        "title": "%command.csharp.listRemoteDockerProcess%",
        "category": "CSharp",
        "enablement": "isWorkspaceTrusted"
      },
      {
        "command": "csharp.attachToProcess",
        "title": "%command.csharp.attachToProcess%",
        "category": "Debug",
        "enablement": "isWorkspaceTrusted"
      },
      {
        "command": "csharp.reportIssue",
        "title": "%command.csharp.reportIssue%",
        "category": "CSharp",
        "enablement": "isWorkspaceTrusted"
      },
      {
        "command": "csharp.showDecompilationTerms",
        "title": "%command.csharp.showDecompilationTerms%",
        "category": "CSharp",
        "enablement": "isWorkspaceTrusted && dotnet.server.activationContext == 'OmniSharp'"
      },
      {
        "command": "csharp.recordLanguageServerTrace",
        "title": "%command.csharp.recordLanguageServerTrace%",
        "category": "CSharp",
        "enablement": "isWorkspaceTrusted && (dotnet.server.activationContext == 'Roslyn' || dotnet.server.activationContext == 'RoslynDevKit')"
      },
      {
        "command": "extension.showRazorCSharpWindow",
        "title": "%command.extension.showRazorCSharpWindow%",
        "category": "Razor",
        "enablement": "isWorkspaceTrusted"
      },
      {
        "command": "extension.showRazorHtmlWindow",
        "title": "%command.extension.showRazorHtmlWindow%",
        "category": "Razor",
        "enablement": "isWorkspaceTrusted"
      },
      {
        "command": "razor.reportIssue",
        "title": "%command.razor.reportIssue%",
        "category": "Razor",
        "enablement": "isWorkspaceTrusted"
      },
      {
        "command": "dotnet.test.runTestsInContext",
        "title": "%command.dotnet.test.runTestsInContext%",
        "category": ".NET",
        "enablement": "isWorkspaceTrusted && (dotnet.server.activationContext == 'Roslyn' || dotnet.server.activationContext == 'OmniSharp')"
      },
      {
        "command": "dotnet.test.debugTestsInContext",
        "title": "%command.dotnet.test.debugTestsInContext%",
        "category": ".NET",
        "enablement": "isWorkspaceTrusted && (dotnet.server.activationContext == 'Roslyn' || dotnet.server.activationContext == 'OmniSharp')"
      },
      {
        "command": "dotnet.restartServer",
        "title": "%command.dotnet.restartServer%",
        "category": ".NET",
        "enablement": "isWorkspaceTrusted && dotnet.server.activationContext == 'Roslyn'"
      }
    ],
    "keybindings": [
      {
        "command": "o.showOutput",
        "key": "Ctrl+Shift+F9",
        "mac": "Cmd+Shift+F9"
      }
    ],
    "snippets": [
      {
        "language": "csharp",
        "path": "./snippets/csharp.json"
      }
    ],
    "breakpoints": [
      {
        "language": "csharp"
      },
      {
        "language": "razor"
      },
      {
        "language": "qsharp"
      },
      {
        "language": "aspnetcorerazor"
      }
    ],
    "debuggers": [
      {
        "type": "coreclr",
        "label": ".NET 5+ and .NET Core",
        "hiddenWhen": "dotnet.debug.serviceBrokerAvailable",
        "languages": [
          "csharp",
          "razor",
          "qsharp",
          "aspnetcorerazor"
        ],
        "variables": {
          "pickProcess": "csharp.listProcess",
          "pickRemoteProcess": "csharp.listRemoteProcess",
          "pickRemoteDockerProcess": "csharp.listRemoteDockerProcess"
        },
        "aiKey": "0c6ae279ed8443289764825290e4f9e2-1a736e7c-1324-4338-be46-fc2a58ae4d14-7255",
        "configurationAttributes": {
          "launch": {
            "type": "object",
            "required": [
              "program"
            ],
            "properties": {
              "program": {
                "type": "string",
                "markdownDescription": "%generateOptionsSchema.program.markdownDescription%",
                "default": "${workspaceFolder}/bin/Debug/<insert-target-framework-here>/<insert-project-name-here>.dll"
              },
              "cwd": {
                "type": "string",
                "description": "%generateOptionsSchema.cwd.description%",
                "default": "${workspaceFolder}"
              },
              "args": {
                "anyOf": [
                  {
                    "type": "array",
                    "description": "%generateOptionsSchema.args.0.description%",
                    "items": {
                      "type": "string"
                    },
                    "default": []
                  },
                  {
                    "type": "string",
                    "description": "%generateOptionsSchema.args.1.description%",
                    "default": ""
                  }
                ]
              },
              "stopAtEntry": {
                "type": "boolean",
                "markdownDescription": "%generateOptionsSchema.stopAtEntry.markdownDescription%",
                "default": false
              },
              "launchBrowser": {
                "description": "%generateOptionsSchema.launchBrowser.description%",
                "default": {
                  "enabled": true
                },
                "type": "object",
                "required": [
                  "enabled"
                ],
                "properties": {
                  "enabled": {
                    "type": "boolean",
                    "description": "%generateOptionsSchema.launchBrowser.enabled.description%",
                    "default": true
                  },
                  "args": {
                    "type": "string",
                    "description": "%generateOptionsSchema.launchBrowser.args.description%",
                    "default": "${auto-detect-url}"
                  },
                  "osx": {
                    "description": "%generateOptionsSchema.launchBrowser.osx.description%",
                    "default": {
                      "command": "open",
                      "args": "${auto-detect-url}"
                    },
                    "type": "object",
                    "required": [
                      "command"
                    ],
                    "properties": {
                      "command": {
                        "type": "string",
                        "description": "%generateOptionsSchema.launchBrowser.osx.command.description%",
                        "default": "open"
                      },
                      "args": {
                        "type": "string",
                        "description": "%generateOptionsSchema.launchBrowser.osx.args.description%",
                        "default": "${auto-detect-url}"
                      }
                    }
                  },
                  "linux": {
                    "description": "%generateOptionsSchema.launchBrowser.linux.description%",
                    "default": {
                      "command": "xdg-open",
                      "args": "${auto-detect-url}"
                    },
                    "type": "object",
                    "required": [
                      "command"
                    ],
                    "properties": {
                      "command": {
                        "type": "string",
                        "description": "%generateOptionsSchema.launchBrowser.linux.command.description%",
                        "default": "xdg-open"
                      },
                      "args": {
                        "type": "string",
                        "description": "%generateOptionsSchema.launchBrowser.linux.args.description%",
                        "default": "${auto-detect-url}"
                      }
                    }
                  },
                  "windows": {
                    "description": "%generateOptionsSchema.launchBrowser.windows.description%",
                    "default": {
                      "command": "cmd.exe",
                      "args": "/C start ${auto-detect-url}"
                    },
                    "type": "object",
                    "required": [
                      "command"
                    ],
                    "properties": {
                      "command": {
                        "type": "string",
                        "description": "%generateOptionsSchema.launchBrowser.windows.command.description%",
                        "default": "cmd.exe"
                      },
                      "args": {
                        "type": "string",
                        "description": "%generateOptionsSchema.launchBrowser.windows.args.description%",
                        "default": "/C start ${auto-detect-url}"
                      }
                    }
                  }
                }
              },
              "env": {
                "type": "object",
                "additionalProperties": {
                  "type": "string"
                },
                "description": "%generateOptionsSchema.env.description%",
                "default": {}
              },
              "envFile": {
                "type": "string",
                "markdownDescription": "%generateOptionsSchema.envFile.markdownDescription%",
                "default": "${workspaceFolder}/.env"
              },
              "console": {
                "type": "string",
                "enum": [
                  "internalConsole",
                  "integratedTerminal",
                  "externalTerminal"
                ],
                "enumDescriptions": [
                  "%generateOptionsSchema.console.internalConsole.enumDescription%",
                  "%generateOptionsSchema.console.integratedTerminal.enumDescription%",
                  "%generateOptionsSchema.console.externalTerminal.enumDescription%"
                ],
                "markdownDescription": "%generateOptionsSchema.console.markdownDescription%",
                "settingsDescription": "%generateOptionsSchema.console.settingsDescription%",
                "default": "internalConsole"
              },
              "externalConsole": {
                "type": "boolean",
                "markdownDescription": "%generateOptionsSchema.externalConsole.markdownDescription%",
                "default": false
              },
              "launchSettingsFilePath": {
                "type": "string",
                "markdownDescription": "%generateOptionsSchema.launchSettingsFilePath.markdownDescription%",
                "default": "${workspaceFolder}/Properties/launchSettings.json"
              },
              "launchSettingsProfile": {
                "anyOf": [
                  {
                    "type": "string"
                  },
                  {
                    "type": "null"
                  }
                ],
                "description": "%generateOptionsSchema.launchSettingsProfile.description%",
                "default": "<insert-profile-name>"
              },
              "sourceFileMap": {
                "type": "object",
                "markdownDescription": "%generateOptionsSchema.sourceFileMap.markdownDescription%",
                "additionalProperties": {
                  "type": "string"
                },
                "default": {}
              },
              "justMyCode": {
                "type": "boolean",
                "markdownDescription": "%generateOptionsSchema.justMyCode.markdownDescription%",
                "default": true
              },
              "requireExactSource": {
                "type": "boolean",
                "markdownDescription": "%generateOptionsSchema.requireExactSource.markdownDescription%",
                "default": true
              },
              "enableStepFiltering": {
                "type": "boolean",
                "markdownDescription": "%generateOptionsSchema.enableStepFiltering.markdownDescription%",
                "default": true
              },
              "logging": {
                "description": "%generateOptionsSchema.logging.description%",
                "type": "object",
                "required": [],
                "default": {},
                "properties": {
                  "exceptions": {
                    "type": "boolean",
                    "markdownDescription": "%generateOptionsSchema.logging.exceptions.markdownDescription%",
                    "default": true
                  },
                  "moduleLoad": {
                    "type": "boolean",
                    "markdownDescription": "%generateOptionsSchema.logging.moduleLoad.markdownDescription%",
                    "default": true
                  },
                  "programOutput": {
                    "type": "boolean",
                    "markdownDescription": "%generateOptionsSchema.logging.programOutput.markdownDescription%",
                    "default": true
                  },
                  "browserStdOut": {
                    "type": "boolean",
                    "markdownDescription": "%generateOptionsSchema.logging.browserStdOut.markdownDescription%",
                    "default": true
                  },
                  "elapsedTiming": {
                    "type": "boolean",
                    "markdownDescription": "%generateOptionsSchema.logging.elapsedTiming.markdownDescription%",
                    "default": false
                  },
                  "threadExit": {
                    "type": "boolean",
                    "markdownDescription": "%generateOptionsSchema.logging.threadExit.markdownDescription%",
                    "default": false
                  },
                  "processExit": {
                    "type": "boolean",
                    "markdownDescription": "%generateOptionsSchema.logging.processExit.markdownDescription%",
                    "default": true
                  },
                  "engineLogging": {
                    "type": "boolean",
                    "deprecationMessage": "%generateOptionsSchema.logging.engineLogging.deprecationMessage%",
                    "default": false
                  },
                  "diagnosticsLog": {
                    "description": "%generateOptionsSchema.logging.diagnosticsLog.description%",
                    "type": "object",
                    "required": [],
                    "default": {},
                    "properties": {
                      "protocolMessages": {
                        "type": "boolean",
                        "markdownDescription": "%generateOptionsSchema.logging.diagnosticsLog.protocolMessages.markdownDescription%",
                        "default": false
                      },
                      "dispatcherMessages": {
                        "type": "string",
                        "enum": [
                          "none",
                          "error",
                          "important",
                          "normal"
                        ],
                        "enumDescriptions": [
                          "%generateOptionsSchema.logging.diagnosticsLog.dispatcherMessages.none.enumDescription%",
                          "%generateOptionsSchema.logging.diagnosticsLog.dispatcherMessages.error.enumDescription%",
                          "%generateOptionsSchema.logging.diagnosticsLog.dispatcherMessages.important.enumDescription%",
                          "%generateOptionsSchema.logging.diagnosticsLog.dispatcherMessages.normal.enumDescription%"
                        ],
                        "markdownDescription": "%generateOptionsSchema.logging.diagnosticsLog.dispatcherMessages.markdownDescription%",
                        "default": "none"
                      },
                      "debugEngineAPITracing": {
                        "type": "string",
                        "enum": [
                          "none",
                          "error",
                          "all"
                        ],
                        "enumDescriptions": [
                          "%generateOptionsSchema.logging.diagnosticsLog.debugEngineAPITracing.none.enumDescription%",
                          "%generateOptionsSchema.logging.diagnosticsLog.debugEngineAPITracing.error.enumDescription%",
                          "%generateOptionsSchema.logging.diagnosticsLog.debugEngineAPITracing.all.enumDescription%"
                        ],
                        "markdownDescription": "%generateOptionsSchema.logging.diagnosticsLog.debugEngineAPITracing.markdownDescription%",
                        "default": "none"
                      },
                      "debugRuntimeEventTracing": {
                        "type": "boolean",
                        "markdownDescription": "%generateOptionsSchema.logging.diagnosticsLog.debugRuntimeEventTracing.markdownDescription%",
                        "default": false
                      },
                      "expressionEvaluationTracing": {
                        "type": "boolean",
                        "markdownDescription": "%generateOptionsSchema.logging.diagnosticsLog.expressionEvaluationTracing.markdownDescription%",
                        "default": false
                      },
                      "startDebuggingTracing": {
                        "type": "boolean",
                        "markdownDescription": "%generateOptionsSchema.logging.diagnosticsLog.startDebuggingTracing.markdownDescription%",
                        "default": false
                      }
                    }
                  },
                  "consoleUsageMessage": {
                    "type": "boolean",
                    "description": "%generateOptionsSchema.logging.consoleUsageMessage.description%",
                    "default": true
                  }
                }
              },
              "pipeTransport": {
                "description": "%generateOptionsSchema.pipeTransport.description%",
                "type": "object",
                "required": [
                  "debuggerPath"
                ],
                "default": {
                  "pipeCwd": "${workspaceFolder}",
                  "pipeProgram": "enter the fully qualified path for the pipe program name, for example '/usr/bin/ssh'",
                  "pipeArgs": [],
                  "debuggerPath": "enter the path for the debugger on the target machine, for example ~/vsdbg/vsdbg"
                },
                "properties": {
                  "pipeCwd": {
                    "type": "string",
                    "description": "%generateOptionsSchema.pipeTransport.pipeCwd.description%",
                    "default": "${workspaceFolder}"
                  },
                  "pipeProgram": {
                    "type": "string",
                    "description": "%generateOptionsSchema.pipeTransport.pipeProgram.description%",
                    "default": "enter the fully qualified path for the pipe program name, for example '/usr/bin/ssh'"
                  },
                  "pipeArgs": {
                    "anyOf": [
                      {
                        "type": "array",
                        "description": "%generateOptionsSchema.pipeTransport.pipeArgs.0.description%",
                        "items": {
                          "type": "string"
                        },
                        "default": []
                      },
                      {
                        "type": "string",
                        "description": "%generateOptionsSchema.pipeTransport.pipeArgs.1.description%",
                        "default": ""
                      }
                    ],
                    "default": []
                  },
                  "debuggerPath": {
                    "type": "string",
                    "description": "%generateOptionsSchema.pipeTransport.debuggerPath.description%",
                    "default": "enter the path for the debugger on the target machine, for example ~/vsdbg/vsdbg"
                  },
                  "pipeEnv": {
                    "type": "object",
                    "additionalProperties": {
                      "type": "string"
                    },
                    "description": "%generateOptionsSchema.pipeTransport.pipeEnv.description%",
                    "default": {}
                  },
                  "quoteArgs": {
                    "type": "boolean",
                    "description": "%generateOptionsSchema.pipeTransport.quoteArgs.description%",
                    "default": true
                  },
                  "windows": {
                    "description": "%generateOptionsSchema.pipeTransport.windows.description%",
                    "default": {
                      "pipeCwd": "${workspaceFolder}",
                      "pipeProgram": "enter the fully qualified path for the pipe program name, for example 'c:\\tools\\plink.exe'",
                      "pipeArgs": []
                    },
                    "type": "object",
                    "properties": {
                      "pipeCwd": {
                        "type": "string",
                        "description": "%generateOptionsSchema.pipeTransport.windows.pipeCwd.description%",
                        "default": "${workspaceFolder}"
                      },
                      "pipeProgram": {
                        "type": "string",
                        "description": "%generateOptionsSchema.pipeTransport.windows.pipeProgram.description%",
                        "default": "enter the fully qualified path for the pipe program name, for example '/usr/bin/ssh'"
                      },
                      "pipeArgs": {
                        "anyOf": [
                          {
                            "type": "array",
                            "description": "%generateOptionsSchema.pipeTransport.windows.pipeArgs.0.description%",
                            "items": {
                              "type": "string"
                            },
                            "default": []
                          },
                          {
                            "type": "string",
                            "description": "%generateOptionsSchema.pipeTransport.windows.pipeArgs.1.description%",
                            "default": ""
                          }
                        ],
                        "default": []
                      },
                      "quoteArgs": {
                        "type": "boolean",
                        "description": "%generateOptionsSchema.pipeTransport.windows.quoteArgs.description%",
                        "default": true
                      },
                      "pipeEnv": {
                        "type": "object",
                        "additionalProperties": {
                          "type": "string"
                        },
                        "description": "%generateOptionsSchema.pipeTransport.windows.pipeEnv.description%",
                        "default": {}
                      }
                    }
                  },
                  "osx": {
                    "description": "%generateOptionsSchema.pipeTransport.osx.description%",
                    "default": {
                      "pipeCwd": "${workspaceFolder}",
                      "pipeProgram": "enter the fully qualified path for the pipe program name, for example '/usr/bin/ssh'",
                      "pipeArgs": []
                    },
                    "type": "object",
                    "properties": {
                      "pipeCwd": {
                        "type": "string",
                        "description": "%generateOptionsSchema.pipeTransport.osx.pipeCwd.description%",
                        "default": "${workspaceFolder}"
                      },
                      "pipeProgram": {
                        "type": "string",
                        "description": "%generateOptionsSchema.pipeTransport.osx.pipeProgram.description%",
                        "default": "enter the fully qualified path for the pipe program name, for example '/usr/bin/ssh'"
                      },
                      "pipeArgs": {
                        "anyOf": [
                          {
                            "type": "array",
                            "description": "%generateOptionsSchema.pipeTransport.osx.pipeArgs.0.description%",
                            "items": {
                              "type": "string"
                            },
                            "default": []
                          },
                          {
                            "type": "string",
                            "description": "%generateOptionsSchema.pipeTransport.osx.pipeArgs.1.description%",
                            "default": ""
                          }
                        ],
                        "default": []
                      },
                      "quoteArgs": {
                        "type": "boolean",
                        "description": "%generateOptionsSchema.pipeTransport.osx.quoteArgs.description%",
                        "default": true
                      },
                      "pipeEnv": {
                        "type": "object",
                        "additionalProperties": {
                          "type": "string"
                        },
                        "description": "%generateOptionsSchema.pipeTransport.osx.pipeEnv.description%",
                        "default": {}
                      }
                    }
                  },
                  "linux": {
                    "description": "%generateOptionsSchema.pipeTransport.linux.description%",
                    "default": {
                      "pipeCwd": "${workspaceFolder}",
                      "pipeProgram": "enter the fully qualified path for the pipe program name, for example '/usr/bin/ssh'",
                      "pipeArgs": []
                    },
                    "type": "object",
                    "properties": {
                      "pipeCwd": {
                        "type": "string",
                        "description": "%generateOptionsSchema.pipeTransport.linux.pipeCwd.description%",
                        "default": "${workspaceFolder}"
                      },
                      "pipeProgram": {
                        "type": "string",
                        "description": "%generateOptionsSchema.pipeTransport.linux.pipeProgram.description%",
                        "default": "enter the fully qualified path for the pipe program name, for example '/usr/bin/ssh'"
                      },
                      "pipeArgs": {
                        "anyOf": [
                          {
                            "type": "array",
                            "description": "%generateOptionsSchema.pipeTransport.linux.pipeArgs.0.description%",
                            "items": {
                              "type": "string"
                            },
                            "default": []
                          },
                          {
                            "type": "string",
                            "description": "%generateOptionsSchema.pipeTransport.linux.pipeArgs.1.description%",
                            "default": ""
                          }
                        ],
                        "default": []
                      },
                      "quoteArgs": {
                        "type": "boolean",
                        "description": "%generateOptionsSchema.pipeTransport.linux.quoteArgs.description%",
                        "default": true
                      },
                      "pipeEnv": {
                        "type": "object",
                        "additionalProperties": {
                          "type": "string"
                        },
                        "description": "%generateOptionsSchema.pipeTransport.linux.pipeEnv.description%",
                        "default": {}
                      }
                    }
                  }
                }
              },
              "suppressJITOptimizations": {
                "type": "boolean",
                "markdownDescription": "%generateOptionsSchema.suppressJITOptimizations.markdownDescription%",
                "default": false
              },
              "symbolOptions": {
                "description": "%generateOptionsSchema.symbolOptions.description%",
                "default": {
                  "searchPaths": [],
                  "searchMicrosoftSymbolServer": false,
                  "searchNuGetOrgSymbolServer": false
                },
                "type": "object",
                "properties": {
                  "searchPaths": {
                    "type": "array",
                    "items": {
                      "type": "string"
                    },
                    "description": "%generateOptionsSchema.symbolOptions.searchPaths.description%",
                    "default": []
                  },
                  "searchMicrosoftSymbolServer": {
                    "type": "boolean",
                    "description": "%generateOptionsSchema.symbolOptions.searchMicrosoftSymbolServer.description%",
                    "default": false
                  },
                  "searchNuGetOrgSymbolServer": {
                    "type": "boolean",
                    "description": "%generateOptionsSchema.symbolOptions.searchNuGetOrgSymbolServer.description%",
                    "default": false
                  },
                  "cachePath": {
                    "type": "string",
                    "description": "%generateOptionsSchema.symbolOptions.cachePath.description%",
                    "default": ""
                  },
                  "moduleFilter": {
                    "description": "%generateOptionsSchema.symbolOptions.moduleFilter.description%",
                    "default": {
                      "mode": "loadAllButExcluded",
                      "excludedModules": []
                    },
                    "type": "object",
                    "required": [
                      "mode"
                    ],
                    "properties": {
                      "mode": {
                        "type": "string",
                        "enum": [
                          "loadAllButExcluded",
                          "loadOnlyIncluded"
                        ],
                        "enumDescriptions": [
                          "%generateOptionsSchema.symbolOptions.moduleFilter.mode.loadAllButExcluded.enumDescription%",
                          "%generateOptionsSchema.symbolOptions.moduleFilter.mode.loadOnlyIncluded.enumDescription%"
                        ],
                        "description": "%generateOptionsSchema.symbolOptions.moduleFilter.mode.description%",
                        "default": "loadAllButExcluded"
                      },
                      "excludedModules": {
                        "type": "array",
                        "items": {
                          "type": "string"
                        },
                        "description": "%generateOptionsSchema.symbolOptions.moduleFilter.excludedModules.description%",
                        "default": []
                      },
                      "includedModules": {
                        "type": "array",
                        "items": {
                          "type": "string"
                        },
                        "description": "%generateOptionsSchema.symbolOptions.moduleFilter.includedModules.description%",
                        "default": []
                      },
                      "includeSymbolsNextToModules": {
                        "type": "boolean",
                        "description": "%generateOptionsSchema.symbolOptions.moduleFilter.includeSymbolsNextToModules.description%",
                        "default": true
                      },
                      "includeSymbolsOnDemand": {
                        "type": "boolean",
                        "description": "%generateOptionsSchema.symbolOptions.moduleFilter.includeSymbolsOnDemand.description%",
                        "default": true
                      }
                    }
                  }
                }
              },
              "sourceLinkOptions": {
                "markdownDescription": "%generateOptionsSchema.sourceLinkOptions.markdownDescription%",
                "default": {
                  "*": {
                    "enabled": true
                  }
                },
                "type": "object",
                "additionalItems": {
                  "type": "object",
                  "properties": {
                    "enabled": {
                      "title": "boolean",
                      "markdownDescription": "%generateOptionsSchema.sourceLinkOptions.additionalItems.enabled.markdownDescription%",
                      "default": true
                    }
                  }
                }
              },
              "expressionEvaluationOptions": {
                "description": "%generateOptionsSchema.expressionEvaluationOptions.description%",
                "default": {},
                "type": "object",
                "properties": {
                  "allowImplicitFuncEval": {
                    "type": "boolean",
                    "description": "%generateOptionsSchema.expressionEvaluationOptions.allowImplicitFuncEval.description%",
                    "default": true
                  },
                  "allowToString": {
                    "type": "boolean",
                    "markdownDescription": "%generateOptionsSchema.expressionEvaluationOptions.allowToString.markdownDescription%",
                    "default": true
                  },
                  "allowFastEvaluate": {
                    "type": "boolean",
                    "description": "%generateOptionsSchema.expressionEvaluationOptions.allowFastEvaluate.description%",
                    "default": true
                  },
                  "showRawValues": {
                    "type": "boolean",
                    "description": "%generateOptionsSchema.expressionEvaluationOptions.showRawValues.description%",
                    "default": false
                  }
                }
              },
              "targetOutputLogPath": {
                "type": "string",
                "description": "%generateOptionsSchema.targetOutputLogPath.description%",
                "default": ""
              },
              "targetArchitecture": {
                "type": "string",
                "markdownDescription": "%generateOptionsSchema.targetArchitecture.markdownDescription%",
                "enum": [
                  "x86_64",
                  "arm64"
                ]
              },
              "checkForDevCert": {
                "type": "boolean",
                "description": "%generateOptionsSchema.checkForDevCert.description%",
                "default": true
              }
            }
          },
          "attach": {
            "type": "object",
            "required": [],
            "properties": {
              "processName": {
                "type": "string",
                "default": "",
                "markdownDescription": "%generateOptionsSchema.processName.markdownDescription%"
              },
              "processId": {
                "anyOf": [
                  {
                    "type": "string",
                    "markdownDescription": "%generateOptionsSchema.processId.0.markdownDescription%",
                    "default": ""
                  },
                  {
                    "type": "integer",
                    "markdownDescription": "%generateOptionsSchema.processId.1.markdownDescription%",
                    "default": 0
                  }
                ]
              },
              "sourceFileMap": {
                "type": "object",
                "markdownDescription": "%generateOptionsSchema.sourceFileMap.markdownDescription%",
                "additionalProperties": {
                  "type": "string"
                }
              },
              "justMyCode": {
                "type": "boolean",
                "markdownDescription": "%generateOptionsSchema.justMyCode.markdownDescription%",
                "default": true
              },
              "requireExactSource": {
                "type": "boolean",
                "markdownDescription": "%generateOptionsSchema.requireExactSource.markdownDescription%",
                "default": true
              },
              "enableStepFiltering": {
                "type": "boolean",
                "markdownDescription": "%generateOptionsSchema.enableStepFiltering.markdownDescription%",
                "default": true
              },
              "logging": {
                "description": "%generateOptionsSchema.logging.description%",
                "type": "object",
                "required": [],
                "default": {},
                "properties": {
                  "exceptions": {
                    "type": "boolean",
                    "markdownDescription": "%generateOptionsSchema.logging.exceptions.markdownDescription%",
                    "default": true
                  },
                  "moduleLoad": {
                    "type": "boolean",
                    "markdownDescription": "%generateOptionsSchema.logging.moduleLoad.markdownDescription%",
                    "default": true
                  },
                  "programOutput": {
                    "type": "boolean",
                    "markdownDescription": "%generateOptionsSchema.logging.programOutput.markdownDescription%",
                    "default": true
                  },
                  "browserStdOut": {
                    "type": "boolean",
                    "markdownDescription": "%generateOptionsSchema.logging.browserStdOut.markdownDescription%",
                    "default": true
                  },
                  "elapsedTiming": {
                    "type": "boolean",
                    "markdownDescription": "%generateOptionsSchema.logging.elapsedTiming.markdownDescription%",
                    "default": false
                  },
                  "threadExit": {
                    "type": "boolean",
                    "markdownDescription": "%generateOptionsSchema.logging.threadExit.markdownDescription%",
                    "default": false
                  },
                  "processExit": {
                    "type": "boolean",
                    "markdownDescription": "%generateOptionsSchema.logging.processExit.markdownDescription%",
                    "default": true
                  },
                  "engineLogging": {
                    "type": "boolean",
                    "deprecationMessage": "%generateOptionsSchema.logging.engineLogging.deprecationMessage%",
                    "default": false
                  },
                  "diagnosticsLog": {
                    "description": "%generateOptionsSchema.logging.diagnosticsLog.description%",
                    "type": "object",
                    "required": [],
                    "default": {},
                    "properties": {
                      "protocolMessages": {
                        "type": "boolean",
                        "markdownDescription": "%generateOptionsSchema.logging.diagnosticsLog.protocolMessages.markdownDescription%",
                        "default": false
                      },
                      "dispatcherMessages": {
                        "type": "string",
                        "enum": [
                          "none",
                          "error",
                          "important",
                          "normal"
                        ],
                        "enumDescriptions": [
                          "%generateOptionsSchema.logging.diagnosticsLog.dispatcherMessages.none.enumDescription%",
                          "%generateOptionsSchema.logging.diagnosticsLog.dispatcherMessages.error.enumDescription%",
                          "%generateOptionsSchema.logging.diagnosticsLog.dispatcherMessages.important.enumDescription%",
                          "%generateOptionsSchema.logging.diagnosticsLog.dispatcherMessages.normal.enumDescription%"
                        ],
                        "markdownDescription": "%generateOptionsSchema.logging.diagnosticsLog.dispatcherMessages.markdownDescription%",
                        "default": "none"
                      },
                      "debugEngineAPITracing": {
                        "type": "string",
                        "enum": [
                          "none",
                          "error",
                          "all"
                        ],
                        "enumDescriptions": [
                          "%generateOptionsSchema.logging.diagnosticsLog.debugEngineAPITracing.none.enumDescription%",
                          "%generateOptionsSchema.logging.diagnosticsLog.debugEngineAPITracing.error.enumDescription%",
                          "%generateOptionsSchema.logging.diagnosticsLog.debugEngineAPITracing.all.enumDescription%"
                        ],
                        "markdownDescription": "%generateOptionsSchema.logging.diagnosticsLog.debugEngineAPITracing.markdownDescription%",
                        "default": "none"
                      },
                      "debugRuntimeEventTracing": {
                        "type": "boolean",
                        "markdownDescription": "%generateOptionsSchema.logging.diagnosticsLog.debugRuntimeEventTracing.markdownDescription%",
                        "default": false
                      },
                      "expressionEvaluationTracing": {
                        "type": "boolean",
                        "markdownDescription": "%generateOptionsSchema.logging.diagnosticsLog.expressionEvaluationTracing.markdownDescription%",
                        "default": false
                      },
                      "startDebuggingTracing": {
                        "type": "boolean",
                        "markdownDescription": "%generateOptionsSchema.logging.diagnosticsLog.startDebuggingTracing.markdownDescription%",
                        "default": false
                      }
                    }
                  },
                  "consoleUsageMessage": {
                    "type": "boolean",
                    "description": "%generateOptionsSchema.logging.consoleUsageMessage.description%",
                    "default": true
                  }
                }
              },
              "pipeTransport": {
                "description": "%generateOptionsSchema.pipeTransport.description%",
                "type": "object",
                "required": [
                  "debuggerPath"
                ],
                "default": {
                  "pipeCwd": "${workspaceFolder}",
                  "pipeProgram": "enter the fully qualified path for the pipe program name, for example '/usr/bin/ssh'",
                  "pipeArgs": [],
                  "debuggerPath": "enter the path for the debugger on the target machine, for example ~/vsdbg/vsdbg"
                },
                "properties": {
                  "pipeCwd": {
                    "type": "string",
                    "description": "%generateOptionsSchema.pipeTransport.pipeCwd.description%",
                    "default": "${workspaceFolder}"
                  },
                  "pipeProgram": {
                    "type": "string",
                    "description": "%generateOptionsSchema.pipeTransport.pipeProgram.description%",
                    "default": "enter the fully qualified path for the pipe program name, for example '/usr/bin/ssh'"
                  },
                  "pipeArgs": {
                    "anyOf": [
                      {
                        "type": "array",
                        "description": "%generateOptionsSchema.pipeTransport.pipeArgs.0.description%",
                        "items": {
                          "type": "string"
                        },
                        "default": []
                      },
                      {
                        "type": "string",
                        "description": "%generateOptionsSchema.pipeTransport.pipeArgs.1.description%",
                        "default": ""
                      }
                    ],
                    "default": []
                  },
                  "debuggerPath": {
                    "type": "string",
                    "description": "%generateOptionsSchema.pipeTransport.debuggerPath.description%",
                    "default": "enter the path for the debugger on the target machine, for example ~/vsdbg/vsdbg"
                  },
                  "pipeEnv": {
                    "type": "object",
                    "additionalProperties": {
                      "type": "string"
                    },
                    "description": "%generateOptionsSchema.pipeTransport.pipeEnv.description%",
                    "default": {}
                  },
                  "quoteArgs": {
                    "type": "boolean",
                    "description": "%generateOptionsSchema.pipeTransport.quoteArgs.description%",
                    "default": true
                  },
                  "windows": {
                    "description": "%generateOptionsSchema.pipeTransport.windows.description%",
                    "default": {
                      "pipeCwd": "${workspaceFolder}",
                      "pipeProgram": "enter the fully qualified path for the pipe program name, for example 'c:\\tools\\plink.exe'",
                      "pipeArgs": []
                    },
                    "type": "object",
                    "properties": {
                      "pipeCwd": {
                        "type": "string",
                        "description": "%generateOptionsSchema.pipeTransport.windows.pipeCwd.description%",
                        "default": "${workspaceFolder}"
                      },
                      "pipeProgram": {
                        "type": "string",
                        "description": "%generateOptionsSchema.pipeTransport.windows.pipeProgram.description%",
                        "default": "enter the fully qualified path for the pipe program name, for example '/usr/bin/ssh'"
                      },
                      "pipeArgs": {
                        "anyOf": [
                          {
                            "type": "array",
                            "description": "%generateOptionsSchema.pipeTransport.windows.pipeArgs.0.description%",
                            "items": {
                              "type": "string"
                            },
                            "default": []
                          },
                          {
                            "type": "string",
                            "description": "%generateOptionsSchema.pipeTransport.windows.pipeArgs.1.description%",
                            "default": ""
                          }
                        ],
                        "default": []
                      },
                      "quoteArgs": {
                        "type": "boolean",
                        "description": "%generateOptionsSchema.pipeTransport.windows.quoteArgs.description%",
                        "default": true
                      },
                      "pipeEnv": {
                        "type": "object",
                        "additionalProperties": {
                          "type": "string"
                        },
                        "description": "%generateOptionsSchema.pipeTransport.windows.pipeEnv.description%",
                        "default": {}
                      }
                    }
                  },
                  "osx": {
                    "description": "%generateOptionsSchema.pipeTransport.osx.description%",
                    "default": {
                      "pipeCwd": "${workspaceFolder}",
                      "pipeProgram": "enter the fully qualified path for the pipe program name, for example '/usr/bin/ssh'",
                      "pipeArgs": []
                    },
                    "type": "object",
                    "properties": {
                      "pipeCwd": {
                        "type": "string",
                        "description": "%generateOptionsSchema.pipeTransport.osx.pipeCwd.description%",
                        "default": "${workspaceFolder}"
                      },
                      "pipeProgram": {
                        "type": "string",
                        "description": "%generateOptionsSchema.pipeTransport.osx.pipeProgram.description%",
                        "default": "enter the fully qualified path for the pipe program name, for example '/usr/bin/ssh'"
                      },
                      "pipeArgs": {
                        "anyOf": [
                          {
                            "type": "array",
                            "description": "%generateOptionsSchema.pipeTransport.osx.pipeArgs.0.description%",
                            "items": {
                              "type": "string"
                            },
                            "default": []
                          },
                          {
                            "type": "string",
                            "description": "%generateOptionsSchema.pipeTransport.osx.pipeArgs.1.description%",
                            "default": ""
                          }
                        ],
                        "default": []
                      },
                      "quoteArgs": {
                        "type": "boolean",
                        "description": "%generateOptionsSchema.pipeTransport.osx.quoteArgs.description%",
                        "default": true
                      },
                      "pipeEnv": {
                        "type": "object",
                        "additionalProperties": {
                          "type": "string"
                        },
                        "description": "%generateOptionsSchema.pipeTransport.osx.pipeEnv.description%",
                        "default": {}
                      }
                    }
                  },
                  "linux": {
                    "description": "%generateOptionsSchema.pipeTransport.linux.description%",
                    "default": {
                      "pipeCwd": "${workspaceFolder}",
                      "pipeProgram": "enter the fully qualified path for the pipe program name, for example '/usr/bin/ssh'",
                      "pipeArgs": []
                    },
                    "type": "object",
                    "properties": {
                      "pipeCwd": {
                        "type": "string",
                        "description": "%generateOptionsSchema.pipeTransport.linux.pipeCwd.description%",
                        "default": "${workspaceFolder}"
                      },
                      "pipeProgram": {
                        "type": "string",
                        "description": "%generateOptionsSchema.pipeTransport.linux.pipeProgram.description%",
                        "default": "enter the fully qualified path for the pipe program name, for example '/usr/bin/ssh'"
                      },
                      "pipeArgs": {
                        "anyOf": [
                          {
                            "type": "array",
                            "description": "%generateOptionsSchema.pipeTransport.linux.pipeArgs.0.description%",
                            "items": {
                              "type": "string"
                            },
                            "default": []
                          },
                          {
                            "type": "string",
                            "description": "%generateOptionsSchema.pipeTransport.linux.pipeArgs.1.description%",
                            "default": ""
                          }
                        ],
                        "default": []
                      },
                      "quoteArgs": {
                        "type": "boolean",
                        "description": "%generateOptionsSchema.pipeTransport.linux.quoteArgs.description%",
                        "default": true
                      },
                      "pipeEnv": {
                        "type": "object",
                        "additionalProperties": {
                          "type": "string"
                        },
                        "description": "%generateOptionsSchema.pipeTransport.linux.pipeEnv.description%",
                        "default": {}
                      }
                    }
                  }
                }
              },
              "suppressJITOptimizations": {
                "type": "boolean",
                "markdownDescription": "%generateOptionsSchema.suppressJITOptimizations.markdownDescription%",
                "default": false
              },
              "symbolOptions": {
                "description": "%generateOptionsSchema.symbolOptions.description%",
                "default": {
                  "searchPaths": [],
                  "searchMicrosoftSymbolServer": false,
                  "searchNuGetOrgSymbolServer": false
                },
                "type": "object",
                "properties": {
                  "searchPaths": {
                    "type": "array",
                    "items": {
                      "type": "string"
                    },
                    "description": "%generateOptionsSchema.symbolOptions.searchPaths.description%",
                    "default": []
                  },
                  "searchMicrosoftSymbolServer": {
                    "type": "boolean",
                    "description": "%generateOptionsSchema.symbolOptions.searchMicrosoftSymbolServer.description%",
                    "default": false
                  },
                  "searchNuGetOrgSymbolServer": {
                    "type": "boolean",
                    "description": "%generateOptionsSchema.symbolOptions.searchNuGetOrgSymbolServer.description%",
                    "default": false
                  },
                  "cachePath": {
                    "type": "string",
                    "description": "%generateOptionsSchema.symbolOptions.cachePath.description%",
                    "default": ""
                  },
                  "moduleFilter": {
                    "description": "%generateOptionsSchema.symbolOptions.moduleFilter.description%",
                    "default": {
                      "mode": "loadAllButExcluded",
                      "excludedModules": []
                    },
                    "type": "object",
                    "required": [
                      "mode"
                    ],
                    "properties": {
                      "mode": {
                        "type": "string",
                        "enum": [
                          "loadAllButExcluded",
                          "loadOnlyIncluded"
                        ],
                        "enumDescriptions": [
                          "%generateOptionsSchema.symbolOptions.moduleFilter.mode.loadAllButExcluded.enumDescription%",
                          "%generateOptionsSchema.symbolOptions.moduleFilter.mode.loadOnlyIncluded.enumDescription%"
                        ],
                        "description": "%generateOptionsSchema.symbolOptions.moduleFilter.mode.description%",
                        "default": "loadAllButExcluded"
                      },
                      "excludedModules": {
                        "type": "array",
                        "items": {
                          "type": "string"
                        },
                        "description": "%generateOptionsSchema.symbolOptions.moduleFilter.excludedModules.description%",
                        "default": []
                      },
                      "includedModules": {
                        "type": "array",
                        "items": {
                          "type": "string"
                        },
                        "description": "%generateOptionsSchema.symbolOptions.moduleFilter.includedModules.description%",
                        "default": []
                      },
                      "includeSymbolsNextToModules": {
                        "type": "boolean",
                        "description": "%generateOptionsSchema.symbolOptions.moduleFilter.includeSymbolsNextToModules.description%",
                        "default": true
                      },
                      "includeSymbolsOnDemand": {
                        "type": "boolean",
                        "description": "%generateOptionsSchema.symbolOptions.moduleFilter.includeSymbolsOnDemand.description%",
                        "default": true
                      }
                    }
                  }
                }
              },
              "sourceLinkOptions": {
                "markdownDescription": "%generateOptionsSchema.sourceLinkOptions.markdownDescription%",
                "default": {
                  "*": {
                    "enabled": true
                  }
                },
                "type": "object",
                "additionalItems": {
                  "type": "object",
                  "properties": {
                    "enabled": {
                      "title": "boolean",
                      "markdownDescription": "%generateOptionsSchema.sourceLinkOptions.additionalItems.enabled.markdownDescription%",
                      "default": true
                    }
                  }
                }
              },
              "expressionEvaluationOptions": {
                "description": "%generateOptionsSchema.expressionEvaluationOptions.description%",
                "default": {},
                "type": "object",
                "properties": {
                  "allowImplicitFuncEval": {
                    "type": "boolean",
                    "description": "%generateOptionsSchema.expressionEvaluationOptions.allowImplicitFuncEval.description%",
                    "default": true
                  },
                  "allowToString": {
                    "type": "boolean",
                    "markdownDescription": "%generateOptionsSchema.expressionEvaluationOptions.allowToString.markdownDescription%",
                    "default": true
                  },
                  "allowFastEvaluate": {
                    "type": "boolean",
                    "description": "%generateOptionsSchema.expressionEvaluationOptions.allowFastEvaluate.description%",
                    "default": true
                  },
                  "showRawValues": {
                    "type": "boolean",
                    "description": "%generateOptionsSchema.expressionEvaluationOptions.showRawValues.description%",
                    "default": false
                  }
                }
              },
              "targetArchitecture": {
                "type": "string",
                "markdownDescription": "%generateOptionsSchema.targetArchitecture.markdownDescription%",
                "enum": [
                  "x86_64",
                  "arm64"
                ]
              }
            }
          }
        },
        "configurationSnippets": [
          {
            "label": "%debuggers.coreclr.configurationSnippets.label.console-local%",
            "description": "%debuggers.coreclr.configurationSnippets.description.console-local%",
            "body": {
              "name": ".NET Core Launch (console)",
              "type": "coreclr",
              "request": "launch",
              "preLaunchTask": "build",
              "program": "^\"\\${workspaceFolder}/bin/Debug/${1:<target-framework>}/${2:<project-name.dll>}\"",
              "args": [],
              "cwd": "^\"\\${workspaceFolder}\"",
              "stopAtEntry": false,
              "console": "internalConsole"
            }
          },
          {
            "label": "%debuggers.coreclr.configurationSnippets.label.attach-local%",
            "description": "%debuggers.coreclr.configurationSnippets.description.attach%",
            "body": {
              "name": ".NET Core Attach",
              "type": "coreclr",
              "request": "attach"
            }
          },
          {
            "label": "%debuggers.coreclr.configurationSnippets.label.web-local%",
            "description": "%debuggers.coreclr.configurationSnippets.description.web-local%",
            "body": {
              "name": ".NET Core Launch (web)",
              "type": "coreclr",
              "request": "launch",
              "preLaunchTask": "build",
              "program": "^\"\\${workspaceFolder}/bin/Debug/${1:<target-framework>}/${2:<project-name.dll>}\"",
              "args": [],
              "cwd": "^\"\\${workspaceFolder}\"",
              "stopAtEntry": false,
              "serverReadyAction": {
                "action": "openExternally",
                "pattern": "\\\\bNow listening on:\\\\s+(https?://\\\\S+)"
              },
              "env": {
                "ASPNETCORE_ENVIRONMENT": "Development"
              },
              "sourceFileMap": {
                "/Views": "^\"\\${workspaceFolder}/Views\""
              }
            }
          },
          {
            "label": "%debuggers.coreclr.configurationSnippets.label.console-remote%",
            "description": "%debuggers.coreclr.configurationSnippets.description.remote%",
            "body": {
              "name": ".NET Core Launch (console)",
              "type": "coreclr",
              "request": "launch",
              "preLaunchTask": "build",
              "program": "^\"\\${workspaceFolder}/bin/Debug/${1:<target-framework>}/${2:<project-name.dll>}\"",
              "args": [],
              "cwd": "^\"\\${workspaceFolder}\"",
              "stopAtEntry": false,
              "console": "internalConsole",
              "pipeTransport": {
                "pipeCwd": "^\"\\${workspaceFolder}\"",
                "pipeProgram": "^\"${3:enter the fully qualified path for the pipe program name, for example '/usr/bin/ssh'}\"",
                "pipeArgs": [],
                "debuggerPath": "^\"${4:enter the path for the debugger on the target machine, for example ~/vsdbg/vsdbg}\""
              }
            }
          },
          {
            "label": "%debuggers.coreclr.configurationSnippets.label.attach-remote%",
            "description": "%debuggers.coreclr.configurationSnippets.description.remote%",
            "body": {
              "name": ".NET Core Attach",
              "type": "coreclr",
              "request": "attach",
              "pipeTransport": {
                "pipeCwd": "^\"\\${workspaceFolder}\"",
                "pipeProgram": "^\"${1:enter the fully qualified path for the pipe program name, for example '/usr/bin/ssh'}\"",
                "pipeArgs": [],
                "debuggerPath": "^\"${2:enter the path for the debugger on the target machine, for example ~/vsdbg/vsdbg}\""
              }
            }
          },
          {
            "label": "%debuggers.coreclr.configurationSnippets.label.blazor-hosted%",
            "description": "%debuggers.coreclr.configurationSnippets.description.blazor-hosted%",
            "body": {
              "name": "Launch and Debug Hosted Blazor WebAssembly App",
              "type": "blazorwasm",
              "request": "launch",
              "hosted": true,
              "program": "^\"\\${workspaceFolder}/bin/Debug/${1:<target-framework>}/${2:<project-name.dll>}\"",
              "cwd": "^\"\\${workspaceFolder}\""
            }
          },
          {
            "label": "%debuggers.coreclr.configurationSnippets.label.blazor-standalone%",
            "description": "%debuggers.coreclr.configurationSnippets.description.blazor-standalone%",
            "body": {
              "name": "Launch and Debug Standalone Blazor WebAssembly App",
              "type": "blazorwasm",
              "request": "launch",
              "cwd": "^\"\\${workspaceFolder}\""
            }
          }
        ]
      },
      {
        "type": "clr",
        "when": "workspacePlatform == windows",
        "hiddenWhen": "true",
        "label": ".NET Framework 4.x",
        "languages": [
          "csharp",
          "razor",
          "qsharp",
          "aspnetcorerazor"
        ],
        "variables": {
          "pickProcess": "csharp.listProcess",
          "pickRemoteProcess": "csharp.listRemoteProcess",
          "pickRemoteDockerProcess": "csharp.listRemoteDockerProcess"
        },
        "aiKey": "0c6ae279ed8443289764825290e4f9e2-1a736e7c-1324-4338-be46-fc2a58ae4d14-7255",
        "configurationAttributes": {
          "launch": {
            "type": "object",
            "required": [
              "program"
            ],
            "properties": {
              "program": {
                "type": "string",
                "markdownDescription": "%generateOptionsSchema.program.markdownDescription%",
                "default": "${workspaceFolder}/bin/Debug/<insert-target-framework-here>/<insert-project-name-here>.dll"
              },
              "cwd": {
                "type": "string",
                "description": "%generateOptionsSchema.cwd.description%",
                "default": "${workspaceFolder}"
              },
              "args": {
                "anyOf": [
                  {
                    "type": "array",
                    "description": "%generateOptionsSchema.args.0.description%",
                    "items": {
                      "type": "string"
                    },
                    "default": []
                  },
                  {
                    "type": "string",
                    "description": "%generateOptionsSchema.args.1.description%",
                    "default": ""
                  }
                ]
              },
              "stopAtEntry": {
                "type": "boolean",
                "markdownDescription": "%generateOptionsSchema.stopAtEntry.markdownDescription%",
                "default": false
              },
              "launchBrowser": {
                "description": "%generateOptionsSchema.launchBrowser.description%",
                "default": {
                  "enabled": true
                },
                "type": "object",
                "required": [
                  "enabled"
                ],
                "properties": {
                  "enabled": {
                    "type": "boolean",
                    "description": "%generateOptionsSchema.launchBrowser.enabled.description%",
                    "default": true
                  },
                  "args": {
                    "type": "string",
                    "description": "%generateOptionsSchema.launchBrowser.args.description%",
                    "default": "${auto-detect-url}"
                  },
                  "osx": {
                    "description": "%generateOptionsSchema.launchBrowser.osx.description%",
                    "default": {
                      "command": "open",
                      "args": "${auto-detect-url}"
                    },
                    "type": "object",
                    "required": [
                      "command"
                    ],
                    "properties": {
                      "command": {
                        "type": "string",
                        "description": "%generateOptionsSchema.launchBrowser.osx.command.description%",
                        "default": "open"
                      },
                      "args": {
                        "type": "string",
                        "description": "%generateOptionsSchema.launchBrowser.osx.args.description%",
                        "default": "${auto-detect-url}"
                      }
                    }
                  },
                  "linux": {
                    "description": "%generateOptionsSchema.launchBrowser.linux.description%",
                    "default": {
                      "command": "xdg-open",
                      "args": "${auto-detect-url}"
                    },
                    "type": "object",
                    "required": [
                      "command"
                    ],
                    "properties": {
                      "command": {
                        "type": "string",
                        "description": "%generateOptionsSchema.launchBrowser.linux.command.description%",
                        "default": "xdg-open"
                      },
                      "args": {
                        "type": "string",
                        "description": "%generateOptionsSchema.launchBrowser.linux.args.description%",
                        "default": "${auto-detect-url}"
                      }
                    }
                  },
                  "windows": {
                    "description": "%generateOptionsSchema.launchBrowser.windows.description%",
                    "default": {
                      "command": "cmd.exe",
                      "args": "/C start ${auto-detect-url}"
                    },
                    "type": "object",
                    "required": [
                      "command"
                    ],
                    "properties": {
                      "command": {
                        "type": "string",
                        "description": "%generateOptionsSchema.launchBrowser.windows.command.description%",
                        "default": "cmd.exe"
                      },
                      "args": {
                        "type": "string",
                        "description": "%generateOptionsSchema.launchBrowser.windows.args.description%",
                        "default": "/C start ${auto-detect-url}"
                      }
                    }
                  }
                }
              },
              "env": {
                "type": "object",
                "additionalProperties": {
                  "type": "string"
                },
                "description": "%generateOptionsSchema.env.description%",
                "default": {}
              },
              "envFile": {
                "type": "string",
                "markdownDescription": "%generateOptionsSchema.envFile.markdownDescription%",
                "default": "${workspaceFolder}/.env"
              },
              "console": {
                "type": "string",
                "enum": [
                  "internalConsole",
                  "integratedTerminal",
                  "externalTerminal"
                ],
                "enumDescriptions": [
                  "%generateOptionsSchema.console.internalConsole.enumDescription%",
                  "%generateOptionsSchema.console.integratedTerminal.enumDescription%",
                  "%generateOptionsSchema.console.externalTerminal.enumDescription%"
                ],
                "markdownDescription": "%generateOptionsSchema.console.markdownDescription%",
                "settingsDescription": "%generateOptionsSchema.console.settingsDescription%",
                "default": "internalConsole"
              },
              "externalConsole": {
                "type": "boolean",
                "markdownDescription": "%generateOptionsSchema.externalConsole.markdownDescription%",
                "default": false
              },
              "launchSettingsFilePath": {
                "type": "string",
                "markdownDescription": "%generateOptionsSchema.launchSettingsFilePath.markdownDescription%",
                "default": "${workspaceFolder}/Properties/launchSettings.json"
              },
              "launchSettingsProfile": {
                "anyOf": [
                  {
                    "type": "string"
                  },
                  {
                    "type": "null"
                  }
                ],
                "description": "%generateOptionsSchema.launchSettingsProfile.description%",
                "default": "<insert-profile-name>"
              },
              "sourceFileMap": {
                "type": "object",
                "markdownDescription": "%generateOptionsSchema.sourceFileMap.markdownDescription%",
                "additionalProperties": {
                  "type": "string"
                },
                "default": {}
              },
              "justMyCode": {
                "type": "boolean",
                "markdownDescription": "%generateOptionsSchema.justMyCode.markdownDescription%",
                "default": true
              },
              "requireExactSource": {
                "type": "boolean",
                "markdownDescription": "%generateOptionsSchema.requireExactSource.markdownDescription%",
                "default": true
              },
              "enableStepFiltering": {
                "type": "boolean",
                "markdownDescription": "%generateOptionsSchema.enableStepFiltering.markdownDescription%",
                "default": true
              },
              "logging": {
                "description": "%generateOptionsSchema.logging.description%",
                "type": "object",
                "required": [],
                "default": {},
                "properties": {
                  "exceptions": {
                    "type": "boolean",
                    "markdownDescription": "%generateOptionsSchema.logging.exceptions.markdownDescription%",
                    "default": true
                  },
                  "moduleLoad": {
                    "type": "boolean",
                    "markdownDescription": "%generateOptionsSchema.logging.moduleLoad.markdownDescription%",
                    "default": true
                  },
                  "programOutput": {
                    "type": "boolean",
                    "markdownDescription": "%generateOptionsSchema.logging.programOutput.markdownDescription%",
                    "default": true
                  },
                  "browserStdOut": {
                    "type": "boolean",
                    "markdownDescription": "%generateOptionsSchema.logging.browserStdOut.markdownDescription%",
                    "default": true
                  },
                  "elapsedTiming": {
                    "type": "boolean",
                    "markdownDescription": "%generateOptionsSchema.logging.elapsedTiming.markdownDescription%",
                    "default": false
                  },
                  "threadExit": {
                    "type": "boolean",
                    "markdownDescription": "%generateOptionsSchema.logging.threadExit.markdownDescription%",
                    "default": false
                  },
                  "processExit": {
                    "type": "boolean",
                    "markdownDescription": "%generateOptionsSchema.logging.processExit.markdownDescription%",
                    "default": true
                  },
                  "engineLogging": {
                    "type": "boolean",
                    "deprecationMessage": "%generateOptionsSchema.logging.engineLogging.deprecationMessage%",
                    "default": false
                  },
                  "diagnosticsLog": {
                    "description": "%generateOptionsSchema.logging.diagnosticsLog.description%",
                    "type": "object",
                    "required": [],
                    "default": {},
                    "properties": {
                      "protocolMessages": {
                        "type": "boolean",
                        "markdownDescription": "%generateOptionsSchema.logging.diagnosticsLog.protocolMessages.markdownDescription%",
                        "default": false
                      },
                      "dispatcherMessages": {
                        "type": "string",
                        "enum": [
                          "none",
                          "error",
                          "important",
                          "normal"
                        ],
                        "enumDescriptions": [
                          "%generateOptionsSchema.logging.diagnosticsLog.dispatcherMessages.none.enumDescription%",
                          "%generateOptionsSchema.logging.diagnosticsLog.dispatcherMessages.error.enumDescription%",
                          "%generateOptionsSchema.logging.diagnosticsLog.dispatcherMessages.important.enumDescription%",
                          "%generateOptionsSchema.logging.diagnosticsLog.dispatcherMessages.normal.enumDescription%"
                        ],
                        "markdownDescription": "%generateOptionsSchema.logging.diagnosticsLog.dispatcherMessages.markdownDescription%",
                        "default": "none"
                      },
                      "debugEngineAPITracing": {
                        "type": "string",
                        "enum": [
                          "none",
                          "error",
                          "all"
                        ],
                        "enumDescriptions": [
                          "%generateOptionsSchema.logging.diagnosticsLog.debugEngineAPITracing.none.enumDescription%",
                          "%generateOptionsSchema.logging.diagnosticsLog.debugEngineAPITracing.error.enumDescription%",
                          "%generateOptionsSchema.logging.diagnosticsLog.debugEngineAPITracing.all.enumDescription%"
                        ],
                        "markdownDescription": "%generateOptionsSchema.logging.diagnosticsLog.debugEngineAPITracing.markdownDescription%",
                        "default": "none"
                      },
                      "debugRuntimeEventTracing": {
                        "type": "boolean",
                        "markdownDescription": "%generateOptionsSchema.logging.diagnosticsLog.debugRuntimeEventTracing.markdownDescription%",
                        "default": false
                      },
                      "expressionEvaluationTracing": {
                        "type": "boolean",
                        "markdownDescription": "%generateOptionsSchema.logging.diagnosticsLog.expressionEvaluationTracing.markdownDescription%",
                        "default": false
                      },
                      "startDebuggingTracing": {
                        "type": "boolean",
                        "markdownDescription": "%generateOptionsSchema.logging.diagnosticsLog.startDebuggingTracing.markdownDescription%",
                        "default": false
                      }
                    }
                  },
                  "consoleUsageMessage": {
                    "type": "boolean",
                    "description": "%generateOptionsSchema.logging.consoleUsageMessage.description%",
                    "default": true
                  }
                }
              },
              "pipeTransport": {
                "description": "%generateOptionsSchema.pipeTransport.description%",
                "type": "object",
                "required": [
                  "debuggerPath"
                ],
                "default": {
                  "pipeCwd": "${workspaceFolder}",
                  "pipeProgram": "enter the fully qualified path for the pipe program name, for example '/usr/bin/ssh'",
                  "pipeArgs": [],
                  "debuggerPath": "enter the path for the debugger on the target machine, for example ~/vsdbg/vsdbg"
                },
                "properties": {
                  "pipeCwd": {
                    "type": "string",
                    "description": "%generateOptionsSchema.pipeTransport.pipeCwd.description%",
                    "default": "${workspaceFolder}"
                  },
                  "pipeProgram": {
                    "type": "string",
                    "description": "%generateOptionsSchema.pipeTransport.pipeProgram.description%",
                    "default": "enter the fully qualified path for the pipe program name, for example '/usr/bin/ssh'"
                  },
                  "pipeArgs": {
                    "anyOf": [
                      {
                        "type": "array",
                        "description": "%generateOptionsSchema.pipeTransport.pipeArgs.0.description%",
                        "items": {
                          "type": "string"
                        },
                        "default": []
                      },
                      {
                        "type": "string",
                        "description": "%generateOptionsSchema.pipeTransport.pipeArgs.1.description%",
                        "default": ""
                      }
                    ],
                    "default": []
                  },
                  "debuggerPath": {
                    "type": "string",
                    "description": "%generateOptionsSchema.pipeTransport.debuggerPath.description%",
                    "default": "enter the path for the debugger on the target machine, for example ~/vsdbg/vsdbg"
                  },
                  "pipeEnv": {
                    "type": "object",
                    "additionalProperties": {
                      "type": "string"
                    },
                    "description": "%generateOptionsSchema.pipeTransport.pipeEnv.description%",
                    "default": {}
                  },
                  "quoteArgs": {
                    "type": "boolean",
                    "description": "%generateOptionsSchema.pipeTransport.quoteArgs.description%",
                    "default": true
                  },
                  "windows": {
                    "description": "%generateOptionsSchema.pipeTransport.windows.description%",
                    "default": {
                      "pipeCwd": "${workspaceFolder}",
                      "pipeProgram": "enter the fully qualified path for the pipe program name, for example 'c:\\tools\\plink.exe'",
                      "pipeArgs": []
                    },
                    "type": "object",
                    "properties": {
                      "pipeCwd": {
                        "type": "string",
                        "description": "%generateOptionsSchema.pipeTransport.windows.pipeCwd.description%",
                        "default": "${workspaceFolder}"
                      },
                      "pipeProgram": {
                        "type": "string",
                        "description": "%generateOptionsSchema.pipeTransport.windows.pipeProgram.description%",
                        "default": "enter the fully qualified path for the pipe program name, for example '/usr/bin/ssh'"
                      },
                      "pipeArgs": {
                        "anyOf": [
                          {
                            "type": "array",
                            "description": "%generateOptionsSchema.pipeTransport.windows.pipeArgs.0.description%",
                            "items": {
                              "type": "string"
                            },
                            "default": []
                          },
                          {
                            "type": "string",
                            "description": "%generateOptionsSchema.pipeTransport.windows.pipeArgs.1.description%",
                            "default": ""
                          }
                        ],
                        "default": []
                      },
                      "quoteArgs": {
                        "type": "boolean",
                        "description": "%generateOptionsSchema.pipeTransport.windows.quoteArgs.description%",
                        "default": true
                      },
                      "pipeEnv": {
                        "type": "object",
                        "additionalProperties": {
                          "type": "string"
                        },
                        "description": "%generateOptionsSchema.pipeTransport.windows.pipeEnv.description%",
                        "default": {}
                      }
                    }
                  },
                  "osx": {
                    "description": "%generateOptionsSchema.pipeTransport.osx.description%",
                    "default": {
                      "pipeCwd": "${workspaceFolder}",
                      "pipeProgram": "enter the fully qualified path for the pipe program name, for example '/usr/bin/ssh'",
                      "pipeArgs": []
                    },
                    "type": "object",
                    "properties": {
                      "pipeCwd": {
                        "type": "string",
                        "description": "%generateOptionsSchema.pipeTransport.osx.pipeCwd.description%",
                        "default": "${workspaceFolder}"
                      },
                      "pipeProgram": {
                        "type": "string",
                        "description": "%generateOptionsSchema.pipeTransport.osx.pipeProgram.description%",
                        "default": "enter the fully qualified path for the pipe program name, for example '/usr/bin/ssh'"
                      },
                      "pipeArgs": {
                        "anyOf": [
                          {
                            "type": "array",
                            "description": "%generateOptionsSchema.pipeTransport.osx.pipeArgs.0.description%",
                            "items": {
                              "type": "string"
                            },
                            "default": []
                          },
                          {
                            "type": "string",
                            "description": "%generateOptionsSchema.pipeTransport.osx.pipeArgs.1.description%",
                            "default": ""
                          }
                        ],
                        "default": []
                      },
                      "quoteArgs": {
                        "type": "boolean",
                        "description": "%generateOptionsSchema.pipeTransport.osx.quoteArgs.description%",
                        "default": true
                      },
                      "pipeEnv": {
                        "type": "object",
                        "additionalProperties": {
                          "type": "string"
                        },
                        "description": "%generateOptionsSchema.pipeTransport.osx.pipeEnv.description%",
                        "default": {}
                      }
                    }
                  },
                  "linux": {
                    "description": "%generateOptionsSchema.pipeTransport.linux.description%",
                    "default": {
                      "pipeCwd": "${workspaceFolder}",
                      "pipeProgram": "enter the fully qualified path for the pipe program name, for example '/usr/bin/ssh'",
                      "pipeArgs": []
                    },
                    "type": "object",
                    "properties": {
                      "pipeCwd": {
                        "type": "string",
                        "description": "%generateOptionsSchema.pipeTransport.linux.pipeCwd.description%",
                        "default": "${workspaceFolder}"
                      },
                      "pipeProgram": {
                        "type": "string",
                        "description": "%generateOptionsSchema.pipeTransport.linux.pipeProgram.description%",
                        "default": "enter the fully qualified path for the pipe program name, for example '/usr/bin/ssh'"
                      },
                      "pipeArgs": {
                        "anyOf": [
                          {
                            "type": "array",
                            "description": "%generateOptionsSchema.pipeTransport.linux.pipeArgs.0.description%",
                            "items": {
                              "type": "string"
                            },
                            "default": []
                          },
                          {
                            "type": "string",
                            "description": "%generateOptionsSchema.pipeTransport.linux.pipeArgs.1.description%",
                            "default": ""
                          }
                        ],
                        "default": []
                      },
                      "quoteArgs": {
                        "type": "boolean",
                        "description": "%generateOptionsSchema.pipeTransport.linux.quoteArgs.description%",
                        "default": true
                      },
                      "pipeEnv": {
                        "type": "object",
                        "additionalProperties": {
                          "type": "string"
                        },
                        "description": "%generateOptionsSchema.pipeTransport.linux.pipeEnv.description%",
                        "default": {}
                      }
                    }
                  }
                }
              },
              "suppressJITOptimizations": {
                "type": "boolean",
                "markdownDescription": "%generateOptionsSchema.suppressJITOptimizations.markdownDescription%",
                "default": false
              },
              "symbolOptions": {
                "description": "%generateOptionsSchema.symbolOptions.description%",
                "default": {
                  "searchPaths": [],
                  "searchMicrosoftSymbolServer": false,
                  "searchNuGetOrgSymbolServer": false
                },
                "type": "object",
                "properties": {
                  "searchPaths": {
                    "type": "array",
                    "items": {
                      "type": "string"
                    },
                    "description": "%generateOptionsSchema.symbolOptions.searchPaths.description%",
                    "default": []
                  },
                  "searchMicrosoftSymbolServer": {
                    "type": "boolean",
                    "description": "%generateOptionsSchema.symbolOptions.searchMicrosoftSymbolServer.description%",
                    "default": false
                  },
                  "searchNuGetOrgSymbolServer": {
                    "type": "boolean",
                    "description": "%generateOptionsSchema.symbolOptions.searchNuGetOrgSymbolServer.description%",
                    "default": false
                  },
                  "cachePath": {
                    "type": "string",
                    "description": "%generateOptionsSchema.symbolOptions.cachePath.description%",
                    "default": ""
                  },
                  "moduleFilter": {
                    "description": "%generateOptionsSchema.symbolOptions.moduleFilter.description%",
                    "default": {
                      "mode": "loadAllButExcluded",
                      "excludedModules": []
                    },
                    "type": "object",
                    "required": [
                      "mode"
                    ],
                    "properties": {
                      "mode": {
                        "type": "string",
                        "enum": [
                          "loadAllButExcluded",
                          "loadOnlyIncluded"
                        ],
                        "enumDescriptions": [
                          "%generateOptionsSchema.symbolOptions.moduleFilter.mode.loadAllButExcluded.enumDescription%",
                          "%generateOptionsSchema.symbolOptions.moduleFilter.mode.loadOnlyIncluded.enumDescription%"
                        ],
                        "description": "%generateOptionsSchema.symbolOptions.moduleFilter.mode.description%",
                        "default": "loadAllButExcluded"
                      },
                      "excludedModules": {
                        "type": "array",
                        "items": {
                          "type": "string"
                        },
                        "description": "%generateOptionsSchema.symbolOptions.moduleFilter.excludedModules.description%",
                        "default": []
                      },
                      "includedModules": {
                        "type": "array",
                        "items": {
                          "type": "string"
                        },
                        "description": "%generateOptionsSchema.symbolOptions.moduleFilter.includedModules.description%",
                        "default": []
                      },
                      "includeSymbolsNextToModules": {
                        "type": "boolean",
                        "description": "%generateOptionsSchema.symbolOptions.moduleFilter.includeSymbolsNextToModules.description%",
                        "default": true
                      },
                      "includeSymbolsOnDemand": {
                        "type": "boolean",
                        "description": "%generateOptionsSchema.symbolOptions.moduleFilter.includeSymbolsOnDemand.description%",
                        "default": true
                      }
                    }
                  }
                }
              },
              "sourceLinkOptions": {
                "markdownDescription": "%generateOptionsSchema.sourceLinkOptions.markdownDescription%",
                "default": {
                  "*": {
                    "enabled": true
                  }
                },
                "type": "object",
                "additionalItems": {
                  "type": "object",
                  "properties": {
                    "enabled": {
                      "title": "boolean",
                      "markdownDescription": "%generateOptionsSchema.sourceLinkOptions.additionalItems.enabled.markdownDescription%",
                      "default": true
                    }
                  }
                }
              },
              "expressionEvaluationOptions": {
                "description": "%generateOptionsSchema.expressionEvaluationOptions.description%",
                "default": {},
                "type": "object",
                "properties": {
                  "allowImplicitFuncEval": {
                    "type": "boolean",
                    "description": "%generateOptionsSchema.expressionEvaluationOptions.allowImplicitFuncEval.description%",
                    "default": true
                  },
                  "allowToString": {
                    "type": "boolean",
                    "markdownDescription": "%generateOptionsSchema.expressionEvaluationOptions.allowToString.markdownDescription%",
                    "default": true
                  },
                  "allowFastEvaluate": {
                    "type": "boolean",
                    "description": "%generateOptionsSchema.expressionEvaluationOptions.allowFastEvaluate.description%",
                    "default": true
                  },
                  "showRawValues": {
                    "type": "boolean",
                    "description": "%generateOptionsSchema.expressionEvaluationOptions.showRawValues.description%",
                    "default": false
                  }
                }
              },
              "targetOutputLogPath": {
                "type": "string",
                "description": "%generateOptionsSchema.targetOutputLogPath.description%",
                "default": ""
              },
              "targetArchitecture": {
                "type": "string",
                "markdownDescription": "%generateOptionsSchema.targetArchitecture.markdownDescription%",
                "enum": [
                  "x86_64",
                  "arm64"
                ]
              },
              "checkForDevCert": {
                "type": "boolean",
                "description": "%generateOptionsSchema.checkForDevCert.description%",
                "default": true
              }
            }
          },
          "attach": {
            "type": "object",
            "required": [],
            "properties": {
              "processName": {
                "type": "string",
                "default": "",
                "markdownDescription": "%generateOptionsSchema.processName.markdownDescription%"
              },
              "processId": {
                "anyOf": [
                  {
                    "type": "string",
                    "markdownDescription": "%generateOptionsSchema.processId.0.markdownDescription%",
                    "default": ""
                  },
                  {
                    "type": "integer",
                    "markdownDescription": "%generateOptionsSchema.processId.1.markdownDescription%",
                    "default": 0
                  }
                ]
              },
              "sourceFileMap": {
                "type": "object",
                "markdownDescription": "%generateOptionsSchema.sourceFileMap.markdownDescription%",
                "additionalProperties": {
                  "type": "string"
                }
              },
              "justMyCode": {
                "type": "boolean",
                "markdownDescription": "%generateOptionsSchema.justMyCode.markdownDescription%",
                "default": true
              },
              "requireExactSource": {
                "type": "boolean",
                "markdownDescription": "%generateOptionsSchema.requireExactSource.markdownDescription%",
                "default": true
              },
              "enableStepFiltering": {
                "type": "boolean",
                "markdownDescription": "%generateOptionsSchema.enableStepFiltering.markdownDescription%",
                "default": true
              },
              "logging": {
                "description": "%generateOptionsSchema.logging.description%",
                "type": "object",
                "required": [],
                "default": {},
                "properties": {
                  "exceptions": {
                    "type": "boolean",
                    "markdownDescription": "%generateOptionsSchema.logging.exceptions.markdownDescription%",
                    "default": true
                  },
                  "moduleLoad": {
                    "type": "boolean",
                    "markdownDescription": "%generateOptionsSchema.logging.moduleLoad.markdownDescription%",
                    "default": true
                  },
                  "programOutput": {
                    "type": "boolean",
                    "markdownDescription": "%generateOptionsSchema.logging.programOutput.markdownDescription%",
                    "default": true
                  },
                  "browserStdOut": {
                    "type": "boolean",
                    "markdownDescription": "%generateOptionsSchema.logging.browserStdOut.markdownDescription%",
                    "default": true
                  },
                  "elapsedTiming": {
                    "type": "boolean",
                    "markdownDescription": "%generateOptionsSchema.logging.elapsedTiming.markdownDescription%",
                    "default": false
                  },
                  "threadExit": {
                    "type": "boolean",
                    "markdownDescription": "%generateOptionsSchema.logging.threadExit.markdownDescription%",
                    "default": false
                  },
                  "processExit": {
                    "type": "boolean",
                    "markdownDescription": "%generateOptionsSchema.logging.processExit.markdownDescription%",
                    "default": true
                  },
                  "engineLogging": {
                    "type": "boolean",
                    "deprecationMessage": "%generateOptionsSchema.logging.engineLogging.deprecationMessage%",
                    "default": false
                  },
                  "diagnosticsLog": {
                    "description": "%generateOptionsSchema.logging.diagnosticsLog.description%",
                    "type": "object",
                    "required": [],
                    "default": {},
                    "properties": {
                      "protocolMessages": {
                        "type": "boolean",
                        "markdownDescription": "%generateOptionsSchema.logging.diagnosticsLog.protocolMessages.markdownDescription%",
                        "default": false
                      },
                      "dispatcherMessages": {
                        "type": "string",
                        "enum": [
                          "none",
                          "error",
                          "important",
                          "normal"
                        ],
                        "enumDescriptions": [
                          "%generateOptionsSchema.logging.diagnosticsLog.dispatcherMessages.none.enumDescription%",
                          "%generateOptionsSchema.logging.diagnosticsLog.dispatcherMessages.error.enumDescription%",
                          "%generateOptionsSchema.logging.diagnosticsLog.dispatcherMessages.important.enumDescription%",
                          "%generateOptionsSchema.logging.diagnosticsLog.dispatcherMessages.normal.enumDescription%"
                        ],
                        "markdownDescription": "%generateOptionsSchema.logging.diagnosticsLog.dispatcherMessages.markdownDescription%",
                        "default": "none"
                      },
                      "debugEngineAPITracing": {
                        "type": "string",
                        "enum": [
                          "none",
                          "error",
                          "all"
                        ],
                        "enumDescriptions": [
                          "%generateOptionsSchema.logging.diagnosticsLog.debugEngineAPITracing.none.enumDescription%",
                          "%generateOptionsSchema.logging.diagnosticsLog.debugEngineAPITracing.error.enumDescription%",
                          "%generateOptionsSchema.logging.diagnosticsLog.debugEngineAPITracing.all.enumDescription%"
                        ],
                        "markdownDescription": "%generateOptionsSchema.logging.diagnosticsLog.debugEngineAPITracing.markdownDescription%",
                        "default": "none"
                      },
                      "debugRuntimeEventTracing": {
                        "type": "boolean",
                        "markdownDescription": "%generateOptionsSchema.logging.diagnosticsLog.debugRuntimeEventTracing.markdownDescription%",
                        "default": false
                      },
                      "expressionEvaluationTracing": {
                        "type": "boolean",
                        "markdownDescription": "%generateOptionsSchema.logging.diagnosticsLog.expressionEvaluationTracing.markdownDescription%",
                        "default": false
                      },
                      "startDebuggingTracing": {
                        "type": "boolean",
                        "markdownDescription": "%generateOptionsSchema.logging.diagnosticsLog.startDebuggingTracing.markdownDescription%",
                        "default": false
                      }
                    }
                  },
                  "consoleUsageMessage": {
                    "type": "boolean",
                    "description": "%generateOptionsSchema.logging.consoleUsageMessage.description%",
                    "default": true
                  }
                }
              },
              "pipeTransport": {
                "description": "%generateOptionsSchema.pipeTransport.description%",
                "type": "object",
                "required": [
                  "debuggerPath"
                ],
                "default": {
                  "pipeCwd": "${workspaceFolder}",
                  "pipeProgram": "enter the fully qualified path for the pipe program name, for example '/usr/bin/ssh'",
                  "pipeArgs": [],
                  "debuggerPath": "enter the path for the debugger on the target machine, for example ~/vsdbg/vsdbg"
                },
                "properties": {
                  "pipeCwd": {
                    "type": "string",
                    "description": "%generateOptionsSchema.pipeTransport.pipeCwd.description%",
                    "default": "${workspaceFolder}"
                  },
                  "pipeProgram": {
                    "type": "string",
                    "description": "%generateOptionsSchema.pipeTransport.pipeProgram.description%",
                    "default": "enter the fully qualified path for the pipe program name, for example '/usr/bin/ssh'"
                  },
                  "pipeArgs": {
                    "anyOf": [
                      {
                        "type": "array",
                        "description": "%generateOptionsSchema.pipeTransport.pipeArgs.0.description%",
                        "items": {
                          "type": "string"
                        },
                        "default": []
                      },
                      {
                        "type": "string",
                        "description": "%generateOptionsSchema.pipeTransport.pipeArgs.1.description%",
                        "default": ""
                      }
                    ],
                    "default": []
                  },
                  "debuggerPath": {
                    "type": "string",
                    "description": "%generateOptionsSchema.pipeTransport.debuggerPath.description%",
                    "default": "enter the path for the debugger on the target machine, for example ~/vsdbg/vsdbg"
                  },
                  "pipeEnv": {
                    "type": "object",
                    "additionalProperties": {
                      "type": "string"
                    },
                    "description": "%generateOptionsSchema.pipeTransport.pipeEnv.description%",
                    "default": {}
                  },
                  "quoteArgs": {
                    "type": "boolean",
                    "description": "%generateOptionsSchema.pipeTransport.quoteArgs.description%",
                    "default": true
                  },
                  "windows": {
                    "description": "%generateOptionsSchema.pipeTransport.windows.description%",
                    "default": {
                      "pipeCwd": "${workspaceFolder}",
                      "pipeProgram": "enter the fully qualified path for the pipe program name, for example 'c:\\tools\\plink.exe'",
                      "pipeArgs": []
                    },
                    "type": "object",
                    "properties": {
                      "pipeCwd": {
                        "type": "string",
                        "description": "%generateOptionsSchema.pipeTransport.windows.pipeCwd.description%",
                        "default": "${workspaceFolder}"
                      },
                      "pipeProgram": {
                        "type": "string",
                        "description": "%generateOptionsSchema.pipeTransport.windows.pipeProgram.description%",
                        "default": "enter the fully qualified path for the pipe program name, for example '/usr/bin/ssh'"
                      },
                      "pipeArgs": {
                        "anyOf": [
                          {
                            "type": "array",
                            "description": "%generateOptionsSchema.pipeTransport.windows.pipeArgs.0.description%",
                            "items": {
                              "type": "string"
                            },
                            "default": []
                          },
                          {
                            "type": "string",
                            "description": "%generateOptionsSchema.pipeTransport.windows.pipeArgs.1.description%",
                            "default": ""
                          }
                        ],
                        "default": []
                      },
                      "quoteArgs": {
                        "type": "boolean",
                        "description": "%generateOptionsSchema.pipeTransport.windows.quoteArgs.description%",
                        "default": true
                      },
                      "pipeEnv": {
                        "type": "object",
                        "additionalProperties": {
                          "type": "string"
                        },
                        "description": "%generateOptionsSchema.pipeTransport.windows.pipeEnv.description%",
                        "default": {}
                      }
                    }
                  },
                  "osx": {
                    "description": "%generateOptionsSchema.pipeTransport.osx.description%",
                    "default": {
                      "pipeCwd": "${workspaceFolder}",
                      "pipeProgram": "enter the fully qualified path for the pipe program name, for example '/usr/bin/ssh'",
                      "pipeArgs": []
                    },
                    "type": "object",
                    "properties": {
                      "pipeCwd": {
                        "type": "string",
                        "description": "%generateOptionsSchema.pipeTransport.osx.pipeCwd.description%",
                        "default": "${workspaceFolder}"
                      },
                      "pipeProgram": {
                        "type": "string",
                        "description": "%generateOptionsSchema.pipeTransport.osx.pipeProgram.description%",
                        "default": "enter the fully qualified path for the pipe program name, for example '/usr/bin/ssh'"
                      },
                      "pipeArgs": {
                        "anyOf": [
                          {
                            "type": "array",
                            "description": "%generateOptionsSchema.pipeTransport.osx.pipeArgs.0.description%",
                            "items": {
                              "type": "string"
                            },
                            "default": []
                          },
                          {
                            "type": "string",
                            "description": "%generateOptionsSchema.pipeTransport.osx.pipeArgs.1.description%",
                            "default": ""
                          }
                        ],
                        "default": []
                      },
                      "quoteArgs": {
                        "type": "boolean",
                        "description": "%generateOptionsSchema.pipeTransport.osx.quoteArgs.description%",
                        "default": true
                      },
                      "pipeEnv": {
                        "type": "object",
                        "additionalProperties": {
                          "type": "string"
                        },
                        "description": "%generateOptionsSchema.pipeTransport.osx.pipeEnv.description%",
                        "default": {}
                      }
                    }
                  },
                  "linux": {
                    "description": "%generateOptionsSchema.pipeTransport.linux.description%",
                    "default": {
                      "pipeCwd": "${workspaceFolder}",
                      "pipeProgram": "enter the fully qualified path for the pipe program name, for example '/usr/bin/ssh'",
                      "pipeArgs": []
                    },
                    "type": "object",
                    "properties": {
                      "pipeCwd": {
                        "type": "string",
                        "description": "%generateOptionsSchema.pipeTransport.linux.pipeCwd.description%",
                        "default": "${workspaceFolder}"
                      },
                      "pipeProgram": {
                        "type": "string",
                        "description": "%generateOptionsSchema.pipeTransport.linux.pipeProgram.description%",
                        "default": "enter the fully qualified path for the pipe program name, for example '/usr/bin/ssh'"
                      },
                      "pipeArgs": {
                        "anyOf": [
                          {
                            "type": "array",
                            "description": "%generateOptionsSchema.pipeTransport.linux.pipeArgs.0.description%",
                            "items": {
                              "type": "string"
                            },
                            "default": []
                          },
                          {
                            "type": "string",
                            "description": "%generateOptionsSchema.pipeTransport.linux.pipeArgs.1.description%",
                            "default": ""
                          }
                        ],
                        "default": []
                      },
                      "quoteArgs": {
                        "type": "boolean",
                        "description": "%generateOptionsSchema.pipeTransport.linux.quoteArgs.description%",
                        "default": true
                      },
                      "pipeEnv": {
                        "type": "object",
                        "additionalProperties": {
                          "type": "string"
                        },
                        "description": "%generateOptionsSchema.pipeTransport.linux.pipeEnv.description%",
                        "default": {}
                      }
                    }
                  }
                }
              },
              "suppressJITOptimizations": {
                "type": "boolean",
                "markdownDescription": "%generateOptionsSchema.suppressJITOptimizations.markdownDescription%",
                "default": false
              },
              "symbolOptions": {
                "description": "%generateOptionsSchema.symbolOptions.description%",
                "default": {
                  "searchPaths": [],
                  "searchMicrosoftSymbolServer": false,
                  "searchNuGetOrgSymbolServer": false
                },
                "type": "object",
                "properties": {
                  "searchPaths": {
                    "type": "array",
                    "items": {
                      "type": "string"
                    },
                    "description": "%generateOptionsSchema.symbolOptions.searchPaths.description%",
                    "default": []
                  },
                  "searchMicrosoftSymbolServer": {
                    "type": "boolean",
                    "description": "%generateOptionsSchema.symbolOptions.searchMicrosoftSymbolServer.description%",
                    "default": false
                  },
                  "searchNuGetOrgSymbolServer": {
                    "type": "boolean",
                    "description": "%generateOptionsSchema.symbolOptions.searchNuGetOrgSymbolServer.description%",
                    "default": false
                  },
                  "cachePath": {
                    "type": "string",
                    "description": "%generateOptionsSchema.symbolOptions.cachePath.description%",
                    "default": ""
                  },
                  "moduleFilter": {
                    "description": "%generateOptionsSchema.symbolOptions.moduleFilter.description%",
                    "default": {
                      "mode": "loadAllButExcluded",
                      "excludedModules": []
                    },
                    "type": "object",
                    "required": [
                      "mode"
                    ],
                    "properties": {
                      "mode": {
                        "type": "string",
                        "enum": [
                          "loadAllButExcluded",
                          "loadOnlyIncluded"
                        ],
                        "enumDescriptions": [
                          "%generateOptionsSchema.symbolOptions.moduleFilter.mode.loadAllButExcluded.enumDescription%",
                          "%generateOptionsSchema.symbolOptions.moduleFilter.mode.loadOnlyIncluded.enumDescription%"
                        ],
                        "description": "%generateOptionsSchema.symbolOptions.moduleFilter.mode.description%",
                        "default": "loadAllButExcluded"
                      },
                      "excludedModules": {
                        "type": "array",
                        "items": {
                          "type": "string"
                        },
                        "description": "%generateOptionsSchema.symbolOptions.moduleFilter.excludedModules.description%",
                        "default": []
                      },
                      "includedModules": {
                        "type": "array",
                        "items": {
                          "type": "string"
                        },
                        "description": "%generateOptionsSchema.symbolOptions.moduleFilter.includedModules.description%",
                        "default": []
                      },
                      "includeSymbolsNextToModules": {
                        "type": "boolean",
                        "description": "%generateOptionsSchema.symbolOptions.moduleFilter.includeSymbolsNextToModules.description%",
                        "default": true
                      },
                      "includeSymbolsOnDemand": {
                        "type": "boolean",
                        "description": "%generateOptionsSchema.symbolOptions.moduleFilter.includeSymbolsOnDemand.description%",
                        "default": true
                      }
                    }
                  }
                }
              },
              "sourceLinkOptions": {
                "markdownDescription": "%generateOptionsSchema.sourceLinkOptions.markdownDescription%",
                "default": {
                  "*": {
                    "enabled": true
                  }
                },
                "type": "object",
                "additionalItems": {
                  "type": "object",
                  "properties": {
                    "enabled": {
                      "title": "boolean",
                      "markdownDescription": "%generateOptionsSchema.sourceLinkOptions.additionalItems.enabled.markdownDescription%",
                      "default": true
                    }
                  }
                }
              },
              "expressionEvaluationOptions": {
                "description": "%generateOptionsSchema.expressionEvaluationOptions.description%",
                "default": {},
                "type": "object",
                "properties": {
                  "allowImplicitFuncEval": {
                    "type": "boolean",
                    "description": "%generateOptionsSchema.expressionEvaluationOptions.allowImplicitFuncEval.description%",
                    "default": true
                  },
                  "allowToString": {
                    "type": "boolean",
                    "markdownDescription": "%generateOptionsSchema.expressionEvaluationOptions.allowToString.markdownDescription%",
                    "default": true
                  },
                  "allowFastEvaluate": {
                    "type": "boolean",
                    "description": "%generateOptionsSchema.expressionEvaluationOptions.allowFastEvaluate.description%",
                    "default": true
                  },
                  "showRawValues": {
                    "type": "boolean",
                    "description": "%generateOptionsSchema.expressionEvaluationOptions.showRawValues.description%",
                    "default": false
                  }
                }
              },
              "targetArchitecture": {
                "type": "string",
                "markdownDescription": "%generateOptionsSchema.targetArchitecture.markdownDescription%",
                "enum": [
                  "x86_64",
                  "arm64"
                ]
              }
            }
          }
        }
      },
      {
        "type": "blazorwasm",
        "label": "Blazor WebAssembly Debug",
        "hiddenWhen": "dotnet.debug.serviceBrokerAvailable",
        "initialConfigurations": [
          {
            "type": "blazorwasm",
            "name": "Launch and Debug Blazor WebAssembly Application",
            "request": "launch"
          }
        ],
        "configurationAttributes": {
          "launch": {
            "properties": {
              "cwd": {
                "type": "string",
                "description": "The directory of the Blazor WebAssembly app, defaults to the workspace folder.",
                "default": "${workspaceFolder}"
              },
              "url": {
                "type": "string",
                "description": "The URL of the application",
                "default": "https://localhost:5001"
              },
              "browser": {
                "type": "string",
                "description": "The debugging browser to launch (Edge or Chrome)",
                "default": "edge",
                "enum": [
                  "chrome",
                  "edge"
                ]
              },
              "trace": {
                "type": [
                  "boolean",
                  "string"
                ],
                "default": "true",
                "enum": [
                  "verbose",
                  true
                ],
                "description": "If true, verbose logs from JS debugger are sent to log file. If 'verbose', send logs to console."
              },
              "hosted": {
                "type": "boolean",
                "default": "false",
                "description": "True if the app is a hosted Blazor WebAssembly app, false otherwise."
              },
              "webRoot": {
                "type": "string",
                "default": "${workspaceFolder}",
                "description": "Specifies the absolute path to the webserver root."
              },
              "timeout": {
                "type": "number",
                "default": 30000,
                "description": "Retry for this number of milliseconds to connect to browser."
              },
              "program": {
                "type": "string",
                "default": "${workspaceFolder}/Server/bin/Debug/<target-framework>/<target-dll>",
                "description": "The path of the DLL to execute when launching a hosted server app"
              },
              "env": {
                "type": "object",
                "description": "Environment variables passed to dotnet. Only valid for hosted apps."
              },
              "dotNetConfig": {
                "description": "Options passed to the underlying .NET debugger. For more info, see https://github.com/dotnet/vscode-csharp/blob/main/debugger.md.",
                "type": "object",
                "required": [],
                "default": {},
                "properties": {
                  "justMyCode": {
                    "type": "boolean",
                    "description": "Optional flag to only show user code.",
                    "default": true
                  },
                  "logging": {
                    "description": "Optional flags to determine what types of messages should be logged to the output window. Applicable only for the app server of hosted Blazor WASM apps.",
                    "type": "object",
                    "required": [],
                    "default": {},
                    "properties": {
                      "exceptions": {
                        "type": "boolean",
                        "description": "Optional flag to determine whether exception messages should be logged to the output window.",
                        "default": true
                      },
                      "moduleLoad": {
                        "type": "boolean",
                        "description": "Optional flag to determine whether module load events should be logged to the output window.",
                        "default": true
                      },
                      "programOutput": {
                        "type": "boolean",
                        "description": "Optional flag to determine whether program output should be logged to the output window when not using an external console.",
                        "default": true
                      },
                      "engineLogging": {
                        "type": "boolean",
                        "description": "Optional flag to determine whether diagnostic engine logs should be logged to the output window.",
                        "default": false
                      },
                      "browserStdOut": {
                        "type": "boolean",
                        "description": "Optional flag to determine if stdout text from the launching the web browser should be logged to the output window.",
                        "default": true
                      },
                      "elapsedTiming": {
                        "type": "boolean",
                        "description": "If true, engine logging will include `adapterElapsedTime` and `engineElapsedTime` properties to indicate the amount of time, in microseconds, that a request took.",
                        "default": false
                      },
                      "threadExit": {
                        "type": "boolean",
                        "description": "Controls if a message is logged when a thread in the target process exits. Default: `false`.",
                        "default": false
                      },
                      "processExit": {
                        "type": "boolean",
                        "description": "Controls if a message is logged when the target process exits, or debugging is stopped. Default: `true`.",
                        "default": true
                      }
                    }
                  },
                  "sourceFileMap": {
                    "type": "object",
                    "description": "Optional source file mappings passed to the debug engine. Example: '{ \"C:\\foo\":\"/home/user/foo\" }'",
                    "additionalProperties": {
                      "type": "string"
                    },
                    "default": {
                      "<insert-source-path-here>": "<insert-target-path-here>"
                    }
                  }
                }
              },
              "browserConfig": {
                "description": "Options based to the underlying JavaScript debugger. For more info, see https://github.com/microsoft/vscode-js-debug/blob/master/OPTIONS.md.",
                "type": "object",
                "required": [],
                "default": {},
                "properties": {
                  "outputCapture": {
                    "enum": [
                      "console",
                      "std"
                    ],
                    "description": "From where to capture output messages: the default debug API if set to `console`, or stdout/stderr streams if set to `std`.",
                    "default": "console"
                  }
                }
              }
            }
          },
          "attach": {
            "properties": {
              "url": {
                "type": "string",
                "description": "The URL of the application",
                "default": "https://localhost:5001"
              },
              "cwd": {
                "type": "string",
                "description": "The directory of the Blazor WebAssembly app, defaults to the workspace folder.",
                "default": "${workspaceFolder}"
              },
              "browser": {
                "type": "string",
                "description": "The debugging browser to launch (Edge or Chrome)",
                "default": "chrome",
                "enum": [
                  "chrome",
                  "edge"
                ]
              },
              "trace": {
                "type": [
                  "boolean",
                  "string"
                ],
                "default": "true",
                "enum": [
                  "verbose",
                  true
                ],
                "description": "If true, verbose logs from JS debugger are sent to log file. If 'verbose', send logs to console."
              },
              "webRoot": {
                "type": "string",
                "default": "${workspaceFolder}",
                "description": "Specifies the absolute path to the webserver root."
              },
              "timeout": {
                "type": "number",
                "default": 30000,
                "description": "Retry for this number of milliseconds to connect to browser."
              }
            }
          }
        }
      },
      {
        "type": "dotnet",
        "label": "C#",
        "hiddenWhen": "!dotnet.debug.serviceBrokerAvailable",
        "languages": [
          "csharp",
          "razor",
          "aspnetcorerazor"
        ],
        "variables": {},
        "aiKey": "0c6ae279ed8443289764825290e4f9e2-1a736e7c-1324-4338-be46-fc2a58ae4d14-7255",
        "configurationAttributes": {
          "launch": {
            "type": "object",
            "required": [
              "projectPath"
            ],
            "properties": {
              "projectPath": {
                "type": "string",
                "description": "%debuggers.dotnet.launch.projectPath.description%",
                "default": "${workspaceFolder}/<insert-project-name-here>.csproj"
              },
              "launchConfigurationId": {
                "type": "string",
                "description": "%debuggers.dotnet.launch.launchConfigurationId.description%"
              }
            }
          }
        },
        "configurationSnippets": [
          {
            "label": "%debuggers.dotnet.configurationSnippets.label%",
            "description": "%debuggers.dotnet.configurationSnippets.description%",
            "body": {
              "name": "C#: ${1:<project-name>} Debug",
              "type": "dotnet",
              "request": "launch",
              "projectPath": "^\"\\${workspaceFolder}/${2:<relative-path-to-project-folder>}${1:<project-name>}.csproj\""
            }
          }
        ]
      },
      {
        "type": "monovsdbg",
        "label": ".NET Core using Mono Runtime",
        "hiddenWhen": "true",
        "languages": [
          "csharp"
        ],
        "aiKey": "0c6ae279ed8443289764825290e4f9e2-1a736e7c-1324-4338-be46-fc2a58ae4d14-7255"
      }
    ],
    "semanticTokenTypes": [
      {
        "id": "razorComponentElement",
        "description": "A Razor component element"
      },
      {
        "id": "razorComponentAttribute",
        "description": "A Razor component attribute"
      },
      {
        "id": "razorTagHelperElement",
        "description": "A Razor TagHelper Element"
      },
      {
        "id": "razorTagHelperAttribute",
        "description": "A Razor TagHelper Attribute"
      },
      {
        "id": "razorTransition",
        "description": "A Razor transition"
      },
      {
        "id": "razorDirectiveAttribute",
        "description": "A Razor Directive Attribute"
      },
      {
        "id": "razorDirectiveColon",
        "description": "A colon between directive attribute parameters"
      },
      {
        "id": "razorDirective",
        "description": "A Razor directive such as 'code' or 'function'"
      },
      {
        "id": "razorComment",
        "description": "A Razor comment"
      },
      {
        "id": "markupCommentPunctuation",
        "description": "The '@' or '*' of a Razor comment."
      },
      {
        "id": "markupTagDelimiter",
        "description": "Markup delimiters like '<', '>', and '/'."
      },
      {
        "id": "markupOperator",
        "description": "Delimiter for Markup Attribute Key-Value pairs."
      },
      {
        "id": "markupElement",
        "description": "The name of a Markup element."
      },
      {
        "id": "markupAttribute",
        "description": "The name of a Markup attribute."
      },
      {
        "id": "markupAttributeQuote",
        "description": "A token that represents an attribute quote in a Markup attribute."
      },
      {
        "id": "markupAttributeValue",
        "description": "The value of a Markup attribute."
      },
      {
        "id": "markupComment",
        "description": "The contents of a Markup comment."
      },
      {
        "id": "markupCommentPunctuation",
        "description": "The begining or ending punctuation of a Markup comment."
      },
      {
        "id": "excludedCode",
        "description": "A token that represents inactive code."
      },
      {
        "id": "controlKeyword",
        "description": "A token that represents a control-flow keyword.",
        "superType": "keyword"
      },
      {
        "id": "operatorOverloaded",
        "description": "A declaration or reference to an overloaded operator."
      },
      {
        "id": "whitespace",
        "description": "A token that represents whitespace."
      },
      {
        "id": "text",
        "description": "A token that represents text."
      },
      {
        "id": "preprocessorText",
        "description": "Text associated with a preprocessor directive."
      },
      {
        "id": "punctuation",
        "description": "A token that represents punctuation."
      },
      {
        "id": "stringVerbatim",
        "superType": "string",
        "description": "A token that represents a verbatim string."
      },
      {
        "id": "stringEscapeCharacter",
        "superType": "string",
        "description": "An escape character within a string."
      },
      {
        "id": "recordClass",
        "superType": "class",
        "description": "A definition or reference to a record class type."
      },
      {
        "id": "delegate",
        "superType": "method",
        "description": "A definition or reference to a delegate type."
      },
      {
        "id": "module",
        "superType": "namespace",
        "description": "A definition or reference to a module name."
      },
      {
        "id": "recordStruct",
        "superType": "struct",
        "description": "A definition or reference to a record struct type."
      },
      {
        "id": "field",
        "superType": "property",
        "description": "A definition or reference to a field."
      },
      {
        "id": "constant",
        "superType": "variable",
        "description": "A definition or reference to a constant."
      },
      {
        "id": "extensionMethod",
        "superType": "method",
        "description": "A definition or reference to an extension method"
      },
      {
        "id": "xmlDocCommentAttributeName",
        "description": "A token that represents an attribute in an XML documentation comment"
      },
      {
        "id": "xmlDocCommentAttributeQuotes",
        "description": "A token that represents an attribute quote in an XML documentation comment"
      },
      {
        "id": "xmlDocCommentAttributeValue",
        "description": "A token that represents an attribute value in an XML documentation comment"
      },
      {
        "id": "xmlDocCommentCDataSection",
        "description": "A token that represents a CDATA section in an XML documentation comment"
      },
      {
        "id": "xmlDocCommentComment",
        "description": "A token that represents a comment in an XML documentation comment"
      },
      {
        "id": "xmlDocCommentDelimiter",
        "description": "A token that represents a delimeter in an XML documentation comment"
      },
      {
        "id": "xmlDocCommentEntityReference",
        "description": "A token that represents reference to an entity in an XML documentation comment"
      },
      {
        "id": "xmlDocCommentName",
        "description": "A token that represents a name in an XML documentation comment"
      },
      {
        "id": "xmlDocCommentProcessingInstruction",
        "description": "A token that represents a processing instruction in an XML documentation comment"
      },
      {
        "id": "xmlDocCommentText",
        "description": "A token that represents text in an XML documentation comment"
      },
      {
        "id": "xmlLiteralAttributeName",
        "description": "A token that represents an attribute name in an XML literal"
      },
      {
        "id": "xmlLiteralAttributeQuotes",
        "description": "A token that represents an attribute quote in an XML literal"
      },
      {
        "id": "xmlLiteralAttributeValue",
        "description": "A token that represents an attribute value in an XML literal"
      },
      {
        "id": "xmlLiteralCDataSection",
        "description": "A token that represents a CDATA section in an XML literal"
      },
      {
        "id": "xmlLiteralComment",
        "description": "A token that represents a comment in an XML literal"
      },
      {
        "id": "xmlLiteralDelimiter",
        "description": "A token that represents a delimiter in an XML literal"
      },
      {
        "id": "xmlLiteralEmbeddedExpression",
        "description": "A token that represents an emebedded expression in an XML literal"
      },
      {
        "id": "xmlLiteralEntityReference",
        "description": "A token that represents a reference to an entity in an XML literal"
      },
      {
        "id": "xmlLiteralName",
        "description": "A token that represents a name in an XML literal"
      },
      {
        "id": "xmlLiteralProcessingInstruction",
        "description": "A token that represents a processing instruction in an XML literal"
      },
      {
        "id": "xmlLiteralText",
        "description": "A token that represents text in an XML literal"
      },
      {
        "id": "regexComment",
        "description": "A token that represents a comment in a regex string"
      },
      {
        "id": "regexCharacterClass",
        "description": "A token that represents a character class in a regex string"
      },
      {
        "id": "regexAnchor",
        "description": "A token that represents an anchor in a regex string"
      },
      {
        "id": "regexQuantifier",
        "description": "A token that represents a quantifier in a regex string"
      },
      {
        "id": "regexGrouping",
        "description": "A token that represents a group in a regex string"
      },
      {
        "id": "regexAlternation",
        "description": "A token that represents an alternation in a regex string"
      },
      {
        "id": "regexText",
        "description": "A token that represents text in a regex string"
      },
      {
        "id": "regexSelfEscapedCharacter",
        "description": "A token that represents a self escaped character in a regex string"
      },
      {
        "id": "regexOtherEscape",
        "description": "A token that represents an escape in a regex string"
      },
      {
        "id": "jsonComment",
        "description": "A token that represents a comment in a JSON string"
      },
      {
        "id": "jsonNumber",
        "description": "A token that represents a number in a JSON string"
      },
      {
        "id": "jsonString",
        "description": "A token that represents a string in a JSON string"
      },
      {
        "id": "jsonKeyword",
        "description": "A token that represents a keyword in a JSON string"
      },
      {
        "id": "jsonText",
        "description": "A token that represents text in a JSON string"
      },
      {
        "id": "jsonOperator",
        "description": "A token that represents an operator in a JSON string"
      },
      {
        "id": "jsonPunctuation",
        "description": "A token that represents punctuation in a JSON string"
      },
      {
        "id": "jsonArray",
        "description": "A token that represents an array in a JSON string"
      },
      {
        "id": "jsonObject",
        "description": "A token that represents an object in a JSON string"
      },
      {
        "id": "jsonPropertyName",
        "description": "A token that represents a property name in a JSON string"
      },
      {
        "id": "jsonConstructorName",
        "description": "A token that represents a constructor in a JSON string"
      }
    ],
    "semanticTokenModifiers": [],
    "semanticTokenScopes": [
      {
        "language": "aspnetcorerazor",
        "scopes": {
          "razorComponentElement": [
            "entity.name.class.element.component"
          ],
          "razorComponentAttribute": [
            "entity.name.class.attribute.component"
          ],
          "razorTagHelperElement": [
            "entity.name.class.element.taghelper"
          ],
          "razorTagHelperAttribute": [
            "entity.name.class.attribute.taghelper"
          ],
          "razorTransition": [
            "keyword.control.razor.transition"
          ],
          "razorDirectiveAttribute": [
            "keyword.control.razor.directive.attribute",
            "keyword.control.cshtml.directive.attribute"
          ],
          "razorDirectiveColon": [
            "keyword.control.razor.directive.colon",
            "keyword.control.cshtml.directive.colon"
          ],
          "razorDirective": [
            "keyword.control.razor.directive",
            "keyword.control.cshtml.directive"
          ],
          "razorComment": [
            "comment.block.razor"
          ],
          "razorCommentTransition": [
            "meta.comment.razor",
            "keyword.control.cshtml.transition"
          ],
          "razorCommentStar": [
            "keyword.control.razor.comment.star",
            "meta.comment.razor"
          ],
          "angleBracket": [
            "punctuation.definition.tag"
          ],
          "forwardSlash": [
            "punctuation.definition.tag"
          ],
          "equals": [
            "punctuation.separator.key-value.html"
          ],
          "markupElement": [
            "entity.name.tag.html"
          ],
          "markupAttribute": [
            "entity.other.attribute-name.html"
          ],
          "markupAttributeQuote": [
            "punctuation.definition.tag.html"
          ],
          "markupAttributeValue": [
            "punctuation.definition.entity.html"
          ],
          "markupComment": [
            "comment.block.html"
          ],
          "markupCommentPunctuation": [
            "punctuation.definition.comment.html",
            "comment.block.html"
          ],
          "markupTagDelimiter": [
            "punctuation.definition.tag.html"
          ],
          "keyword": [
            "keyword.cs"
          ],
          "excludedCode": [
            "support.other.excluded.cs"
          ],
          "controlKeyword": [
            "keyword.control.cs"
          ],
          "operatorOverloaded": [
            "entity.name.function.member.overload.cs"
          ],
          "preprocessorText": [
            "meta.preprocessor.string.cs"
          ],
          "punctuation": [
            "punctuation.cs"
          ],
          "stringVerbatim": [
            "string.verbatim.cs"
          ],
          "stringEscapeCharacter": [
            "constant.character.escape.cs"
          ],
          "delegate": [
            "entity.name.type.delegate.cs"
          ],
          "module": [
            "entity.name.type.module.cs"
          ],
          "field": [
            "entity.name.variable.field.cs"
          ],
          "constant": [
            "variable.other.constant"
          ],
          "extensionMethod": [
            "entity.name.function.extension.cs"
          ],
          "xmlDocCommentAttributeName": [
            "comment.documentation.attribute.name.cs"
          ],
          "xmlDocCommentAttributeQuotes": [
            "comment.documentation.attribute.quotes.cs"
          ],
          "xmlDocCommentAttributeValue": [
            "comment.documentation.attribute.value.cs"
          ],
          "xmlDocCommentCDataSection": [
            "comment.documentation.cdata.cs"
          ],
          "xmlDocCommentComment": [
            "comment.documentation.comment.cs"
          ],
          "xmlDocCommentDelimiter": [
            "comment.documentation.delimiter.cs"
          ],
          "xmlDocCommentEntityReference": [
            "comment.documentation.entityReference.cs"
          ],
          "xmlDocCommentName": [
            "comment.documentation.name.cs"
          ],
          "xmlDocCommentProcessingInstruction": [
            "comment.documentation.processingInstruction.cs"
          ],
          "xmlDocCommentText": [
            "comment.documentation.cs"
          ],
          "xmlLiteralAttributeName": [
            "entity.other.attribute-name.localname.xml"
          ],
          "xmlLiteralAttributeQuotes": [
            "string.quoted.double.xml"
          ],
          "xmlLiteralAttributeValue": [
            "meta.tag.xml"
          ],
          "xmlLiteralCDataSection": [
            "string.quoted.double.xml"
          ],
          "xmlLiteralComment": [
            "comment.block.xml"
          ],
          "xmlLiteralDelimiter": [
            "text.xml"
          ],
          "xmlLiteralEmbeddedExpression": [
            "meta.tag.xml"
          ],
          "xmlLiteralEntityReference": [
            "meta.tag.xml"
          ],
          "xmlLiteralName": [
            "entity.name.tag.localname.xml"
          ],
          "xmlLiteralProcessingInstruction": [
            "meta.tag.xml"
          ],
          "xmlLiteralText": [
            "text.xml"
          ],
          "regexComment": [
            "string.regexp.comment.cs"
          ],
          "regexCharacterClass": [
            "constant.character.character-class.regexp.cs"
          ],
          "regexAnchor": [
            "keyword.control.anchor.regexp.cs"
          ],
          "regexQuantifier": [
            "keyword.operator.quantifier.regexp.cs"
          ],
          "regexGrouping": [
            "punctuation.definition.group.regexp.cs"
          ],
          "regexAlternation": [
            "keyword.operator.or.regexp.cs"
          ],
          "regexText": [
            "string.regexp"
          ],
          "regexSelfEscapedCharacter": [
            "string.regexp.self-escaped-character.cs"
          ],
          "regexOtherEscape": [
            "string.regexp.other-escape.cs"
          ],
          "jsonComment": [
            "comment.line.double-slash.js"
          ],
          "jsonNumber": [
            "constant.numeric.json"
          ],
          "jsonString": [
            "string.quoted.double.json"
          ],
          "jsonKeyword": [
            "constant.language.json"
          ],
          "jsonText": [
            "string.quoted.double.json"
          ],
          "jsonOperator": [
            "string.quoted.double.json"
          ],
          "jsonPunctuation": [
            "punctuation.separator.dictionary.key-value.json"
          ],
          "jsonArray": [
            "punctuation.definition.array.begin.json"
          ],
          "jsonObject": [
            "punctuation.definition.dictionary.begin.json"
          ],
          "jsonPropertyName": [
            "support.type.property-name.json"
          ],
          "jsonConstructorName": [
            "support.type.property-name.json"
          ]
        }
      },
      {
        "language": "csharp",
        "scopes": {
          "typeParameter": [
            "entity.name.type.type-parameter"
          ],
          "keyword": [
            "keyword.cs"
          ],
          "excludedCode": [
            "support.other.excluded.cs"
          ],
          "controlKeyword": [
            "keyword.control.cs"
          ],
          "operatorOverloaded": [
            "entity.name.function.member.overload.cs"
          ],
          "preprocessorText": [
            "meta.preprocessor.string.cs"
          ],
          "punctuation": [
            "punctuation.cs"
          ],
          "stringVerbatim": [
            "string.verbatim.cs"
          ],
          "stringEscapeCharacter": [
            "constant.character.escape.cs"
          ],
          "delegate": [
            "entity.name.type.delegate.cs"
          ],
          "module": [
            "entity.name.type.module.cs"
          ],
          "field": [
            "entity.name.variable.field.cs"
          ],
          "constant": [
            "variable.other.constant"
          ],
          "extensionMethod": [
            "entity.name.function.extension.cs"
          ],
          "xmlDocCommentAttributeName": [
            "comment.documentation.attribute.name.cs"
          ],
          "xmlDocCommentAttributeQuotes": [
            "comment.documentation.attribute.quotes.cs"
          ],
          "xmlDocCommentAttributeValue": [
            "comment.documentation.attribute.value.cs"
          ],
          "xmlDocCommentCDataSection": [
            "comment.documentation.cdata.cs"
          ],
          "xmlDocCommentComment": [
            "comment.documentation.comment.cs"
          ],
          "xmlDocCommentDelimiter": [
            "comment.documentation.delimiter.cs"
          ],
          "xmlDocCommentEntityReference": [
            "comment.documentation.entityReference.cs"
          ],
          "xmlDocCommentName": [
            "comment.documentation.name.cs"
          ],
          "xmlDocCommentProcessingInstruction": [
            "comment.documentation.processingInstruction.cs"
          ],
          "xmlDocCommentText": [
            "comment.documentation.cs"
          ],
          "xmlLiteralAttributeName": [
            "entity.other.attribute-name.localname.xml"
          ],
          "xmlLiteralAttributeQuotes": [
            "string.quoted.double.xml"
          ],
          "xmlLiteralAttributeValue": [
            "meta.tag.xml"
          ],
          "xmlLiteralCDataSection": [
            "string.quoted.double.xml"
          ],
          "xmlLiteralComment": [
            "comment.block.xml"
          ],
          "xmlLiteralDelimiter": [
            "text.xml"
          ],
          "xmlLiteralEmbeddedExpression": [
            "meta.tag.xml"
          ],
          "xmlLiteralEntityReference": [
            "meta.tag.xml"
          ],
          "xmlLiteralName": [
            "entity.name.tag.localname.xml"
          ],
          "xmlLiteralProcessingInstruction": [
            "meta.tag.xml"
          ],
          "xmlLiteralText": [
            "text.xml"
          ],
          "regexComment": [
            "string.regexp.comment.cs"
          ],
          "regexCharacterClass": [
            "constant.character.character-class.regexp.cs"
          ],
          "regexAnchor": [
            "keyword.control.anchor.regexp.cs"
          ],
          "regexQuantifier": [
            "keyword.operator.quantifier.regexp.cs"
          ],
          "regexGrouping": [
            "punctuation.definition.group.regexp.cs"
          ],
          "regexAlternation": [
            "keyword.operator.or.regexp.cs"
          ],
          "regexText": [
            "string.regexp"
          ],
          "regexSelfEscapedCharacter": [
            "string.regexp.self-escaped-character.cs"
          ],
          "regexOtherEscape": [
            "string.regexp.other-escape.cs"
          ],
          "jsonComment": [
            "comment.line.double-slash.js"
          ],
          "jsonNumber": [
            "constant.numeric.json"
          ],
          "jsonString": [
            "string.quoted.double.json"
          ],
          "jsonKeyword": [
            "constant.language.json"
          ],
          "jsonText": [
            "string.quoted.double.json"
          ],
          "jsonOperator": [
            "string.quoted.double.json"
          ],
          "jsonPunctuation": [
            "punctuation.separator.dictionary.key-value.json"
          ],
          "jsonArray": [
            "punctuation.definition.array.begin.json"
          ],
          "jsonObject": [
            "punctuation.definition.dictionary.begin.json"
          ],
          "jsonPropertyName": [
            "support.type.property-name.json"
          ],
          "jsonConstructorName": [
            "support.type.property-name.json"
          ]
        }
      }
    ],
    "languages": [
      {
        "id": "aspnetcorerazor",
        "extensions": [
          ".cshtml",
          ".razor"
        ],
        "mimetypes": [
          "text/x-cshtml"
        ],
        "configuration": "./src/razor/language-configuration.json",
        "aliases": [
          "ASP.NET Razor"
        ]
      },
      {
        "id": "xaml",
        "extensions": [
          ".xaml"
        ],
        "configuration": "./src/xaml/language-configuration.json",
        "aliases": [
          "XAML"
        ]
      }
    ],
    "grammars": [
      {
        "language": "aspnetcorerazor",
        "scopeName": "text.aspnetcorerazor",
        "path": "./src/razor/syntaxes/aspnetcorerazor.tmLanguage.json",
        "unbalancedBracketScopes": [
          "text.aspnetcorerazor"
        ]
      },
      {
        "language": "xaml",
        "scopeName": "source.xaml",
        "path": "./src/xaml/syntaxes/xaml.tmLanguage.json"
      }
    ],
    "menus": {
      "commandPalette": [
        {
          "command": "dotnet.test.runTestsInContext",
          "when": "editorLangId == csharp && dotnet.server.activationContext == 'Roslyn' || dotnet.server.activationContext == 'OmniSharp'"
        },
        {
          "command": "dotnet.test.debugTestsInContext",
          "when": "editorLangId == csharp && dotnet.server.activationContext == 'Roslyn' || dotnet.server.activationContext == 'OmniSharp'"
        },
        {
          "command": "o.restart",
          "when": "dotnet.server.activationContext == 'OmniSharp'"
        },
        {
          "command": "csharp.listProcess",
          "when": "false"
        },
        {
          "command": "csharp.listRemoteProcess",
          "when": "false"
        },
        {
          "command": "csharp.listRemoteDockerProcess",
          "when": "false"
        }
      ],
      "editor/title": [
        {
          "command": "extension.showRazorCSharpWindow",
          "when": "resourceLangId == aspnetcorerazor"
        },
        {
          "command": "extension.showRazorHtmlWindow",
          "when": "resourceLangId == aspnetcorerazor"
        },
        {
          "command": "razor.reportIssue",
          "when": "resourceLangId == aspnetcorerazor"
        }
      ],
      "editor/context": [
        {
          "command": "dotnet.test.runTestsInContext",
          "when": "editorLangId == csharp && (dotnet.server.activationContext == 'Roslyn' || dotnet.server.activationContext == 'OmniSharp')",
          "group": "2_dotnet@1"
        },
        {
          "command": "dotnet.test.debugTestsInContext",
          "when": "editorLangId == csharp && (dotnet.server.activationContext == 'Roslyn' || dotnet.server.activationContext == 'OmniSharp')",
          "group": "2_dotnet@2"
        }
      ],
      "issue/reporter": [
        {
          "command": "csharp.reportIssue"
        }
      ]
    },
    "viewsWelcome": [
      {
        "view": "debug",
        "contents": "%viewsWelcome.debug.contents%",
        "when": "debugStartLanguage == csharp && !dotnet.debug.serviceBrokerAvailable"
      }
    ],
    "configurationDefaults": {
      "[xaml]": {
        "editor.wordBasedSuggestions": "off"
      },
      "explorer.fileNesting.patterns": {
        "*.cs": "${capture}.designer.cs,${capture}.g.cs,${capture}.generated.cs,${capture}.run.json,${capture}.settings.json,${capture}.settings.*.json",
        "*.csproj": "${capture}.csproj.user",
        "*.json": "${capture}.Development.json",
        "*.cshtml": "${capture}.cshtml.cs,${capture}.cshtml.css",
        "*.razor": "${capture}.razor.cs,${capture}.razor.css",
        "*.resx": "${capture}.Designer.cs",
        "*.xaml": "${capture}.xaml.cs"
      }
    }
  }
}<|MERGE_RESOLUTION|>--- conflicted
+++ resolved
@@ -42,11 +42,7 @@
   "defaults": {
     "roslyn": "5.3.0-2.25604.5",
     "omniSharp": "1.39.14",
-<<<<<<< HEAD
-    "razor": "10.0.0-preview.25603.3",
-=======
     "razor": "10.0.0-preview.25608.3",
->>>>>>> fa4d7229
     "razorOmnisharp": "7.0.0-preview.23363.1",
     "xamlTools": "18.3.11128.18"
   },
