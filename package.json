--- conflicted
+++ resolved
@@ -374,13 +374,8 @@
         "category": "CSharp"
       },
       {
-<<<<<<< HEAD
         "command": "csharp.listRemoteProcess",
         "title": "List processes on remote connection for attach",
-=======
-        "command" : "csharp.listRemoteProcess",
-        "title" : "List processes on remote connection for attach",
->>>>>>> eace0059
         "category": "CSharp"
       }
     ],
@@ -636,11 +631,7 @@
                   "pipeCwd": "${workspaceRoot}",
                   "pipeProgram": "enter the fully qualified path for the pipe program name, for example 'c:\\tools\\plink.exe'",
                   "pipeArgs": [],
-<<<<<<< HEAD
                   "debuggerPath": "enter the path for the debugger on the target machine, for example ~/clrdbg/clrdbg"
-=======
-                  "debuggerPath" : "enter the path for the debugger on the target machine, for example ~/clrdbg/clrdbg"
->>>>>>> eace0059
                 },
                 "type": "object",
                 "properties": {
@@ -662,17 +653,10 @@
                     },
                     "default": []
                   },
-<<<<<<< HEAD
                   "debuggerPath": {
                     "type": "string",
                     "description": "The full path to the debugger on the target machine.",
                     "default": "enter the path for the debugger on the target machine, for example ~/clrdbg/clrdbg"
-=======
-                  "debuggerPath" : {
-                    "type" : "string",
-                    "description" : "The full path to the debugger on the target machine.",
-                    "default" : "~/clrdbg/clrdbg"
->>>>>>> eace0059
                   },
                   "pipeEnv": {
                     "type": "object",
@@ -889,28 +873,17 @@
                 }
               },
               "pipeTransport": {
-<<<<<<< HEAD
                 "required": [
                   "debuggerPath"
-=======
-                "type": "object",
-                "required": [
-                    "debuggerPath"
->>>>>>> eace0059
                 ],
                 "description": "When present, this tells the debugger to connect to a remote computer using another executable as a pipe that will relay standard input/output between VS Code and the .NET Core debugger backend executable (clrdbg).",
                 "default": {
                   "pipeCwd": "${workspaceRoot}",
                   "pipeProgram": "enter the fully qualified path for the pipe program name, for example 'c:\\tools\\plink.exe'",
                   "pipeArgs": [],
-<<<<<<< HEAD
                   "debuggerPath": "enter the path for the debugger, for example ~/clrdbg/clrdbg"
                 },
                 "type": "object",
-=======
-                  "debuggerPath" : "enter the path for the debugger, for example ~/clrdbg/clrdbg"
-                },
->>>>>>> eace0059
                 "properties": {
                   "pipeCwd": {
                     "type": "string",
@@ -930,17 +903,10 @@
                     },
                     "default": []
                   },
-<<<<<<< HEAD
                   "debuggerPath": {
                     "type": "string",
                     "description": "The full path to the debugger on the target machine.",
                     "default": "enter the path for the debugger, for example ~/clrdbg/clrdbg"
-=======
-                  "debuggerPath" : {
-                    "type" : "string",
-                    "description" : "The full path to the debugger on the target machine.",
-                    "default" : "~/clrdbg/clrdbg"
->>>>>>> eace0059
                   },
                   "pipeEnv": {
                     "type": "object",
@@ -951,20 +917,13 @@
                     "default": {}
                   },
                   "windows": {
-<<<<<<< HEAD
-=======
-                    "type": "object",
->>>>>>> eace0059
                     "description": "Windows-specific pipe launch configuration options",
                     "default": {
                       "pipeCwd": "${workspaceRoot}",
                       "pipeProgram": "enter the fully qualified path for the pipe program name, for example 'c:\\tools\\plink.exe'",
                       "pipeArgs": []
                     },
-<<<<<<< HEAD
                     "type": "object",
-=======
->>>>>>> eace0059
                     "properties": {
                       "pipeCwd": {
                         "type": "string",
@@ -995,20 +954,13 @@
                     }
                   },
                   "osx": {
-<<<<<<< HEAD
-=======
-                    "type": "object",
->>>>>>> eace0059
                     "description": "OSX-specific pipe launch configuration options",
                     "default": {
                       "pipeCwd": "${workspaceRoot}",
                       "pipeProgram": "enter the fully qualified path for the pipe program name, for example '/usr/bin/ssh'",
                       "pipeArgs": []
                     },
-<<<<<<< HEAD
                     "type": "object",
-=======
->>>>>>> eace0059
                     "properties": {
                       "pipeCwd": {
                         "type": "string",
@@ -1018,11 +970,7 @@
                       "pipeProgram": {
                         "type": "string",
                         "description": "The fully qualified pipe command to execute.",
-<<<<<<< HEAD
                         "default": "enter the fully qualified path for the pipe program name, for example 'c:\\tools\\plink.exe'"
-=======
-                        "default": "enter the fully qualified path for the pipe program name, for example '/usr/bin/ssh'"
->>>>>>> eace0059
                       },
                       "pipeArgs": {
                         "type": "array",
@@ -1043,20 +991,13 @@
                     }
                   },
                   "linux": {
-<<<<<<< HEAD
-=======
-                    "type": "object",
->>>>>>> eace0059
                     "description": "Linux-specific pipe launch configuration options",
                     "default": {
                       "pipeCwd": "${workspaceRoot}",
                       "pipeProgram": "enter the fully qualified path for the pipe program name, for example '/usr/bin/ssh'",
                       "pipeArgs": []
                     },
-<<<<<<< HEAD
                     "type": "object",
-=======
->>>>>>> eace0059
                     "properties": {
                       "pipeCwd": {
                         "type": "string",
@@ -1066,11 +1007,7 @@
                       "pipeProgram": {
                         "type": "string",
                         "description": "The fully qualified pipe command to execute.",
-<<<<<<< HEAD
                         "default": "enter the fully qualified path for the pipe program name, for example 'c:\\tools\\plink.exe'"
-=======
-                        "default": "enter the fully qualified path for the pipe program name, for example '/usr/bin/ssh'"
->>>>>>> eace0059
                       },
                       "pipeArgs": {
                         "type": "array",
