{
  "name": "csharp",
  "publisher": "ms-dotnettools",
  "version": "1.23.13",
  "description": "C# for Visual Studio Code (powered by OmniSharp).",
  "displayName": "C#",
  "author": "Microsoft Corporation",
  "license": "SEE LICENSE IN RuntimeLicenses/license.txt",
  "icon": "images/csharpIcon.png",
  "preview": false,
  "bugs": {
    "url": "https://github.com/OmniSharp/omnisharp-vscode/issues"
  },
  "repository": {
    "type": "git",
    "url": "https://github.com/OmniSharp/omnisharp-vscode.git"
  },
  "categories": [
    "Debuggers",
    "Programming Languages",
    "Linters",
    "Snippets"
  ],
  "keywords": [
    "multi-root ready",
    ".NET",
    "ASP.NET",
    ".NET Core",
    "dotnet"
  ],
  "capabilities": {
    "virtualWorkspaces": false,
    "untrustedWorkspaces": {
      "supported": false
    }
  },
  "defaults": {
    "omniSharp": "1.37.11",
    "razor": "6.0.0-preview.5.21271.1"
  },
  "main": "./dist/extension",
  "scripts": {
    "vscode:prepublish": "tsc -p ./ && webpack --mode production",
    "compile": "tsc -p ./ && gulp tslint",
    "compileDev": "tsc -p ./ && gulp tslint && webpack --mode development",
    "watch": "tsc -watch -p ./",
    "tdd": "mocha --config ./.mocharc.jsonc --watch --watch-extensions ts test/unitTests/**/*.test.ts*",
    "test": "tsc -p ./ && gulp test",
    "test:unit": "tsc -p ./ && gulp test:unit",
    "test:feature": "tsc -p ./ && gulp test:feature",
    "test:integration": "tsc -p ./ && gulp test:integration",
    "test:integration:singleCsproj": "tsc -p ./ && gulp test:integration:singleCsproj",
    "test:integration:slnWithCsproj": "tsc -p ./ && gulp test:integration:slnWithCsproj",
    "test:integration:slnFilterWithCsproj": "tsc -p ./ && gulp test:integration:slnFilterWithCsproj",
    "test:release": "mocha --config ./.mocharc.jsonc test/releaseTests/**/*.test.ts",
    "test:artifacts": "mocha --config ./.mocharc.jsonc test/artifactTests/**/*.test.ts",
    "unpackage:vsix": "gulp vsix:release:unpackage",
    "gulp": "gulp"
  },
  "dependencies": {
    "async-file": "2.0.2",
    "fs-extra": "9.1.0",
    "http-proxy-agent": "4.0.1",
    "https-proxy-agent": "5.0.0",
    "jsonc-parser": "3.0.0",
    "microsoft.aspnetcore.razor.vscode": "https://download.visualstudio.microsoft.com/download/pr/752cb2c4-4352-499f-ab81-54454d6e7a92/c83b913a02e68b5b5453c68a75471ba4/microsoft.aspnetcore.razor.vscode-6.0.0-preview.5.21271.1.tgz",
    "node-machine-id": "1.1.12",
    "request-light": "0.4.0",
    "rxjs": "6.6.7",
    "semver": "5.6.0",
    "stream": "0.0.2",
    "strip-bom": "5.0.0",
    "strip-bom-buf": "2.0.0",
    "tmp": "0.0.33",
    "vscode-debugprotocol": "1.33.0",
    "vscode-extension-telemetry": "0.1.6",
    "vscode-languageserver-protocol": "3.16.0",
    "yauzl": "2.10.0"
  },
  "devDependencies": {
    "@types/archiver": "5.1.0",
    "@types/chai": "4.2.16",
    "@types/chai-arrays": "2.0.0",
    "@types/chai-as-promised": "7.1.3",
    "@types/chai-string": "1.4.2",
    "@types/del": "3.0.1",
    "@types/fs-extra": "5.0.4",
    "@types/gulp": "4.0.5",
    "@types/minimist": "1.2.1",
    "@types/mocha": "5.2.5",
    "@types/node": "10.12.24",
    "@types/semver": "5.5.0",
    "@types/tmp": "0.0.33",
    "@types/unzipper": "^0.9.1",
<<<<<<< HEAD
    "@types/vscode": "1.56.0",
=======
    "@types/vscode": "1.57.0",
>>>>>>> 5e485761
    "@types/yauzl": "2.9.1",
    "archiver": "5.3.0",
    "chai": "4.3.4",
    "chai-arrays": "2.2.0",
    "chai-as-promised": "7.1.1",
    "chai-fs": "2.0.0",
    "chai-string": "1.5.0",
    "del": "3.0.0",
    "find-versions": "4.0.0",
    "get-port": "5.1.1",
    "glob-promise": "4.1.0",
    "gulp": "4.0.2",
    "gulp-tslint": "8.1.4",
    "mocha": "8.3.2",
    "mock-fs": "4.13.0",
    "mock-http-server": "1.4.2",
    "npm-run-all": "4.1.5",
    "ts-loader": "9.0.0",
    "ts-node": "9.1.1",
    "tslint": "5.12.1",
    "tslint-microsoft-contrib": "6.0.0",
    "tslint-no-unused-expression-chai": "0.1.4",
    "typescript": "4.2.4",
    "unzipper": "0.10.11",
    "vsce": "1.57.0",
    "vscode-test": "1.5.2",
    "webpack": "5.34.0",
    "webpack-cli": "4.6.0"
  },
  "runtimeDependencies": [
    {
      "id": "OmniSharp",
      "description": "OmniSharp for Windows (.NET 4.6 / x86)",
      "url": "https://download.visualstudio.microsoft.com/download/pr/af91f196-4d66-4263-995b-463056b536ab/708153288283687c692e6a8ace64ba5d/omnisharp-win-x86-1.37.11.zip",
      "fallbackUrl": "https://roslynomnisharp.blob.core.windows.net/releases/1.37.11/omnisharp-win-x86-1.37.11.zip",
      "installPath": ".omnisharp/1.37.11",
      "platforms": [
        "win32"
      ],
      "architectures": [
        "x86"
      ],
      "installTestPath": "./.omnisharp/1.37.11/OmniSharp.exe",
      "platformId": "win-x86",
      "integrity": "C7C816D2AF6214102A867F3089C7ABB44CE5464B0F675AF074C76EBEFFD05AEA"
    },
    {
      "id": "OmniSharp",
      "description": "OmniSharp for Windows (.NET 4.6 / x64)",
      "url": "https://download.visualstudio.microsoft.com/download/pr/af91f196-4d66-4263-995b-463056b536ab/6644e2c58c93bc4c67e846ceea47eab0/omnisharp-win-x64-1.37.11.zip",
      "fallbackUrl": "https://roslynomnisharp.blob.core.windows.net/releases/1.37.11/omnisharp-win-x64-1.37.11.zip",
      "installPath": ".omnisharp/1.37.11",
      "platforms": [
        "win32"
      ],
      "architectures": [
        "x86_64"
      ],
      "installTestPath": "./.omnisharp/1.37.11/OmniSharp.exe",
      "platformId": "win-x64",
      "integrity": "8B534A7A4A756E4EC09ECABE771BCBE8AE312070B3AA78B42F187ADFEC44C341"
    },
    {
      "id": "OmniSharp",
      "description": "OmniSharp for OSX",
      "url": "https://download.visualstudio.microsoft.com/download/pr/af91f196-4d66-4263-995b-463056b536ab/1e6ff3628ffa5f0506e40681efab9dc2/omnisharp-osx-1.37.11.zip",
      "fallbackUrl": "https://roslynomnisharp.blob.core.windows.net/releases/1.37.11/omnisharp-osx-1.37.11.zip",
      "installPath": ".omnisharp/1.37.11",
      "platforms": [
        "darwin"
      ],
      "binaries": [
        "./mono.osx",
        "./run"
      ],
      "installTestPath": "./.omnisharp/1.37.11/run",
      "platformId": "osx",
      "integrity": "F44E6289A4AC4176B08FF76FBC089EC1E5EF33935878B00F63921B7238E3FCB9"
    },
    {
      "id": "OmniSharp",
      "description": "OmniSharp for Linux (x86)",
      "url": "https://download.visualstudio.microsoft.com/download/pr/af91f196-4d66-4263-995b-463056b536ab/38f3ae1091fa7fcfcdb3f053f18ec2cd/omnisharp-linux-x86-1.37.11.zip",
      "fallbackUrl": "https://roslynomnisharp.blob.core.windows.net/releases/1.37.11/omnisharp-linux-x86-1.37.11.zip",
      "installPath": ".omnisharp/1.37.11",
      "platforms": [
        "linux"
      ],
      "architectures": [
        "x86",
        "i686"
      ],
      "binaries": [
        "./mono.linux-x86",
        "./run"
      ],
      "installTestPath": "./.omnisharp/1.37.11/run",
      "platformId": "linux-x86",
      "integrity": "09245FCD0FCD79E2D6AEB5113AA7FFDB5E082B830C18EAB4647C5363F757C967"
    },
    {
      "id": "OmniSharp",
      "description": "OmniSharp for Linux (x64)",
      "url": "https://download.visualstudio.microsoft.com/download/pr/af91f196-4d66-4263-995b-463056b536ab/5d7959540d6bbcadb8c62ed029666b50/omnisharp-linux-x64-1.37.11.zip",
      "fallbackUrl": "https://roslynomnisharp.blob.core.windows.net/releases/1.37.11/omnisharp-linux-x64-1.37.11.zip",
      "installPath": ".omnisharp/1.37.11",
      "platforms": [
        "linux"
      ],
      "architectures": [
        "x86_64"
      ],
      "binaries": [
        "./mono.linux-x86_64",
        "./run"
      ],
      "installTestPath": "./.omnisharp/1.37.11/run",
      "platformId": "linux-x64",
      "integrity": "C04B2C4F5881E5AEDCBD7E13C650153BD405B881EA341C996BFDE729EE00058E"
    },
    {
      "id": "Debugger",
      "description": ".NET Core Debugger (Windows / x64)",
      "url": "https://download.visualstudio.microsoft.com/download/pr/15786370-6d35-4cac-8d70-618dfc5aa9ad/d133bd53b5360d1041f8a6ab28b82d4e/coreclr-debug-win7-x64.zip",
      "fallbackUrl": "https://vsdebugger.blob.core.windows.net/coreclr-debug-1-23-12/coreclr-debug-win7-x64.zip",
      "installPath": ".debugger",
      "platforms": [
        "win32"
      ],
      "architectures": [
        "x86_64"
      ],
      "installTestPath": "./.debugger/vsdbg-ui.exe",
      "integrity": "D6B804513BA83E10B1428CEEDD6E2AC4749DC2AAFFD5BE56AEB6FD430C916618"
    },
    {
      "id": "Debugger",
      "description": ".NET Core Debugger (macOS / x64)",
      "url": "https://download.visualstudio.microsoft.com/download/pr/15786370-6d35-4cac-8d70-618dfc5aa9ad/829575bd3a1e1837b3be4c2d1e02fc85/coreclr-debug-osx-x64.zip",
      "fallbackUrl": "https://vsdebugger.blob.core.windows.net/coreclr-debug-1-23-12/coreclr-debug-osx-x64.zip",
      "installPath": ".debugger/x86_64",
      "platforms": [
        "darwin"
      ],
      "architectures": [
        "x86_64",
        "arm64"
      ],
      "binaries": [
        "./vsdbg-ui",
        "./vsdbg"
      ],
      "installTestPath": "./.debugger/x86_64/vsdbg-ui",
      "integrity": "2C7CD642F8F3B405D0AB95FABD3CCAD51A6DD2B919B9BE221C0F18FC724604AE"
    },
    {
      "id": "Debugger",
      "description": ".NET Core Debugger (macOS / arm64)",
      "url": "https://download.visualstudio.microsoft.com/download/pr/15786370-6d35-4cac-8d70-618dfc5aa9ad/55697478c628061578739b1b2ae62dc4/coreclr-debug-osx-arm64.zip",
      "fallbackUrl": "https://vsdebugger.blob.core.windows.net/coreclr-debug-1-23-12/coreclr-debug-osx-arm64.zip",
      "installPath": ".debugger/arm64",
      "platforms": [
        "darwin"
      ],
      "architectures": [
        "arm64"
      ],
      "binaries": [
        "./vsdbg-ui",
        "./vsdbg"
      ],
      "installTestPath": "./.debugger/arm64/vsdbg-ui",
      "integrity": "1B2954EB75B647D5168AD816A942F61D46EB8DCEF384A8C2514DB9898B1F0022"
    },
    {
      "id": "Debugger",
      "description": ".NET Core Debugger (linux / ARM)",
      "url": "https://download.visualstudio.microsoft.com/download/pr/15786370-6d35-4cac-8d70-618dfc5aa9ad/9ff9dada26542d0d6f3799cbc969339c/coreclr-debug-linux-arm.zip",
      "fallbackUrl": "https://vsdebugger.blob.core.windows.net/coreclr-debug-1-23-12/coreclr-debug-linux-arm.zip",
      "installPath": ".debugger",
      "platforms": [
        "linux"
      ],
      "architectures": [
        "arm"
      ],
      "binaries": [
        "./vsdbg-ui",
        "./vsdbg"
      ],
      "installTestPath": "./.debugger/vsdbg-ui",
      "integrity": "2D45ABEB478F8234854AB2A0E801B9EA0143B47F208F97AFC95F6020BC4E7BB7"
    },
    {
      "id": "Debugger",
      "description": ".NET Core Debugger (linux / ARM64)",
      "url": "https://download.visualstudio.microsoft.com/download/pr/15786370-6d35-4cac-8d70-618dfc5aa9ad/e64e76d0bfb1e50da16678db728c8bad/coreclr-debug-linux-arm64.zip",
      "fallbackUrl": "https://vsdebugger.blob.core.windows.net/coreclr-debug-1-23-12/coreclr-debug-linux-arm64.zip",
      "installPath": ".debugger",
      "platforms": [
        "linux"
      ],
      "architectures": [
        "arm64"
      ],
      "binaries": [
        "./vsdbg-ui",
        "./vsdbg"
      ],
      "installTestPath": "./.debugger/vsdbg-ui",
      "integrity": "0F1BED966A9FBF308A431995A1CC7EC49D690C8E3986F88F47FF3DA198B4F997"
    },
    {
      "id": "Debugger",
      "description": ".NET Core Debugger (linux / x64)",
      "url": "https://download.visualstudio.microsoft.com/download/pr/15786370-6d35-4cac-8d70-618dfc5aa9ad/92eeb7715c63c006df2318abeefc15b4/coreclr-debug-linux-x64.zip",
      "fallbackUrl": "https://vsdebugger.blob.core.windows.net/coreclr-debug-1-23-12/coreclr-debug-linux-x64.zip",
      "installPath": ".debugger",
      "platforms": [
        "linux"
      ],
      "architectures": [
        "x86_64"
      ],
      "binaries": [
        "./vsdbg-ui",
        "./vsdbg"
      ],
      "installTestPath": "./.debugger/vsdbg-ui",
      "integrity": "A1AF7EB043B14DB777108D6B9D91F8CA2DC5551E3BC8340C96477B5BDC974C4B"
    },
    {
      "id": "Razor",
      "description": "Razor Language Server (Windows / x64)",
      "url": "https://download.visualstudio.microsoft.com/download/pr/752cb2c4-4352-499f-ab81-54454d6e7a92/e6d849b750944ceea9bb5fbdec1f5a2c/razorlanguageserver-win-x64-6.0.0-preview.5.21271.1.zip",
      "installPath": ".razor",
      "platforms": [
        "win32"
      ],
      "architectures": [
        "x86_64"
      ]
    },
    {
      "id": "Razor",
      "description": "Razor Language Server (Windows / x86)",
      "url": "https://download.visualstudio.microsoft.com/download/pr/752cb2c4-4352-499f-ab81-54454d6e7a92/ff03e990c4d320cc3e30880e835c65db/razorlanguageserver-win-x86-6.0.0-preview.5.21271.1.zip",
      "installPath": ".razor",
      "platforms": [
        "win32"
      ],
      "architectures": [
        "x86"
      ]
    },
    {
      "id": "Razor",
      "description": "Razor Language Server (Linux / x64)",
      "url": "https://download.visualstudio.microsoft.com/download/pr/752cb2c4-4352-499f-ab81-54454d6e7a92/344a62e65802d1f611bb0a8e94751cc8/razorlanguageserver-linux-x64-6.0.0-preview.5.21271.1.zip",
      "installPath": ".razor",
      "platforms": [
        "linux"
      ],
      "architectures": [
        "x86_64"
      ],
      "binaries": [
        "./rzls"
      ]
    },
    {
      "id": "Razor",
      "description": "Razor Language Server (macOS / x64)",
      "url": "https://download.visualstudio.microsoft.com/download/pr/752cb2c4-4352-499f-ab81-54454d6e7a92/095200d2ec40538faa0f59b52e229192/razorlanguageserver-osx-x64-6.0.0-preview.5.21271.1.zip",
      "installPath": ".razor",
      "platforms": [
        "darwin"
      ],
      "architectures": [
        "x86_64",
        "arm64"
      ],
      "binaries": [
        "./rzls"
      ]
    }
  ],
  "engines": {
<<<<<<< HEAD
    "vscode": "^1.56.0"
=======
    "vscode": "^1.57.0"
>>>>>>> 5e485761
  },
  "activationEvents": [
    "onDebugInitialConfigurations",
    "onDebugResolve:blazorwasm",
    "onDebugResolve:coreclr",
    "onDebugResolve:clr",
    "onLanguage:csharp",
    "onLanguage:aspnetcorerazor",
    "onCommand:o.restart",
    "onCommand:o.pickProjectAndStart",
    "onCommand:o.showOutput",
    "onCommand:dotnet.restore.project",
    "onCommand:dotnet.restore.all",
    "onCommand:dotnet.generateAssets",
    "onCommand:csharp.downloadDebugger",
    "onCommand:csharp.listProcess",
    "onCommand:csharp.listRemoteProcess",
    "onCommand:csharp.listRemoteDockerProcess",
    "onCommand:omnisharp.registerLanguageMiddleware",
    "workspaceContains:project.json",
    "workspaceContains:*.csproj",
    "workspaceContains:*.sln",
    "workspaceContains:*.slnf",
    "workspaceContains:*.csx",
    "workspaceContains:*.cake",
    "workspaceContains:**/*.csproj",
    "workspaceContains:**/*.sln",
    "workspaceContains:**/*.slnf",
    "workspaceContains:**/*.csx",
    "workspaceContains:**/*.cake"
  ],
  "contributes": {
    "themes": [
      {
        "label": "Visual Studio 2019 Dark",
        "uiTheme": "vs-dark",
        "path": "./themes/vs2019_dark.json"
      },
      {
        "label": "Visual Studio 2019 Light",
        "uiTheme": "vs",
        "path": "./themes/vs2019_light.json"
      }
    ],
    "configuration": {
      "title": "C# configuration",
      "properties": {
        "csharp.format.enable": {
          "type": "boolean",
          "default": true,
          "description": "Enable/disable default C# formatter (requires restart)."
        },
        "csharp.suppressDotnetInstallWarning": {
          "type": "boolean",
          "default": false,
          "description": "Suppress the warning that the .NET Core SDK is not on the path."
        },
        "csharp.unitTestDebuggingOptions": {
          "type": "object",
          "description": "Options to use with the debugger when launching for unit test debugging. Any launch.json option is valid here.",
          "default": {},
          "properties": {
            "sourceFileMap": {
              "type": "object",
              "description": "Optional source file mappings passed to the debug engine. Example: '{ \"C:\\foo\":\"/home/user/foo\" }'",
              "additionalProperties": {
                "type": "string"
              },
              "default": {
                "<insert-source-path-here>": "<insert-target-path-here>"
              }
            },
            "justMyCode": {
              "type": "boolean",
              "description": "Optional flag to only show user code.",
              "default": true
            },
            "requireExactSource": {
              "type": "boolean",
              "description": "Optional flag to require current source code to match the pdb.",
              "default": true
            },
            "enableStepFiltering": {
              "type": "boolean",
              "description": "Optional flag to enable stepping over Properties and Operators.",
              "default": true
            },
            "logging": {
              "description": "Optional flags to determine what types of messages should be logged to the output window.",
              "type": "object",
              "required": [],
              "default": {},
              "properties": {
                "exceptions": {
                  "type": "boolean",
                  "description": "Optional flag to determine whether exception messages should be logged to the output window.",
                  "default": true
                },
                "moduleLoad": {
                  "type": "boolean",
                  "description": "Optional flag to determine whether module load events should be logged to the output window.",
                  "default": true
                },
                "programOutput": {
                  "type": "boolean",
                  "description": "Optional flag to determine whether program output should be logged to the output window when not using an external console.",
                  "default": true
                },
                "engineLogging": {
                  "type": "boolean",
                  "description": "Optional flag to determine whether diagnostic engine logs should be logged to the output window.",
                  "default": false
                },
                "browserStdOut": {
                  "type": "boolean",
                  "description": "Optional flag to determine if stdout text from the launching the web browser should be logged to the output window.",
                  "default": true
                },
                "elapsedTiming": {
                  "type": "boolean",
                  "description": "If true, engine logging will include `adapterElapsedTime` and `engineElapsedTime` properties to indicate the amount of time, in microseconds, that a request took.",
                  "default": false
                },
                "threadExit": {
                  "type": "boolean",
                  "description": "Controls if a message is logged when a thread in the target process exits. Default: `false`.",
                  "default": false
                },
                "processExit": {
                  "type": "boolean",
                  "description": "Controls if a message is logged when the target process exits, or debugging is stopped. Default: `true`.",
                  "default": true
                }
              }
            },
            "suppressJITOptimizations": {
              "type": "boolean",
              "description": "If true, when an optimized module (.dll compiled in the Release configuration) loads in the target process, the debugger will ask the Just-In-Time compiler to generate code with optimizations disabled. For more information: https://aka.ms/VSCode-CS-LaunchJson#suppress-jit-optimizations",
              "default": false
            },
            "symbolOptions": {
              "description": "Options to control how symbols (.pdb files) are found and loaded.",
              "default": {
                "searchPaths": [],
                "searchMicrosoftSymbolServer": false,
                "searchNuGetOrgSymbolServer": false
              },
              "type": "object",
              "properties": {
                "searchPaths": {
                  "type": "array",
                  "items": {
                    "type": "string"
                  },
                  "description": "Array of symbol server URLs (example: http\u200b://MyExampleSymbolServer) or directories (example: /build/symbols) to search for .pdb files. These directories will be searched in addition to the default locations -- next to the module and the path where the pdb was originally dropped to.",
                  "default": []
                },
                "searchMicrosoftSymbolServer": {
                  "type": "boolean",
                  "description": "If 'true' the Microsoft Symbol server (https\u200b://msdl.microsoft.com\u200b/download/symbols) is added to the symbols search path. If unspecified, this option defaults to 'false'.",
                  "default": false
                },
                "searchNuGetOrgSymbolServer": {
                  "type": "boolean",
                  "description": "If 'true' the NuGet.org symbol server (https\u200b://symbols.nuget.org\u200b/download/symbols) is added to the symbols search path. If unspecified, this option defaults to 'false'.",
                  "default": false
                },
                "cachePath": {
                  "type": "string",
                  "description": "Directory where symbols downloaded from symbol servers should be cached. If unspecified, on Windows the debugger will default to %TEMP%\\SymbolCache, and on Linux and macOS the debugger will default to ~/.dotnet/symbolcache.",
                  "default": "~/.dotnet/symbolcache"
                },
                "moduleFilter": {
                  "description": "Provides options to control which modules (.dll files) the debugger will attempt to load symbols (.pdb files) for.",
                  "default": {
                    "mode": "loadAllButExcluded",
                    "excludedModules": []
                  },
                  "type": "object",
                  "required": [
                    "mode"
                  ],
                  "properties": {
                    "mode": {
                      "type": "string",
                      "enum": [
                        "loadAllButExcluded",
                        "loadOnlyIncluded"
                      ],
                      "enumDescriptions": [
                        "Load symbols for all modules unless the module is in the 'excludedModules' array.",
                        "Do not attempt to load symbols for ANY module unless it is in the 'includedModules' array, or it is included through the 'includeSymbolsNextToModules' setting."
                      ],
                      "description": "Controls which of the two basic operating modes the module filter operates in.",
                      "default": "loadAllButExcluded"
                    },
                    "excludedModules": {
                      "type": "array",
                      "items": {
                        "type": "string"
                      },
                      "description": "Array of modules that the debugger should NOT load symbols for. Wildcards (example: MyCompany.*.dll) are supported.\n\nThis property is ignored unless 'mode' is set to 'loadAllButExcluded'.",
                      "default": []
                    },
                    "includedModules": {
                      "type": "array",
                      "items": {
                        "type": "string"
                      },
                      "description": "Array of modules that the debugger should load symbols for. Wildcards (example: MyCompany.*.dll) are supported.\n\nThis property is ignored unless 'mode' is set to 'loadOnlyIncluded'.",
                      "default": [
                        "MyExampleModule.dll"
                      ]
                    },
                    "includeSymbolsNextToModules": {
                      "type": "boolean",
                      "description": "If true, for any module NOT in the 'includedModules' array, the debugger will still check next to the module itself and the launching executable, but it will not check paths on the symbol search list. This option defaults to 'true'.\n\nThis property is ignored unless 'mode' is set to 'loadOnlyIncluded'.",
                      "default": true
                    }
                  }
                }
              }
            },
            "sourceLinkOptions": {
              "description": "Options to control how Source Link connects to web servers. For more information: https://aka.ms/VSCode-CS-LaunchJson#source-link-options",
              "default": {
                "*": {
                  "enabled": true
                }
              },
              "type": "object",
              "additionalItems": {
                "type": "object",
                "properties": {
                  "enabled": {
                    "title": "boolean",
                    "description": "Is Source Link enabled for this URL?  If unspecified, this option defaults to 'true'.",
                    "default": "true"
                  }
                }
              }
            },
            "allowFastEvaluate": {
              "type": "boolean",
              "description": "When true (the default state), the debugger will attempt faster evaluation by simulating execution of simple properties and methods.",
              "default": true
            },
            "type": {
              "type": "string",
              "enum": [
                "coreclr",
                "clr"
              ],
              "description": "Type type of code to debug. Can be either 'coreclr' for .NET Core debugging, or 'clr' for Desktop .NET Framework. 'clr' only works on Windows as the Desktop framework is Windows-only.",
              "default": "coreclr"
            },
            "debugServer": {
              "type": "number",
              "description": "For debug extension development only: if a port is specified VS Code tries to connect to a debug adapter running in server mode",
              "default": 4711
            }
          }
        },
        "csharp.suppressDotnetRestoreNotification": {
          "type": "boolean",
          "default": false,
          "description": "Suppress the notification window to perform a 'dotnet restore' when dependencies can't be resolved."
        },
        "csharp.suppressProjectJsonWarning": {
          "type": "boolean",
          "default": false,
          "description": "Suppress the warning that project.json is no longer a supported project format for .NET Core applications"
        },
        "csharp.suppressBuildAssetsNotification": {
          "type": "boolean",
          "default": false,
          "description": "Suppress the notification window to add missing assets to build or debug the application."
        },
        "csharp.suppressHiddenDiagnostics": {
          "type": "boolean",
          "default": true,
          "description": "Suppress 'hidden' diagnostics (such as 'unnecessary using directives') from appearing in the editor or the Problems pane."
        },
        "csharp.referencesCodeLens.enabled": {
          "type": "boolean",
          "default": true,
          "description": "Specifies whether the references CodeLens should be shown."
        },
        "csharp.referencesCodeLens.filteredSymbols": {
          "type": "array",
          "items": {
            "type": "string"
          },
          "default": [],
          "description": "Array of custom symbol names for which CodeLens should be disabled."
        },
        "csharp.testsCodeLens.enabled": {
          "type": "boolean",
          "default": true,
          "description": "Specifies whether the run and debug test CodeLens should be shown."
        },
        "csharp.maxProjectFileCountForDiagnosticAnalysis": {
          "type": "number",
          "default": 1000,
          "description": "Specifies the maximum number of files for which diagnostics are reported for the whole workspace. If this limit is exceeded, diagnostics will be shown for currently opened files only. Specify 0 or less to disable the limit completely."
        },
        "csharp.semanticHighlighting.enabled": {
          "type": "boolean",
          "default": false,
          "description": "Enable/disable Semantic Highlighting for C# files (Razor files currently unsupported). Defaults to false. Close open files for changes to take effect.",
          "scope": "window"
        },
        "csharp.showOmnisharpLogOnError": {
          "type": "boolean",
          "default": true,
          "description": "Shows the OmniSharp log in the Output pane when OmniSharp reports an error."
        },
        "omnisharp.path": {
          "type": [
            "string",
            "null"
          ],
          "default": null,
          "scope": "machine",
          "description": "Specifies the path to OmniSharp. When left empty the OmniSharp version pinned to the C# Extension is used. This can be the absolute path to an OmniSharp executable, a specific version number, or \"latest\". If a version number or \"latest\" is specified, the appropriate version of OmniSharp will be downloaded on your behalf. Setting \"latest\" is an opt-in into latest beta releases of OmniSharp."
        },
        "omnisharp.useGlobalMono": {
          "type": "string",
          "default": "auto",
          "scope": "machine",
          "enum": [
            "auto",
            "always",
            "never"
          ],
          "enumDescriptions": [
            "Automatically launch OmniSharp with internal \"mono\", since \"mono\" 6.12.0 does not support .NET Core 3.1.40x or .NET 5 SDKs.",
            "Always launch OmniSharp with \"mono\". If version 6.4.0 or greater is not available on the PATH, an error will be printed.",
            "Never launch OmniSharp on a globally-installed Mono."
          ],
          "description": "Launch OmniSharp with the globally-installed Mono. If set to \"always\", \"mono\" version 6.4.0 or greater must be available on the PATH. If set to \"auto\", OmniSharp will be launched with \"mono\" if version 6.4.0 or greater is available on the PATH."
        },
        "omnisharp.monoPath": {
          "type": [
            "string",
            "null"
          ],
          "default": null,
          "scope": "machine",
          "description": "Specifies the path to a mono installation to use when \"useGlobalMono\" is set to \"always\", instead of the default system one. Example: \"/Library/Frameworks/Mono.framework/Versions/Current\""
        },
        "omnisharp.waitForDebugger": {
          "type": "boolean",
          "default": false,
          "description": "Pass the --debug flag when launching the OmniSharp server to allow a debugger to be attached."
        },
        "omnisharp.loggingLevel": {
          "type": "string",
          "default": "information",
          "enum": [
            "trace",
            "debug",
            "information",
            "warning",
            "error",
            "critical"
          ],
          "description": "Specifies the level of logging output from the OmniSharp server."
        },
        "omnisharp.autoStart": {
          "type": "boolean",
          "default": true,
          "description": "Specifies whether the OmniSharp server will be automatically started or not. If false, OmniSharp can be started with the 'Restart OmniSharp' command"
        },
        "omnisharp.projectLoadTimeout": {
          "type": "number",
          "default": 60,
          "description": "The time Visual Studio Code will wait for the OmniSharp server to start. Time is expressed in seconds."
        },
        "omnisharp.maxProjectResults": {
          "type": "number",
          "default": 250,
          "description": "The maximum number of projects to be shown in the 'Select Project' dropdown (maximum 250)."
        },
        "omnisharp.defaultLaunchSolution": {
          "type": "string",
          "default": null,
          "description": "The name of the default solution used at start up if the repo has multiple solutions. e.g.'MyAwesomeSolution.sln'. Default value is `null` which will cause the first in alphabetical order to be chosen."
        },
        "omnisharp.useEditorFormattingSettings": {
          "type": "boolean",
          "default": true,
          "description": "Specifes whether OmniSharp should use VS Code editor settings for C# code formatting (use of tabs, indentation size)."
        },
        "omnisharp.minFindSymbolsFilterLength": {
          "type": "number",
          "default": 0,
          "description": "The minimum number of characters to enter before 'Go to Symbol in Workspace' operation shows any results."
        },
        "omnisharp.maxFindSymbolsItems": {
          "type": "number",
          "default": 1000,
          "description": "The maximum number of items that 'Go to Symbol in Workspace' operation can show. The limit is applied only when a positive number is specified here."
        },
        "omnisharp.disableMSBuildDiagnosticWarning": {
          "type": "boolean",
          "default": false,
          "description": "Specifies whether notifications should be shown if OmniSharp encounters warnings or errors loading a project. Note that these warnings/errors are always emitted to the OmniSharp log"
        },
        "omnisharp.enableMsBuildLoadProjectsOnDemand": {
          "type": "boolean",
          "default": false,
          "description": "If true, MSBuild project system will only load projects for files that were opened in the editor. This setting is useful for big C# codebases and allows for faster initialization of code navigation features only for projects that are relevant to code that is being edited. With this setting enabled OmniSharp may load fewer projects and may thus display incomplete reference lists for symbols."
        },
        "omnisharp.enableRoslynAnalyzers": {
          "type": "boolean",
          "default": false,
          "description": "Enables support for roslyn analyzers, code fixes and rulesets."
        },
        "omnisharp.enableEditorConfigSupport": {
          "type": "boolean",
          "default": true,
          "description": "Enables support for reading code style, naming convention and analyzer settings from .editorconfig."
        },
        "omnisharp.enableDecompilationSupport": {
          "type": "boolean",
          "default": false,
          "scope": "machine",
          "description": "Enables support for decompiling external references instead of viewing metadata."
        },
        "omnisharp.enableImportCompletion": {
          "type": "boolean",
          "default": false,
          "description": "Enables support for showing unimported types and unimported extension methods in completion lists. When committed, the appropriate using directive will be added at the top of the current file. This option can have a negative impact on initial completion responsiveness, particularly for the first few completion sessions after opening a solution."
        },
        "omnisharp.organizeImportsOnFormat": {
          "type": "boolean",
          "default": false,
          "description": "Specifies whether 'using' directives should be grouped and sorted during document formatting."
        },
        "omnisharp.enableAsyncCompletion": {
          "type": "boolean",
          "default": false,
          "description": "(EXPERIMENTAL) Enables support for resolving completion edits asynchronously. This can speed up time to show the completion list, particularly override and partial method completion lists, at the cost of slight delays after inserting a completion item. Most completion items will have no noticeable impact with this feature, but typing immediately after inserting an override or partial method completion, before the insert is completed, can have unpredictable results."
        },
        "razor.plugin.path": {
          "type": [
            "string",
            "null"
          ],
          "default": null,
          "scope": "machine",
          "description": "Overrides the path to the Razor plugin dll."
        },
        "razor.devmode": {
          "type": "boolean",
          "default": false,
          "description": "Forces the omnisharp-vscode extension to run in a mode that enables local Razor.VSCode deving."
        },
        "razor.disabled": {
          "type": "boolean",
          "default": false,
          "description": "Specifies whether to disable Razor language features."
        },
        "razor.languageServer.directory": {
          "type": [
            "string",
            "null"
          ],
          "default": null,
          "scope": "machine",
          "description": "Overrides the path to the Razor Language Server directory."
        },
        "razor.languageServer.debug": {
          "type": "boolean",
          "default": false,
          "description": "Specifies whether to wait for debug attach when launching the language server."
        },
        "razor.trace": {
          "type": "string",
          "default": "Off",
          "enum": [
            "Off",
            "Messages",
            "Verbose"
          ],
          "enumDescriptions": [
            "Does not log messages from the Razor extension",
            "Logs only some messages from the Razor extension",
            "Logs all messages from the Razor extension"
          ],
          "description": "Specifies whether to output all messages [Verbose], some messages [Messages] or not at all [Off]."
        },
        "razor.format.enable": {
          "type": "boolean",
          "scope": "window",
          "default": true,
          "description": "Enable/disable default Razor formatter."
        },
        "razor.disableBlazorDebugPrompt": {
          "type": "boolean",
          "default": false,
          "description": "Disable Blazor WebAssembly's debug requirements notification."
        }
      }
    },
    "jsonValidation": [
      {
        "fileMatch": [
          "appsettings.json",
          "appsettings.*.json"
        ],
        "url": "https://json.schemastore.org/appsettings"
      },
      {
        "fileMatch": "project.json",
        "url": "http://json.schemastore.org/project"
      },
      {
        "fileMatch": "omnisharp.json",
        "url": "http://json.schemastore.org/omnisharp"
      },
      {
        "fileMatch": "global.json",
        "url": "http://json.schemastore.org/global"
      }
    ],
    "commands": [
      {
        "command": "o.restart",
        "title": "Restart OmniSharp",
        "category": "OmniSharp"
      },
      {
        "command": "o.pickProjectAndStart",
        "title": "Select Project",
        "category": "OmniSharp"
      },
      {
        "command": "o.fixAll.solution",
        "title": "Fix all occurrences of a code issue within solution",
        "category": "OmniSharp"
      },
      {
        "command": "o.fixAll.project",
        "title": "Fix all occurrences of a code issue within project",
        "category": "OmniSharp"
      },
      {
        "command": "o.fixAll.document",
        "title": "Fix all occurrences of a code issue within document",
        "category": "OmniSharp"
      },
      {
        "command": "o.reanalyze.allProjects",
        "title": "Analyze all projects",
        "category": "OmniSharp"
      },
      {
        "command": "o.reanalyze.currentProject",
        "title": "Analyze current project",
        "category": "OmniSharp"
      },
      {
        "command": "dotnet.generateAssets",
        "title": "Generate Assets for Build and Debug",
        "category": ".NET"
      },
      {
        "command": "dotnet.restore.project",
        "title": "Restore Project",
        "category": ".NET"
      },
      {
        "command": "dotnet.restore.all",
        "title": "Restore All Projects",
        "category": ".NET"
      },
      {
        "command": "csharp.downloadDebugger",
        "title": "Download .NET Core Debugger",
        "category": "Debug"
      },
      {
        "command": "csharp.listProcess",
        "title": "List process for attach",
        "category": "CSharp"
      },
      {
        "command": "csharp.listRemoteProcess",
        "title": "List processes on remote connection for attach",
        "category": "CSharp"
      },
      {
        "command": "csharp.listRemoteDockerProcess",
        "title": "List processes on Docker connection",
        "category": "CSharp"
      },
      {
        "command": "csharp.reportIssue",
        "title": "Report an issue",
        "category": "CSharp"
      },
      {
        "command": "csharp.showDecompilationTerms",
        "title": "Show the decompiler terms agreement",
        "category": "CSharp"
      },
      {
        "command": "extension.showRazorCSharpWindow",
        "title": "Show Razor CSharp",
        "category": "Razor"
      },
      {
        "command": "extension.showRazorHtmlWindow",
        "title": "Show Razor Html",
        "category": "Razor"
      },
      {
        "command": "razor.reportIssue",
        "title": "Report a Razor issue",
        "category": "Razor"
      },
      {
        "command": "dotnet.test.runTestsInContext",
        "title": "Run Tests in Context",
        "category": ".NET"
      },
      {
        "command": "dotnet.test.debugTestsInContext",
        "title": "Debug Tests in Context",
        "category": ".NET"
      }
    ],
    "keybindings": [
      {
        "command": "o.showOutput",
        "key": "Ctrl+Shift+F9",
        "mac": "Cmd+Shift+F9"
      }
    ],
    "snippets": [
      {
        "language": "csharp",
        "path": "./snippets/csharp.json"
      }
    ],
    "breakpoints": [
      {
        "language": "csharp"
      },
      {
        "language": "razor"
      },
      {
        "language": "qsharp"
      },
      {
        "language": "aspnetcorerazor"
      }
    ],
    "debuggers": [
      {
        "type": "coreclr",
        "label": ".NET Core",
        "languages": [
          "csharp",
          "razor",
          "qsharp",
          "aspnetcorerazor"
        ],
        "variables": {
          "pickProcess": "csharp.listProcess",
          "pickRemoteProcess": "csharp.listRemoteProcess",
          "pickRemoteDockerProcess": "csharp.listRemoteDockerProcess"
        },
        "aiKey": "AIF-d9b70cd4-b9f9-4d70-929b-a071c400b217",
        "configurationAttributes": {
          "launch": {
            "type": "object",
            "required": [
              "program"
            ],
            "properties": {
              "program": {
                "type": "string",
                "description": "Path to the application dll or .NET Core host executable to launch.\nThis property normally takes the form: '${workspaceFolder}/bin/Debug/(target-framework)/(project-name.dll)'\nExample: '${workspaceFolder}/bin/Debug/netcoreapp1.1/MyProject.dll'\n\nWhere:\n(target-framework) is the framework that the debugged project is being built for. This is normally found in the project file as the 'TargetFramework' property.\n(project-name.dll) is the name of debugged project's build output dll. This is normally the same as the project file name but with a '.dll' extension.",
                "default": "${workspaceFolder}/bin/Debug/<insert-target-framework-here>/<insert-project-name-here>.dll"
              },
              "cwd": {
                "type": "string",
                "description": "Path to the working directory of the program being debugged. Default is the current workspace.",
                "default": "${workspaceFolder}"
              },
              "args": {
                "anyOf": [
                  {
                    "type": "array",
                    "description": "Command line arguments passed to the program.",
                    "items": {
                      "type": "string"
                    },
                    "default": []
                  },
                  {
                    "type": "string",
                    "description": "Stringified version of command line arguments passed to the program.",
                    "default": ""
                  }
                ]
              },
              "stopAtEntry": {
                "type": "boolean",
                "description": "If true, the debugger should stop at the entry point of the target.",
                "default": false
              },
              "launchBrowser": {
                "description": "Describes options to launch a web browser as part of launch",
                "default": {
                  "enabled": true
                },
                "type": "object",
                "required": [
                  "enabled"
                ],
                "properties": {
                  "enabled": {
                    "type": "boolean",
                    "description": "Whether web browser launch is enabled",
                    "default": true
                  },
                  "args": {
                    "type": "string",
                    "description": "The arguments to pass to the command to open the browser. This is used only if the platform-specific element (`osx`, `linux` or `windows`) doesn't specify a value for `args`. Use ${auto-detect-url} to automatically use the address the server is listening to.",
                    "default": "${auto-detect-url}"
                  },
                  "osx": {
                    "description": "OSX-specific web launch configuration options. By default, this will start the browser using `open`.",
                    "default": {
                      "command": "open",
                      "args": "${auto-detect-url}"
                    },
                    "type": "object",
                    "required": [
                      "command"
                    ],
                    "properties": {
                      "command": {
                        "type": "string",
                        "description": "The executable which will start the web browser",
                        "default": "open"
                      },
                      "args": {
                        "type": "string",
                        "description": "The arguments to pass to the command to open the browser. Use ${auto-detect-url} to automatically use the address the server is listening to.",
                        "default": "${auto-detect-url}"
                      }
                    }
                  },
                  "linux": {
                    "description": "Linux-specific web launch configuration options. By default, this will start the browser using `xdg-open`.",
                    "default": {
                      "command": "xdg-open",
                      "args": "${auto-detect-url}"
                    },
                    "type": "object",
                    "required": [
                      "command"
                    ],
                    "properties": {
                      "command": {
                        "type": "string",
                        "description": "The executable which will start the web browser",
                        "default": "xdg-open"
                      },
                      "args": {
                        "type": "string",
                        "description": "The arguments to pass to the command to open the browser. Use ${auto-detect-url} to automatically use the address the server is listening to.",
                        "default": "${auto-detect-url}"
                      }
                    }
                  },
                  "windows": {
                    "description": "Windows-specific web launch configuration options. By default, this will start the browser using `cmd /c start`.",
                    "default": {
                      "command": "cmd.exe",
                      "args": "/C start ${auto-detect-url}"
                    },
                    "type": "object",
                    "required": [
                      "command"
                    ],
                    "properties": {
                      "command": {
                        "type": "string",
                        "description": "The executable which will start the web browser",
                        "default": "cmd.exe"
                      },
                      "args": {
                        "type": "string",
                        "description": "The arguments to pass to the command to open the browser. Use ${auto-detect-url} to automatically use the address the server is listening to.",
                        "default": "/C start ${auto-detect-url}"
                      }
                    }
                  }
                }
              },
              "env": {
                "type": "object",
                "additionalProperties": {
                  "type": "string"
                },
                "description": "Environment variables passed to the program.",
                "default": {}
              },
              "envFile": {
                "type": "string",
                "description": "Environment variables passed to the program by a file.",
                "default": "${workspaceFolder}/.env"
              },
              "console": {
                "type": "string",
                "enum": [
                  "internalConsole",
                  "integratedTerminal",
                  "externalTerminal"
                ],
                "enumDescriptions": [
                  "Output to the VS Code Debug Console. This doesn't support reading console input (ex:Console.ReadLine)",
                  "VS Code's integrated terminal",
                  "External terminal that can be configured via user settings"
                ],
                "description": "Where to launch the debug target.",
                "default": "internalConsole"
              },
              "externalConsole": {
                "type": "boolean",
                "description": "Attribute 'externalConsole' is deprecated, use 'console' instead.",
                "default": false
              },
              "sourceFileMap": {
                "type": "object",
                "description": "Optional source file mappings passed to the debug engine. Example: '{ \"C:\\foo\":\"/home/user/foo\" }'",
                "additionalProperties": {
                  "type": "string"
                },
                "default": {
                  "<insert-source-path-here>": "<insert-target-path-here>"
                }
              },
              "justMyCode": {
                "type": "boolean",
                "description": "Optional flag to only show user code.",
                "default": true
              },
              "requireExactSource": {
                "type": "boolean",
                "description": "Optional flag to require current source code to match the pdb.",
                "default": true
              },
              "enableStepFiltering": {
                "type": "boolean",
                "description": "Optional flag to enable stepping over Properties and Operators.",
                "default": true
              },
              "logging": {
                "description": "Optional flags to determine what types of messages should be logged to the output window.",
                "type": "object",
                "required": [],
                "default": {},
                "properties": {
                  "exceptions": {
                    "type": "boolean",
                    "description": "Optional flag to determine whether exception messages should be logged to the output window.",
                    "default": true
                  },
                  "moduleLoad": {
                    "type": "boolean",
                    "description": "Optional flag to determine whether module load events should be logged to the output window.",
                    "default": true
                  },
                  "programOutput": {
                    "type": "boolean",
                    "description": "Optional flag to determine whether program output should be logged to the output window when not using an external console.",
                    "default": true
                  },
                  "engineLogging": {
                    "type": "boolean",
                    "description": "Optional flag to determine whether diagnostic engine logs should be logged to the output window.",
                    "default": false
                  },
                  "browserStdOut": {
                    "type": "boolean",
                    "description": "Optional flag to determine if stdout text from the launching the web browser should be logged to the output window.",
                    "default": true
                  },
                  "elapsedTiming": {
                    "type": "boolean",
                    "description": "If true, engine logging will include `adapterElapsedTime` and `engineElapsedTime` properties to indicate the amount of time, in microseconds, that a request took.",
                    "default": false
                  },
                  "threadExit": {
                    "type": "boolean",
                    "description": "Controls if a message is logged when a thread in the target process exits. Default: `false`.",
                    "default": false
                  },
                  "processExit": {
                    "type": "boolean",
                    "description": "Controls if a message is logged when the target process exits, or debugging is stopped. Default: `true`.",
                    "default": true
                  }
                }
              },
              "pipeTransport": {
                "description": "When present, this tells the debugger to connect to a remote computer using another executable as a pipe that will relay standard input/output between VS Code and the .NET Core debugger backend executable (vsdbg).",
                "type": "object",
                "required": [
                  "debuggerPath"
                ],
                "default": {
                  "pipeCwd": "${workspaceFolder}",
                  "pipeProgram": "enter the fully qualified path for the pipe program name, for example '/usr/bin/ssh'",
                  "pipeArgs": [],
                  "debuggerPath": "enter the path for the debugger on the target machine, for example ~/vsdbg/vsdbg"
                },
                "properties": {
                  "pipeCwd": {
                    "type": "string",
                    "description": "The fully qualified path to the working directory for the pipe program.",
                    "default": "${workspaceFolder}"
                  },
                  "pipeProgram": {
                    "type": "string",
                    "description": "The fully qualified pipe command to execute.",
                    "default": "enter the fully qualified path for the pipe program name, for example '/usr/bin/ssh'"
                  },
                  "pipeArgs": {
                    "anyOf": [
                      {
                        "type": "array",
                        "description": "Command line arguments passed to the pipe program. Token ${debuggerCommand} in pipeArgs will get replaced by the full debugger command, this token can be specified inline with other arguments. If ${debuggerCommand} isn't used in any argument, the full debugger command will be instead be added to the end of the argument list.",
                        "items": {
                          "type": "string"
                        },
                        "default": []
                      },
                      {
                        "type": "string",
                        "description": "Stringified version of command line arguments passed to the pipe program. Token ${debuggerCommand} in pipeArgs will get replaced by the full debugger command, this token can be specified inline with other arguments. If ${debuggerCommand} isn't used in any argument, the full debugger command will be instead be added to the end of the argument list.",
                        "default": ""
                      }
                    ],
                    "default": []
                  },
                  "debuggerPath": {
                    "type": "string",
                    "description": "The full path to the debugger on the target machine.",
                    "default": "enter the path for the debugger on the target machine, for example ~/vsdbg/vsdbg"
                  },
                  "pipeEnv": {
                    "type": "object",
                    "additionalProperties": {
                      "type": "string"
                    },
                    "description": "Environment variables passed to the pipe program.",
                    "default": {}
                  },
                  "quoteArgs": {
                    "type": "boolean",
                    "description": "Should arguments that contain characters that need to be quoted (example: spaces) be quoted? Defaults to 'true'. If set to false, the debugger command will no longer be automatically quoted.",
                    "default": true
                  },
                  "windows": {
                    "description": "Windows-specific pipe launch configuration options",
                    "default": {
                      "pipeCwd": "${workspaceFolder}",
                      "pipeProgram": "enter the fully qualified path for the pipe program name, for example 'c:\\tools\\plink.exe'",
                      "pipeArgs": []
                    },
                    "type": "object",
                    "properties": {
                      "pipeCwd": {
                        "type": "string",
                        "description": "The fully qualified path to the working directory for the pipe program.",
                        "default": "${workspaceFolder}"
                      },
                      "pipeProgram": {
                        "type": "string",
                        "description": "The fully qualified pipe command to execute.",
                        "default": "enter the fully qualified path for the pipe program name, for example '/usr/bin/ssh'"
                      },
                      "pipeArgs": {
                        "anyOf": [
                          {
                            "type": "array",
                            "description": "Command line arguments passed to the pipe program. Token ${debuggerCommand} in pipeArgs will get replaced by the full debugger command, this token can be specified inline with other arguments. If ${debuggerCommand} isn't used in any argument, the full debugger command will be instead be added to the end of the argument list.",
                            "items": {
                              "type": "string"
                            },
                            "default": []
                          },
                          {
                            "type": "string",
                            "description": "Stringified version of command line arguments passed to the pipe program. Token ${debuggerCommand} in pipeArgs will get replaced by the full debugger command, this token can be specified inline with other arguments. If ${debuggerCommand} isn't used in any argument, the full debugger command will be instead be added to the end of the argument list.",
                            "default": ""
                          }
                        ],
                        "default": []
                      },
                      "quoteArgs": {
                        "type": "boolean",
                        "description": "Should arguments that contain characters that need to be quoted (example: spaces) be quoted? Defaults to 'true'. If set to false, the debugger command will no longer be automatically quoted.",
                        "default": true
                      },
                      "pipeEnv": {
                        "type": "object",
                        "additionalProperties": {
                          "type": "string"
                        },
                        "description": "Environment variables passed to the pipe program.",
                        "default": {}
                      }
                    }
                  },
                  "osx": {
                    "description": "OSX-specific pipe launch configuration options",
                    "default": {
                      "pipeCwd": "${workspaceFolder}",
                      "pipeProgram": "enter the fully qualified path for the pipe program name, for example '/usr/bin/ssh'",
                      "pipeArgs": []
                    },
                    "type": "object",
                    "properties": {
                      "pipeCwd": {
                        "type": "string",
                        "description": "The fully qualified path to the working directory for the pipe program.",
                        "default": "${workspaceFolder}"
                      },
                      "pipeProgram": {
                        "type": "string",
                        "description": "The fully qualified pipe command to execute.",
                        "default": "enter the fully qualified path for the pipe program name, for example '/usr/bin/ssh'"
                      },
                      "pipeArgs": {
                        "anyOf": [
                          {
                            "type": "array",
                            "description": "Command line arguments passed to the pipe program. Token ${debuggerCommand} in pipeArgs will get replaced by the full debugger command, this token can be specified inline with other arguments. If ${debuggerCommand} isn't used in any argument, the full debugger command will be instead be added to the end of the argument list.",
                            "items": {
                              "type": "string"
                            },
                            "default": []
                          },
                          {
                            "type": "string",
                            "description": "Stringified version of command line arguments passed to the pipe program. Token ${debuggerCommand} in pipeArgs will get replaced by the full debugger command, this token can be specified inline with other arguments. If ${debuggerCommand} isn't used in any argument, the full debugger command will be instead be added to the end of the argument list.",
                            "default": ""
                          }
                        ],
                        "default": []
                      },
                      "quoteArgs": {
                        "type": "boolean",
                        "description": "Should arguments that contain characters that need to be quoted (example: spaces) be quoted? Defaults to 'true'. If set to false, the debugger command will no longer be automatically quoted.",
                        "default": true
                      },
                      "pipeEnv": {
                        "type": "object",
                        "additionalProperties": {
                          "type": "string"
                        },
                        "description": "Environment variables passed to the pipe program.",
                        "default": {}
                      }
                    }
                  },
                  "linux": {
                    "description": "Linux-specific pipe launch configuration options",
                    "default": {
                      "pipeCwd": "${workspaceFolder}",
                      "pipeProgram": "enter the fully qualified path for the pipe program name, for example '/usr/bin/ssh'",
                      "pipeArgs": []
                    },
                    "type": "object",
                    "properties": {
                      "pipeCwd": {
                        "type": "string",
                        "description": "The fully qualified path to the working directory for the pipe program.",
                        "default": "${workspaceFolder}"
                      },
                      "pipeProgram": {
                        "type": "string",
                        "description": "The fully qualified pipe command to execute.",
                        "default": "enter the fully qualified path for the pipe program name, for example '/usr/bin/ssh'"
                      },
                      "pipeArgs": {
                        "anyOf": [
                          {
                            "type": "array",
                            "description": "Command line arguments passed to the pipe program. Token ${debuggerCommand} in pipeArgs will get replaced by the full debugger command, this token can be specified inline with other arguments. If ${debuggerCommand} isn't used in any argument, the full debugger command will be instead be added to the end of the argument list.",
                            "items": {
                              "type": "string"
                            },
                            "default": []
                          },
                          {
                            "type": "string",
                            "description": "Stringified version of command line arguments passed to the pipe program. Token ${debuggerCommand} in pipeArgs will get replaced by the full debugger command, this token can be specified inline with other arguments. If ${debuggerCommand} isn't used in any argument, the full debugger command will be instead be added to the end of the argument list.",
                            "default": ""
                          }
                        ],
                        "default": []
                      },
                      "quoteArgs": {
                        "type": "boolean",
                        "description": "Should arguments that contain characters that need to be quoted (example: spaces) be quoted? Defaults to 'true'. If set to false, the debugger command will no longer be automatically quoted.",
                        "default": true
                      },
                      "pipeEnv": {
                        "type": "object",
                        "additionalProperties": {
                          "type": "string"
                        },
                        "description": "Environment variables passed to the pipe program.",
                        "default": {}
                      }
                    }
                  }
                }
              },
              "suppressJITOptimizations": {
                "type": "boolean",
                "description": "If true, when an optimized module (.dll compiled in the Release configuration) loads in the target process, the debugger will ask the Just-In-Time compiler to generate code with optimizations disabled. For more information: https://aka.ms/VSCode-CS-LaunchJson#suppress-jit-optimizations",
                "default": false
              },
              "symbolOptions": {
                "description": "Options to control how symbols (.pdb files) are found and loaded.",
                "default": {
                  "searchPaths": [],
                  "searchMicrosoftSymbolServer": false,
                  "searchNuGetOrgSymbolServer": false
                },
                "type": "object",
                "properties": {
                  "searchPaths": {
                    "type": "array",
                    "items": {
                      "type": "string"
                    },
                    "description": "Array of symbol server URLs (example: http\u200b://MyExampleSymbolServer) or directories (example: /build/symbols) to search for .pdb files. These directories will be searched in addition to the default locations -- next to the module and the path where the pdb was originally dropped to.",
                    "default": []
                  },
                  "searchMicrosoftSymbolServer": {
                    "type": "boolean",
                    "description": "If 'true' the Microsoft Symbol server (https\u200b://msdl.microsoft.com\u200b/download/symbols) is added to the symbols search path. If unspecified, this option defaults to 'false'.",
                    "default": false
                  },
                  "searchNuGetOrgSymbolServer": {
                    "type": "boolean",
                    "description": "If 'true' the NuGet.org symbol server (https\u200b://symbols.nuget.org\u200b/download/symbols) is added to the symbols search path. If unspecified, this option defaults to 'false'.",
                    "default": false
                  },
                  "cachePath": {
                    "type": "string",
                    "description": "Directory where symbols downloaded from symbol servers should be cached. If unspecified, on Windows the debugger will default to %TEMP%\\SymbolCache, and on Linux and macOS the debugger will default to ~/.dotnet/symbolcache.",
                    "default": "~/.dotnet/symbolcache"
                  },
                  "moduleFilter": {
                    "description": "Provides options to control which modules (.dll files) the debugger will attempt to load symbols (.pdb files) for.",
                    "default": {
                      "mode": "loadAllButExcluded",
                      "excludedModules": []
                    },
                    "type": "object",
                    "required": [
                      "mode"
                    ],
                    "properties": {
                      "mode": {
                        "type": "string",
                        "enum": [
                          "loadAllButExcluded",
                          "loadOnlyIncluded"
                        ],
                        "enumDescriptions": [
                          "Load symbols for all modules unless the module is in the 'excludedModules' array.",
                          "Do not attempt to load symbols for ANY module unless it is in the 'includedModules' array, or it is included through the 'includeSymbolsNextToModules' setting."
                        ],
                        "description": "Controls which of the two basic operating modes the module filter operates in.",
                        "default": "loadAllButExcluded"
                      },
                      "excludedModules": {
                        "type": "array",
                        "items": {
                          "type": "string"
                        },
                        "description": "Array of modules that the debugger should NOT load symbols for. Wildcards (example: MyCompany.*.dll) are supported.\n\nThis property is ignored unless 'mode' is set to 'loadAllButExcluded'.",
                        "default": []
                      },
                      "includedModules": {
                        "type": "array",
                        "items": {
                          "type": "string"
                        },
                        "description": "Array of modules that the debugger should load symbols for. Wildcards (example: MyCompany.*.dll) are supported.\n\nThis property is ignored unless 'mode' is set to 'loadOnlyIncluded'.",
                        "default": [
                          "MyExampleModule.dll"
                        ]
                      },
                      "includeSymbolsNextToModules": {
                        "type": "boolean",
                        "description": "If true, for any module NOT in the 'includedModules' array, the debugger will still check next to the module itself and the launching executable, but it will not check paths on the symbol search list. This option defaults to 'true'.\n\nThis property is ignored unless 'mode' is set to 'loadOnlyIncluded'.",
                        "default": true
                      }
                    }
                  }
                }
              },
              "sourceLinkOptions": {
                "description": "Options to control how Source Link connects to web servers. For more information: https://aka.ms/VSCode-CS-LaunchJson#source-link-options",
                "default": {
                  "*": {
                    "enabled": true
                  }
                },
                "type": "object",
                "additionalItems": {
                  "type": "object",
                  "properties": {
                    "enabled": {
                      "title": "boolean",
                      "description": "Is Source Link enabled for this URL?  If unspecified, this option defaults to 'true'.",
                      "default": "true"
                    }
                  }
                }
              },
              "allowFastEvaluate": {
                "type": "boolean",
                "description": "When true (the default state), the debugger will attempt faster evaluation by simulating execution of simple properties and methods.",
                "default": true
              },
              "targetOutputLogPath": {
                "type": "string",
                "description": "When set, text that the target application writes to stdout and stderr (ex: Console.WriteLine) will be saved to the specified file. This option is ignored if console is set to something other than internalConsole.",
                "default": "${workspaceFolder}/out.txt"
              },
              "targetArchitecture": {
                "type": "string",
                "description": "[Only supported in local macOS debugging] The architecture of the debuggee. This will automatically be detected unless this parameter is set. Allowed values are x86_64 or arm64."
              }
            }
          },
          "attach": {
            "type": "object",
            "required": [],
            "properties": {
              "processName": {
                "type": "string",
                "description": "",
                "default": "The process name to attach to. If this is used, 'processId' should not be used."
              },
              "processId": {
                "anyOf": [
                  {
                    "type": "string",
                    "description": "The process id to attach to. Use \"\" to get a list of running processes to attach to. If 'processId' used, 'processName' should not be used.",
                    "default": ""
                  },
                  {
                    "type": "integer",
                    "description": "The process id to attach to. Use \"\" to get a list of running processes to attach to. If 'processId' used, 'processName' should not be used.",
                    "default": 0
                  }
                ]
              },
              "sourceFileMap": {
                "type": "object",
                "description": "Optional source file mappings passed to the debug engine. Example: '{ \"C:\\foo\":\"/home/user/foo\" }'",
                "additionalProperties": {
                  "type": "string"
                },
                "default": {
                  "<insert-source-path-here>": "<insert-target-path-here>"
                }
              },
              "justMyCode": {
                "type": "boolean",
                "description": "Optional flag to only show user code.",
                "default": true
              },
              "requireExactSource": {
                "type": "boolean",
                "description": "Optional flag to require current source code to match the pdb.",
                "default": true
              },
              "enableStepFiltering": {
                "type": "boolean",
                "description": "Optional flag to enable stepping over Properties and Operators.",
                "default": true
              },
              "logging": {
                "description": "Optional flags to determine what types of messages should be logged to the output window.",
                "type": "object",
                "required": [],
                "default": {},
                "properties": {
                  "exceptions": {
                    "type": "boolean",
                    "description": "Optional flag to determine whether exception messages should be logged to the output window.",
                    "default": true
                  },
                  "moduleLoad": {
                    "type": "boolean",
                    "description": "Optional flag to determine whether module load events should be logged to the output window.",
                    "default": true
                  },
                  "programOutput": {
                    "type": "boolean",
                    "description": "Optional flag to determine whether program output should be logged to the output window when not using an external console.",
                    "default": true
                  },
                  "engineLogging": {
                    "type": "boolean",
                    "description": "Optional flag to determine whether diagnostic engine logs should be logged to the output window.",
                    "default": false
                  },
                  "browserStdOut": {
                    "type": "boolean",
                    "description": "Optional flag to determine if stdout text from the launching the web browser should be logged to the output window.",
                    "default": true
                  },
                  "elapsedTiming": {
                    "type": "boolean",
                    "description": "If true, engine logging will include `adapterElapsedTime` and `engineElapsedTime` properties to indicate the amount of time, in microseconds, that a request took.",
                    "default": false
                  },
                  "threadExit": {
                    "type": "boolean",
                    "description": "Controls if a message is logged when a thread in the target process exits. Default: `false`.",
                    "default": false
                  },
                  "processExit": {
                    "type": "boolean",
                    "description": "Controls if a message is logged when the target process exits, or debugging is stopped. Default: `true`.",
                    "default": true
                  }
                }
              },
              "pipeTransport": {
                "description": "When present, this tells the debugger to connect to a remote computer using another executable as a pipe that will relay standard input/output between VS Code and the .NET Core debugger backend executable (vsdbg).",
                "type": "object",
                "required": [
                  "debuggerPath"
                ],
                "default": {
                  "pipeCwd": "${workspaceFolder}",
                  "pipeProgram": "enter the fully qualified path for the pipe program name, for example '/usr/bin/ssh'",
                  "pipeArgs": [],
                  "debuggerPath": "enter the path for the debugger on the target machine, for example ~/vsdbg/vsdbg"
                },
                "properties": {
                  "pipeCwd": {
                    "type": "string",
                    "description": "The fully qualified path to the working directory for the pipe program.",
                    "default": "${workspaceFolder}"
                  },
                  "pipeProgram": {
                    "type": "string",
                    "description": "The fully qualified pipe command to execute.",
                    "default": "enter the fully qualified path for the pipe program name, for example '/usr/bin/ssh'"
                  },
                  "pipeArgs": {
                    "anyOf": [
                      {
                        "type": "array",
                        "description": "Command line arguments passed to the pipe program. Token ${debuggerCommand} in pipeArgs will get replaced by the full debugger command, this token can be specified inline with other arguments. If ${debuggerCommand} isn't used in any argument, the full debugger command will be instead be added to the end of the argument list.",
                        "items": {
                          "type": "string"
                        },
                        "default": []
                      },
                      {
                        "type": "string",
                        "description": "Stringified version of command line arguments passed to the pipe program. Token ${debuggerCommand} in pipeArgs will get replaced by the full debugger command, this token can be specified inline with other arguments. If ${debuggerCommand} isn't used in any argument, the full debugger command will be instead be added to the end of the argument list.",
                        "default": ""
                      }
                    ],
                    "default": []
                  },
                  "debuggerPath": {
                    "type": "string",
                    "description": "The full path to the debugger on the target machine.",
                    "default": "enter the path for the debugger on the target machine, for example ~/vsdbg/vsdbg"
                  },
                  "pipeEnv": {
                    "type": "object",
                    "additionalProperties": {
                      "type": "string"
                    },
                    "description": "Environment variables passed to the pipe program.",
                    "default": {}
                  },
                  "quoteArgs": {
                    "type": "boolean",
                    "description": "Should arguments that contain characters that need to be quoted (example: spaces) be quoted? Defaults to 'true'. If set to false, the debugger command will no longer be automatically quoted.",
                    "default": true
                  },
                  "windows": {
                    "description": "Windows-specific pipe launch configuration options",
                    "default": {
                      "pipeCwd": "${workspaceFolder}",
                      "pipeProgram": "enter the fully qualified path for the pipe program name, for example 'c:\\tools\\plink.exe'",
                      "pipeArgs": []
                    },
                    "type": "object",
                    "properties": {
                      "pipeCwd": {
                        "type": "string",
                        "description": "The fully qualified path to the working directory for the pipe program.",
                        "default": "${workspaceFolder}"
                      },
                      "pipeProgram": {
                        "type": "string",
                        "description": "The fully qualified pipe command to execute.",
                        "default": "enter the fully qualified path for the pipe program name, for example '/usr/bin/ssh'"
                      },
                      "pipeArgs": {
                        "anyOf": [
                          {
                            "type": "array",
                            "description": "Command line arguments passed to the pipe program. Token ${debuggerCommand} in pipeArgs will get replaced by the full debugger command, this token can be specified inline with other arguments. If ${debuggerCommand} isn't used in any argument, the full debugger command will be instead be added to the end of the argument list.",
                            "items": {
                              "type": "string"
                            },
                            "default": []
                          },
                          {
                            "type": "string",
                            "description": "Stringified version of command line arguments passed to the pipe program. Token ${debuggerCommand} in pipeArgs will get replaced by the full debugger command, this token can be specified inline with other arguments. If ${debuggerCommand} isn't used in any argument, the full debugger command will be instead be added to the end of the argument list.",
                            "default": ""
                          }
                        ],
                        "default": []
                      },
                      "quoteArgs": {
                        "type": "boolean",
                        "description": "Should arguments that contain characters that need to be quoted (example: spaces) be quoted? Defaults to 'true'. If set to false, the debugger command will no longer be automatically quoted.",
                        "default": true
                      },
                      "pipeEnv": {
                        "type": "object",
                        "additionalProperties": {
                          "type": "string"
                        },
                        "description": "Environment variables passed to the pipe program.",
                        "default": {}
                      }
                    }
                  },
                  "osx": {
                    "description": "OSX-specific pipe launch configuration options",
                    "default": {
                      "pipeCwd": "${workspaceFolder}",
                      "pipeProgram": "enter the fully qualified path for the pipe program name, for example '/usr/bin/ssh'",
                      "pipeArgs": []
                    },
                    "type": "object",
                    "properties": {
                      "pipeCwd": {
                        "type": "string",
                        "description": "The fully qualified path to the working directory for the pipe program.",
                        "default": "${workspaceFolder}"
                      },
                      "pipeProgram": {
                        "type": "string",
                        "description": "The fully qualified pipe command to execute.",
                        "default": "enter the fully qualified path for the pipe program name, for example '/usr/bin/ssh'"
                      },
                      "pipeArgs": {
                        "anyOf": [
                          {
                            "type": "array",
                            "description": "Command line arguments passed to the pipe program. Token ${debuggerCommand} in pipeArgs will get replaced by the full debugger command, this token can be specified inline with other arguments. If ${debuggerCommand} isn't used in any argument, the full debugger command will be instead be added to the end of the argument list.",
                            "items": {
                              "type": "string"
                            },
                            "default": []
                          },
                          {
                            "type": "string",
                            "description": "Stringified version of command line arguments passed to the pipe program. Token ${debuggerCommand} in pipeArgs will get replaced by the full debugger command, this token can be specified inline with other arguments. If ${debuggerCommand} isn't used in any argument, the full debugger command will be instead be added to the end of the argument list.",
                            "default": ""
                          }
                        ],
                        "default": []
                      },
                      "quoteArgs": {
                        "type": "boolean",
                        "description": "Should arguments that contain characters that need to be quoted (example: spaces) be quoted? Defaults to 'true'. If set to false, the debugger command will no longer be automatically quoted.",
                        "default": true
                      },
                      "pipeEnv": {
                        "type": "object",
                        "additionalProperties": {
                          "type": "string"
                        },
                        "description": "Environment variables passed to the pipe program.",
                        "default": {}
                      }
                    }
                  },
                  "linux": {
                    "description": "Linux-specific pipe launch configuration options",
                    "default": {
                      "pipeCwd": "${workspaceFolder}",
                      "pipeProgram": "enter the fully qualified path for the pipe program name, for example '/usr/bin/ssh'",
                      "pipeArgs": []
                    },
                    "type": "object",
                    "properties": {
                      "pipeCwd": {
                        "type": "string",
                        "description": "The fully qualified path to the working directory for the pipe program.",
                        "default": "${workspaceFolder}"
                      },
                      "pipeProgram": {
                        "type": "string",
                        "description": "The fully qualified pipe command to execute.",
                        "default": "enter the fully qualified path for the pipe program name, for example '/usr/bin/ssh'"
                      },
                      "pipeArgs": {
                        "anyOf": [
                          {
                            "type": "array",
                            "description": "Command line arguments passed to the pipe program. Token ${debuggerCommand} in pipeArgs will get replaced by the full debugger command, this token can be specified inline with other arguments. If ${debuggerCommand} isn't used in any argument, the full debugger command will be instead be added to the end of the argument list.",
                            "items": {
                              "type": "string"
                            },
                            "default": []
                          },
                          {
                            "type": "string",
                            "description": "Stringified version of command line arguments passed to the pipe program. Token ${debuggerCommand} in pipeArgs will get replaced by the full debugger command, this token can be specified inline with other arguments. If ${debuggerCommand} isn't used in any argument, the full debugger command will be instead be added to the end of the argument list.",
                            "default": ""
                          }
                        ],
                        "default": []
                      },
                      "quoteArgs": {
                        "type": "boolean",
                        "description": "Should arguments that contain characters that need to be quoted (example: spaces) be quoted? Defaults to 'true'. If set to false, the debugger command will no longer be automatically quoted.",
                        "default": true
                      },
                      "pipeEnv": {
                        "type": "object",
                        "additionalProperties": {
                          "type": "string"
                        },
                        "description": "Environment variables passed to the pipe program.",
                        "default": {}
                      }
                    }
                  }
                }
              },
              "suppressJITOptimizations": {
                "type": "boolean",
                "description": "If true, when an optimized module (.dll compiled in the Release configuration) loads in the target process, the debugger will ask the Just-In-Time compiler to generate code with optimizations disabled. For more information: https://aka.ms/VSCode-CS-LaunchJson#suppress-jit-optimizations",
                "default": false
              },
              "symbolOptions": {
                "description": "Options to control how symbols (.pdb files) are found and loaded.",
                "default": {
                  "searchPaths": [],
                  "searchMicrosoftSymbolServer": false,
                  "searchNuGetOrgSymbolServer": false
                },
                "type": "object",
                "properties": {
                  "searchPaths": {
                    "type": "array",
                    "items": {
                      "type": "string"
                    },
                    "description": "Array of symbol server URLs (example: http\u200b://MyExampleSymbolServer) or directories (example: /build/symbols) to search for .pdb files. These directories will be searched in addition to the default locations -- next to the module and the path where the pdb was originally dropped to.",
                    "default": []
                  },
                  "searchMicrosoftSymbolServer": {
                    "type": "boolean",
                    "description": "If 'true' the Microsoft Symbol server (https\u200b://msdl.microsoft.com\u200b/download/symbols) is added to the symbols search path. If unspecified, this option defaults to 'false'.",
                    "default": false
                  },
                  "searchNuGetOrgSymbolServer": {
                    "type": "boolean",
                    "description": "If 'true' the NuGet.org symbol server (https\u200b://symbols.nuget.org\u200b/download/symbols) is added to the symbols search path. If unspecified, this option defaults to 'false'.",
                    "default": false
                  },
                  "cachePath": {
                    "type": "string",
                    "description": "Directory where symbols downloaded from symbol servers should be cached. If unspecified, on Windows the debugger will default to %TEMP%\\SymbolCache, and on Linux and macOS the debugger will default to ~/.dotnet/symbolcache.",
                    "default": "~/.dotnet/symbolcache"
                  },
                  "moduleFilter": {
                    "description": "Provides options to control which modules (.dll files) the debugger will attempt to load symbols (.pdb files) for.",
                    "default": {
                      "mode": "loadAllButExcluded",
                      "excludedModules": []
                    },
                    "type": "object",
                    "required": [
                      "mode"
                    ],
                    "properties": {
                      "mode": {
                        "type": "string",
                        "enum": [
                          "loadAllButExcluded",
                          "loadOnlyIncluded"
                        ],
                        "enumDescriptions": [
                          "Load symbols for all modules unless the module is in the 'excludedModules' array.",
                          "Do not attempt to load symbols for ANY module unless it is in the 'includedModules' array, or it is included through the 'includeSymbolsNextToModules' setting."
                        ],
                        "description": "Controls which of the two basic operating modes the module filter operates in.",
                        "default": "loadAllButExcluded"
                      },
                      "excludedModules": {
                        "type": "array",
                        "items": {
                          "type": "string"
                        },
                        "description": "Array of modules that the debugger should NOT load symbols for. Wildcards (example: MyCompany.*.dll) are supported.\n\nThis property is ignored unless 'mode' is set to 'loadAllButExcluded'.",
                        "default": []
                      },
                      "includedModules": {
                        "type": "array",
                        "items": {
                          "type": "string"
                        },
                        "description": "Array of modules that the debugger should load symbols for. Wildcards (example: MyCompany.*.dll) are supported.\n\nThis property is ignored unless 'mode' is set to 'loadOnlyIncluded'.",
                        "default": [
                          "MyExampleModule.dll"
                        ]
                      },
                      "includeSymbolsNextToModules": {
                        "type": "boolean",
                        "description": "If true, for any module NOT in the 'includedModules' array, the debugger will still check next to the module itself and the launching executable, but it will not check paths on the symbol search list. This option defaults to 'true'.\n\nThis property is ignored unless 'mode' is set to 'loadOnlyIncluded'.",
                        "default": true
                      }
                    }
                  }
                }
              },
              "sourceLinkOptions": {
                "description": "Options to control how Source Link connects to web servers. For more information: https://aka.ms/VSCode-CS-LaunchJson#source-link-options",
                "default": {
                  "*": {
                    "enabled": true
                  }
                },
                "type": "object",
                "additionalItems": {
                  "type": "object",
                  "properties": {
                    "enabled": {
                      "title": "boolean",
                      "description": "Is Source Link enabled for this URL?  If unspecified, this option defaults to 'true'.",
                      "default": "true"
                    }
                  }
                }
              },
              "allowFastEvaluate": {
                "type": "boolean",
                "description": "When true (the default state), the debugger will attempt faster evaluation by simulating execution of simple properties and methods.",
                "default": true
              }
            }
          }
        },
        "configurationSnippets": [
          {
            "label": ".NET: Launch .NET Core Console App",
            "description": "Launch a .NET Core Console App with a debugger.",
            "body": {
              "name": ".NET Core Launch (console)",
              "type": "coreclr",
              "request": "launch",
              "preLaunchTask": "build",
              "program": "^\"\\${workspaceFolder}/bin/Debug/${1:<target-framework>}/${2:<project-name.dll>}\"",
              "args": [],
              "cwd": "^\"\\${workspaceFolder}\"",
              "stopAtEntry": false,
              "console": "internalConsole"
            }
          },
          {
            "label": ".NET: Attach to local .NET Core Console App",
            "description": "Attach a debugger to a .NET Core Console App.",
            "body": {
              "name": ".NET Core Attach",
              "type": "coreclr",
              "request": "attach"
            }
          },
          {
            "label": ".NET: Launch a local .NET Core Web App",
            "description": "Launch a .NET Core Web App with both a browser and a debugger.",
            "body": {
              "name": ".NET Core Launch (web)",
              "type": "coreclr",
              "request": "launch",
              "preLaunchTask": "build",
              "program": "^\"\\${workspaceFolder}/bin/Debug/${1:<target-framework>}/${2:<project-name.dll>}\"",
              "args": [],
              "cwd": "^\"\\${workspaceFolder}\"",
              "stopAtEntry": false,
              "serverReadyAction": {
                "action": "openExternally",
                "pattern": "\\\\bNow listening on:\\\\s+(https?://\\\\S+)"
              },
              "env": {
                "ASPNETCORE_ENVIRONMENT": "Development"
              },
              "sourceFileMap": {
                "/Views": "^\"\\${workspaceFolder}/Views\""
              }
            }
          },
          {
            "label": ".NET: Launch a remote .NET Core Console App",
            "description": "Launch a .NET Core Console App on a remote machine.",
            "body": {
              "name": ".NET Core Launch (console)",
              "type": "coreclr",
              "request": "launch",
              "preLaunchTask": "build",
              "program": "^\"\\${workspaceFolder}/bin/Debug/${1:<target-framework>}/${2:<project-name.dll>}\"",
              "args": [],
              "cwd": "^\"\\${workspaceFolder}\"",
              "stopAtEntry": false,
              "console": "internalConsole",
              "pipeTransport": {
                "pipeCwd": "^\"\\${workspaceFolder}\"",
                "pipeProgram": "^\"${3:enter the fully qualified path for the pipe program name, for example '/usr/bin/ssh'}\"",
                "pipeArgs": [],
                "debuggerPath": "^\"${4:enter the path for the debugger on the target machine, for example ~/vsdbg/vsdbg}\""
              }
            }
          },
          {
            "label": ".NET: Attach to remote .NET Core Console App",
            "description": "Attach a debugger to a .NET Core Console App on a remote machine.",
            "body": {
              "name": ".NET Core Attach",
              "type": "coreclr",
              "request": "attach",
              "pipeTransport": {
                "pipeCwd": "^\"\\${workspaceFolder}\"",
                "pipeProgram": "^\"${1:enter the fully qualified path for the pipe program name, for example '/usr/bin/ssh'}\"",
                "pipeArgs": [],
                "debuggerPath": "^\"${2:enter the path for the debugger on the target machine, for example ~/vsdbg/vsdbg}\""
              }
            }
          }
        ]
      },
      {
        "type": "clr",
        "label": ".NET",
        "languages": [
          "csharp",
          "razor",
          "qsharp",
          "aspnetcorerazor"
        ],
        "variables": {
          "pickProcess": "csharp.listProcess",
          "pickRemoteProcess": "csharp.listRemoteProcess",
          "pickRemoteDockerProcess": "csharp.listRemoteDockerProcess"
        },
        "aiKey": "AIF-d9b70cd4-b9f9-4d70-929b-a071c400b217",
        "configurationAttributes": {
          "launch": {
            "type": "object",
            "required": [
              "program"
            ],
            "properties": {
              "program": {
                "type": "string",
                "description": "Path to the application dll or .NET Core host executable to launch.\nThis property normally takes the form: '${workspaceFolder}/bin/Debug/(target-framework)/(project-name.dll)'\nExample: '${workspaceFolder}/bin/Debug/netcoreapp1.1/MyProject.dll'\n\nWhere:\n(target-framework) is the framework that the debugged project is being built for. This is normally found in the project file as the 'TargetFramework' property.\n(project-name.dll) is the name of debugged project's build output dll. This is normally the same as the project file name but with a '.dll' extension.",
                "default": "${workspaceFolder}/bin/Debug/<insert-target-framework-here>/<insert-project-name-here>.dll"
              },
              "cwd": {
                "type": "string",
                "description": "Path to the working directory of the program being debugged. Default is the current workspace.",
                "default": "${workspaceFolder}"
              },
              "args": {
                "anyOf": [
                  {
                    "type": "array",
                    "description": "Command line arguments passed to the program.",
                    "items": {
                      "type": "string"
                    },
                    "default": []
                  },
                  {
                    "type": "string",
                    "description": "Stringified version of command line arguments passed to the program.",
                    "default": ""
                  }
                ]
              },
              "stopAtEntry": {
                "type": "boolean",
                "description": "If true, the debugger should stop at the entry point of the target.",
                "default": false
              },
              "launchBrowser": {
                "description": "Describes options to launch a web browser as part of launch",
                "default": {
                  "enabled": true
                },
                "type": "object",
                "required": [
                  "enabled"
                ],
                "properties": {
                  "enabled": {
                    "type": "boolean",
                    "description": "Whether web browser launch is enabled",
                    "default": true
                  },
                  "args": {
                    "type": "string",
                    "description": "The arguments to pass to the command to open the browser. This is used only if the platform-specific element (`osx`, `linux` or `windows`) doesn't specify a value for `args`. Use ${auto-detect-url} to automatically use the address the server is listening to.",
                    "default": "${auto-detect-url}"
                  },
                  "osx": {
                    "description": "OSX-specific web launch configuration options. By default, this will start the browser using `open`.",
                    "default": {
                      "command": "open",
                      "args": "${auto-detect-url}"
                    },
                    "type": "object",
                    "required": [
                      "command"
                    ],
                    "properties": {
                      "command": {
                        "type": "string",
                        "description": "The executable which will start the web browser",
                        "default": "open"
                      },
                      "args": {
                        "type": "string",
                        "description": "The arguments to pass to the command to open the browser. Use ${auto-detect-url} to automatically use the address the server is listening to.",
                        "default": "${auto-detect-url}"
                      }
                    }
                  },
                  "linux": {
                    "description": "Linux-specific web launch configuration options. By default, this will start the browser using `xdg-open`.",
                    "default": {
                      "command": "xdg-open",
                      "args": "${auto-detect-url}"
                    },
                    "type": "object",
                    "required": [
                      "command"
                    ],
                    "properties": {
                      "command": {
                        "type": "string",
                        "description": "The executable which will start the web browser",
                        "default": "xdg-open"
                      },
                      "args": {
                        "type": "string",
                        "description": "The arguments to pass to the command to open the browser. Use ${auto-detect-url} to automatically use the address the server is listening to.",
                        "default": "${auto-detect-url}"
                      }
                    }
                  },
                  "windows": {
                    "description": "Windows-specific web launch configuration options. By default, this will start the browser using `cmd /c start`.",
                    "default": {
                      "command": "cmd.exe",
                      "args": "/C start ${auto-detect-url}"
                    },
                    "type": "object",
                    "required": [
                      "command"
                    ],
                    "properties": {
                      "command": {
                        "type": "string",
                        "description": "The executable which will start the web browser",
                        "default": "cmd.exe"
                      },
                      "args": {
                        "type": "string",
                        "description": "The arguments to pass to the command to open the browser. Use ${auto-detect-url} to automatically use the address the server is listening to.",
                        "default": "/C start ${auto-detect-url}"
                      }
                    }
                  }
                }
              },
              "env": {
                "type": "object",
                "additionalProperties": {
                  "type": "string"
                },
                "description": "Environment variables passed to the program.",
                "default": {}
              },
              "envFile": {
                "type": "string",
                "description": "Environment variables passed to the program by a file.",
                "default": "${workspaceFolder}/.env"
              },
              "console": {
                "type": "string",
                "enum": [
                  "internalConsole",
                  "integratedTerminal",
                  "externalTerminal"
                ],
                "enumDescriptions": [
                  "Output to the VS Code Debug Console. This doesn't support reading console input (ex:Console.ReadLine)",
                  "VS Code's integrated terminal",
                  "External terminal that can be configured via user settings"
                ],
                "description": "Where to launch the debug target.",
                "default": "internalConsole"
              },
              "externalConsole": {
                "type": "boolean",
                "description": "Attribute 'externalConsole' is deprecated, use 'console' instead.",
                "default": false
              },
              "sourceFileMap": {
                "type": "object",
                "description": "Optional source file mappings passed to the debug engine. Example: '{ \"C:\\foo\":\"/home/user/foo\" }'",
                "additionalProperties": {
                  "type": "string"
                },
                "default": {
                  "<insert-source-path-here>": "<insert-target-path-here>"
                }
              },
              "justMyCode": {
                "type": "boolean",
                "description": "Optional flag to only show user code.",
                "default": true
              },
              "requireExactSource": {
                "type": "boolean",
                "description": "Optional flag to require current source code to match the pdb.",
                "default": true
              },
              "enableStepFiltering": {
                "type": "boolean",
                "description": "Optional flag to enable stepping over Properties and Operators.",
                "default": true
              },
              "logging": {
                "description": "Optional flags to determine what types of messages should be logged to the output window.",
                "type": "object",
                "required": [],
                "default": {},
                "properties": {
                  "exceptions": {
                    "type": "boolean",
                    "description": "Optional flag to determine whether exception messages should be logged to the output window.",
                    "default": true
                  },
                  "moduleLoad": {
                    "type": "boolean",
                    "description": "Optional flag to determine whether module load events should be logged to the output window.",
                    "default": true
                  },
                  "programOutput": {
                    "type": "boolean",
                    "description": "Optional flag to determine whether program output should be logged to the output window when not using an external console.",
                    "default": true
                  },
                  "engineLogging": {
                    "type": "boolean",
                    "description": "Optional flag to determine whether diagnostic engine logs should be logged to the output window.",
                    "default": false
                  },
                  "browserStdOut": {
                    "type": "boolean",
                    "description": "Optional flag to determine if stdout text from the launching the web browser should be logged to the output window.",
                    "default": true
                  },
                  "elapsedTiming": {
                    "type": "boolean",
                    "description": "If true, engine logging will include `adapterElapsedTime` and `engineElapsedTime` properties to indicate the amount of time, in microseconds, that a request took.",
                    "default": false
                  },
                  "threadExit": {
                    "type": "boolean",
                    "description": "Controls if a message is logged when a thread in the target process exits. Default: `false`.",
                    "default": false
                  },
                  "processExit": {
                    "type": "boolean",
                    "description": "Controls if a message is logged when the target process exits, or debugging is stopped. Default: `true`.",
                    "default": true
                  }
                }
              },
              "pipeTransport": {
                "description": "When present, this tells the debugger to connect to a remote computer using another executable as a pipe that will relay standard input/output between VS Code and the .NET Core debugger backend executable (vsdbg).",
                "type": "object",
                "required": [
                  "debuggerPath"
                ],
                "default": {
                  "pipeCwd": "${workspaceFolder}",
                  "pipeProgram": "enter the fully qualified path for the pipe program name, for example '/usr/bin/ssh'",
                  "pipeArgs": [],
                  "debuggerPath": "enter the path for the debugger on the target machine, for example ~/vsdbg/vsdbg"
                },
                "properties": {
                  "pipeCwd": {
                    "type": "string",
                    "description": "The fully qualified path to the working directory for the pipe program.",
                    "default": "${workspaceFolder}"
                  },
                  "pipeProgram": {
                    "type": "string",
                    "description": "The fully qualified pipe command to execute.",
                    "default": "enter the fully qualified path for the pipe program name, for example '/usr/bin/ssh'"
                  },
                  "pipeArgs": {
                    "anyOf": [
                      {
                        "type": "array",
                        "description": "Command line arguments passed to the pipe program. Token ${debuggerCommand} in pipeArgs will get replaced by the full debugger command, this token can be specified inline with other arguments. If ${debuggerCommand} isn't used in any argument, the full debugger command will be instead be added to the end of the argument list.",
                        "items": {
                          "type": "string"
                        },
                        "default": []
                      },
                      {
                        "type": "string",
                        "description": "Stringified version of command line arguments passed to the pipe program. Token ${debuggerCommand} in pipeArgs will get replaced by the full debugger command, this token can be specified inline with other arguments. If ${debuggerCommand} isn't used in any argument, the full debugger command will be instead be added to the end of the argument list.",
                        "default": ""
                      }
                    ],
                    "default": []
                  },
                  "debuggerPath": {
                    "type": "string",
                    "description": "The full path to the debugger on the target machine.",
                    "default": "enter the path for the debugger on the target machine, for example ~/vsdbg/vsdbg"
                  },
                  "pipeEnv": {
                    "type": "object",
                    "additionalProperties": {
                      "type": "string"
                    },
                    "description": "Environment variables passed to the pipe program.",
                    "default": {}
                  },
                  "quoteArgs": {
                    "type": "boolean",
                    "description": "Should arguments that contain characters that need to be quoted (example: spaces) be quoted? Defaults to 'true'. If set to false, the debugger command will no longer be automatically quoted.",
                    "default": true
                  },
                  "windows": {
                    "description": "Windows-specific pipe launch configuration options",
                    "default": {
                      "pipeCwd": "${workspaceFolder}",
                      "pipeProgram": "enter the fully qualified path for the pipe program name, for example 'c:\\tools\\plink.exe'",
                      "pipeArgs": []
                    },
                    "type": "object",
                    "properties": {
                      "pipeCwd": {
                        "type": "string",
                        "description": "The fully qualified path to the working directory for the pipe program.",
                        "default": "${workspaceFolder}"
                      },
                      "pipeProgram": {
                        "type": "string",
                        "description": "The fully qualified pipe command to execute.",
                        "default": "enter the fully qualified path for the pipe program name, for example '/usr/bin/ssh'"
                      },
                      "pipeArgs": {
                        "anyOf": [
                          {
                            "type": "array",
                            "description": "Command line arguments passed to the pipe program. Token ${debuggerCommand} in pipeArgs will get replaced by the full debugger command, this token can be specified inline with other arguments. If ${debuggerCommand} isn't used in any argument, the full debugger command will be instead be added to the end of the argument list.",
                            "items": {
                              "type": "string"
                            },
                            "default": []
                          },
                          {
                            "type": "string",
                            "description": "Stringified version of command line arguments passed to the pipe program. Token ${debuggerCommand} in pipeArgs will get replaced by the full debugger command, this token can be specified inline with other arguments. If ${debuggerCommand} isn't used in any argument, the full debugger command will be instead be added to the end of the argument list.",
                            "default": ""
                          }
                        ],
                        "default": []
                      },
                      "quoteArgs": {
                        "type": "boolean",
                        "description": "Should arguments that contain characters that need to be quoted (example: spaces) be quoted? Defaults to 'true'. If set to false, the debugger command will no longer be automatically quoted.",
                        "default": true
                      },
                      "pipeEnv": {
                        "type": "object",
                        "additionalProperties": {
                          "type": "string"
                        },
                        "description": "Environment variables passed to the pipe program.",
                        "default": {}
                      }
                    }
                  },
                  "osx": {
                    "description": "OSX-specific pipe launch configuration options",
                    "default": {
                      "pipeCwd": "${workspaceFolder}",
                      "pipeProgram": "enter the fully qualified path for the pipe program name, for example '/usr/bin/ssh'",
                      "pipeArgs": []
                    },
                    "type": "object",
                    "properties": {
                      "pipeCwd": {
                        "type": "string",
                        "description": "The fully qualified path to the working directory for the pipe program.",
                        "default": "${workspaceFolder}"
                      },
                      "pipeProgram": {
                        "type": "string",
                        "description": "The fully qualified pipe command to execute.",
                        "default": "enter the fully qualified path for the pipe program name, for example '/usr/bin/ssh'"
                      },
                      "pipeArgs": {
                        "anyOf": [
                          {
                            "type": "array",
                            "description": "Command line arguments passed to the pipe program. Token ${debuggerCommand} in pipeArgs will get replaced by the full debugger command, this token can be specified inline with other arguments. If ${debuggerCommand} isn't used in any argument, the full debugger command will be instead be added to the end of the argument list.",
                            "items": {
                              "type": "string"
                            },
                            "default": []
                          },
                          {
                            "type": "string",
                            "description": "Stringified version of command line arguments passed to the pipe program. Token ${debuggerCommand} in pipeArgs will get replaced by the full debugger command, this token can be specified inline with other arguments. If ${debuggerCommand} isn't used in any argument, the full debugger command will be instead be added to the end of the argument list.",
                            "default": ""
                          }
                        ],
                        "default": []
                      },
                      "quoteArgs": {
                        "type": "boolean",
                        "description": "Should arguments that contain characters that need to be quoted (example: spaces) be quoted? Defaults to 'true'. If set to false, the debugger command will no longer be automatically quoted.",
                        "default": true
                      },
                      "pipeEnv": {
                        "type": "object",
                        "additionalProperties": {
                          "type": "string"
                        },
                        "description": "Environment variables passed to the pipe program.",
                        "default": {}
                      }
                    }
                  },
                  "linux": {
                    "description": "Linux-specific pipe launch configuration options",
                    "default": {
                      "pipeCwd": "${workspaceFolder}",
                      "pipeProgram": "enter the fully qualified path for the pipe program name, for example '/usr/bin/ssh'",
                      "pipeArgs": []
                    },
                    "type": "object",
                    "properties": {
                      "pipeCwd": {
                        "type": "string",
                        "description": "The fully qualified path to the working directory for the pipe program.",
                        "default": "${workspaceFolder}"
                      },
                      "pipeProgram": {
                        "type": "string",
                        "description": "The fully qualified pipe command to execute.",
                        "default": "enter the fully qualified path for the pipe program name, for example '/usr/bin/ssh'"
                      },
                      "pipeArgs": {
                        "anyOf": [
                          {
                            "type": "array",
                            "description": "Command line arguments passed to the pipe program. Token ${debuggerCommand} in pipeArgs will get replaced by the full debugger command, this token can be specified inline with other arguments. If ${debuggerCommand} isn't used in any argument, the full debugger command will be instead be added to the end of the argument list.",
                            "items": {
                              "type": "string"
                            },
                            "default": []
                          },
                          {
                            "type": "string",
                            "description": "Stringified version of command line arguments passed to the pipe program. Token ${debuggerCommand} in pipeArgs will get replaced by the full debugger command, this token can be specified inline with other arguments. If ${debuggerCommand} isn't used in any argument, the full debugger command will be instead be added to the end of the argument list.",
                            "default": ""
                          }
                        ],
                        "default": []
                      },
                      "quoteArgs": {
                        "type": "boolean",
                        "description": "Should arguments that contain characters that need to be quoted (example: spaces) be quoted? Defaults to 'true'. If set to false, the debugger command will no longer be automatically quoted.",
                        "default": true
                      },
                      "pipeEnv": {
                        "type": "object",
                        "additionalProperties": {
                          "type": "string"
                        },
                        "description": "Environment variables passed to the pipe program.",
                        "default": {}
                      }
                    }
                  }
                }
              },
              "suppressJITOptimizations": {
                "type": "boolean",
                "description": "If true, when an optimized module (.dll compiled in the Release configuration) loads in the target process, the debugger will ask the Just-In-Time compiler to generate code with optimizations disabled. For more information: https://aka.ms/VSCode-CS-LaunchJson#suppress-jit-optimizations",
                "default": false
              },
              "symbolOptions": {
                "description": "Options to control how symbols (.pdb files) are found and loaded.",
                "default": {
                  "searchPaths": [],
                  "searchMicrosoftSymbolServer": false,
                  "searchNuGetOrgSymbolServer": false
                },
                "type": "object",
                "properties": {
                  "searchPaths": {
                    "type": "array",
                    "items": {
                      "type": "string"
                    },
                    "description": "Array of symbol server URLs (example: http\u200b://MyExampleSymbolServer) or directories (example: /build/symbols) to search for .pdb files. These directories will be searched in addition to the default locations -- next to the module and the path where the pdb was originally dropped to.",
                    "default": []
                  },
                  "searchMicrosoftSymbolServer": {
                    "type": "boolean",
                    "description": "If 'true' the Microsoft Symbol server (https\u200b://msdl.microsoft.com\u200b/download/symbols) is added to the symbols search path. If unspecified, this option defaults to 'false'.",
                    "default": false
                  },
                  "searchNuGetOrgSymbolServer": {
                    "type": "boolean",
                    "description": "If 'true' the NuGet.org symbol server (https\u200b://symbols.nuget.org\u200b/download/symbols) is added to the symbols search path. If unspecified, this option defaults to 'false'.",
                    "default": false
                  },
                  "cachePath": {
                    "type": "string",
                    "description": "Directory where symbols downloaded from symbol servers should be cached. If unspecified, on Windows the debugger will default to %TEMP%\\SymbolCache, and on Linux and macOS the debugger will default to ~/.dotnet/symbolcache.",
                    "default": "~/.dotnet/symbolcache"
                  },
                  "moduleFilter": {
                    "description": "Provides options to control which modules (.dll files) the debugger will attempt to load symbols (.pdb files) for.",
                    "default": {
                      "mode": "loadAllButExcluded",
                      "excludedModules": []
                    },
                    "type": "object",
                    "required": [
                      "mode"
                    ],
                    "properties": {
                      "mode": {
                        "type": "string",
                        "enum": [
                          "loadAllButExcluded",
                          "loadOnlyIncluded"
                        ],
                        "enumDescriptions": [
                          "Load symbols for all modules unless the module is in the 'excludedModules' array.",
                          "Do not attempt to load symbols for ANY module unless it is in the 'includedModules' array, or it is included through the 'includeSymbolsNextToModules' setting."
                        ],
                        "description": "Controls which of the two basic operating modes the module filter operates in.",
                        "default": "loadAllButExcluded"
                      },
                      "excludedModules": {
                        "type": "array",
                        "items": {
                          "type": "string"
                        },
                        "description": "Array of modules that the debugger should NOT load symbols for. Wildcards (example: MyCompany.*.dll) are supported.\n\nThis property is ignored unless 'mode' is set to 'loadAllButExcluded'.",
                        "default": []
                      },
                      "includedModules": {
                        "type": "array",
                        "items": {
                          "type": "string"
                        },
                        "description": "Array of modules that the debugger should load symbols for. Wildcards (example: MyCompany.*.dll) are supported.\n\nThis property is ignored unless 'mode' is set to 'loadOnlyIncluded'.",
                        "default": [
                          "MyExampleModule.dll"
                        ]
                      },
                      "includeSymbolsNextToModules": {
                        "type": "boolean",
                        "description": "If true, for any module NOT in the 'includedModules' array, the debugger will still check next to the module itself and the launching executable, but it will not check paths on the symbol search list. This option defaults to 'true'.\n\nThis property is ignored unless 'mode' is set to 'loadOnlyIncluded'.",
                        "default": true
                      }
                    }
                  }
                }
              },
              "sourceLinkOptions": {
                "description": "Options to control how Source Link connects to web servers. For more information: https://aka.ms/VSCode-CS-LaunchJson#source-link-options",
                "default": {
                  "*": {
                    "enabled": true
                  }
                },
                "type": "object",
                "additionalItems": {
                  "type": "object",
                  "properties": {
                    "enabled": {
                      "title": "boolean",
                      "description": "Is Source Link enabled for this URL?  If unspecified, this option defaults to 'true'.",
                      "default": "true"
                    }
                  }
                }
              },
              "allowFastEvaluate": {
                "type": "boolean",
                "description": "When true (the default state), the debugger will attempt faster evaluation by simulating execution of simple properties and methods.",
                "default": true
              },
              "targetOutputLogPath": {
                "type": "string",
                "description": "When set, text that the target application writes to stdout and stderr (ex: Console.WriteLine) will be saved to the specified file. This option is ignored if console is set to something other than internalConsole.",
                "default": "${workspaceFolder}/out.txt"
              },
              "targetArchitecture": {
                "type": "string",
                "description": "[Only supported in local macOS debugging] The architecture of the debuggee. This will automatically be detected unless this parameter is set. Allowed values are x86_64 or arm64."
              }
            }
          },
          "attach": {
            "type": "object",
            "required": [],
            "properties": {
              "processName": {
                "type": "string",
                "description": "",
                "default": "The process name to attach to. If this is used, 'processId' should not be used."
              },
              "processId": {
                "anyOf": [
                  {
                    "type": "string",
                    "description": "The process id to attach to. Use \"\" to get a list of running processes to attach to. If 'processId' used, 'processName' should not be used.",
                    "default": ""
                  },
                  {
                    "type": "integer",
                    "description": "The process id to attach to. Use \"\" to get a list of running processes to attach to. If 'processId' used, 'processName' should not be used.",
                    "default": 0
                  }
                ]
              },
              "sourceFileMap": {
                "type": "object",
                "description": "Optional source file mappings passed to the debug engine. Example: '{ \"C:\\foo\":\"/home/user/foo\" }'",
                "additionalProperties": {
                  "type": "string"
                },
                "default": {
                  "<insert-source-path-here>": "<insert-target-path-here>"
                }
              },
              "justMyCode": {
                "type": "boolean",
                "description": "Optional flag to only show user code.",
                "default": true
              },
              "requireExactSource": {
                "type": "boolean",
                "description": "Optional flag to require current source code to match the pdb.",
                "default": true
              },
              "enableStepFiltering": {
                "type": "boolean",
                "description": "Optional flag to enable stepping over Properties and Operators.",
                "default": true
              },
              "logging": {
                "description": "Optional flags to determine what types of messages should be logged to the output window.",
                "type": "object",
                "required": [],
                "default": {},
                "properties": {
                  "exceptions": {
                    "type": "boolean",
                    "description": "Optional flag to determine whether exception messages should be logged to the output window.",
                    "default": true
                  },
                  "moduleLoad": {
                    "type": "boolean",
                    "description": "Optional flag to determine whether module load events should be logged to the output window.",
                    "default": true
                  },
                  "programOutput": {
                    "type": "boolean",
                    "description": "Optional flag to determine whether program output should be logged to the output window when not using an external console.",
                    "default": true
                  },
                  "engineLogging": {
                    "type": "boolean",
                    "description": "Optional flag to determine whether diagnostic engine logs should be logged to the output window.",
                    "default": false
                  },
                  "browserStdOut": {
                    "type": "boolean",
                    "description": "Optional flag to determine if stdout text from the launching the web browser should be logged to the output window.",
                    "default": true
                  },
                  "elapsedTiming": {
                    "type": "boolean",
                    "description": "If true, engine logging will include `adapterElapsedTime` and `engineElapsedTime` properties to indicate the amount of time, in microseconds, that a request took.",
                    "default": false
                  },
                  "threadExit": {
                    "type": "boolean",
                    "description": "Controls if a message is logged when a thread in the target process exits. Default: `false`.",
                    "default": false
                  },
                  "processExit": {
                    "type": "boolean",
                    "description": "Controls if a message is logged when the target process exits, or debugging is stopped. Default: `true`.",
                    "default": true
                  }
                }
              },
              "pipeTransport": {
                "description": "When present, this tells the debugger to connect to a remote computer using another executable as a pipe that will relay standard input/output between VS Code and the .NET Core debugger backend executable (vsdbg).",
                "type": "object",
                "required": [
                  "debuggerPath"
                ],
                "default": {
                  "pipeCwd": "${workspaceFolder}",
                  "pipeProgram": "enter the fully qualified path for the pipe program name, for example '/usr/bin/ssh'",
                  "pipeArgs": [],
                  "debuggerPath": "enter the path for the debugger on the target machine, for example ~/vsdbg/vsdbg"
                },
                "properties": {
                  "pipeCwd": {
                    "type": "string",
                    "description": "The fully qualified path to the working directory for the pipe program.",
                    "default": "${workspaceFolder}"
                  },
                  "pipeProgram": {
                    "type": "string",
                    "description": "The fully qualified pipe command to execute.",
                    "default": "enter the fully qualified path for the pipe program name, for example '/usr/bin/ssh'"
                  },
                  "pipeArgs": {
                    "anyOf": [
                      {
                        "type": "array",
                        "description": "Command line arguments passed to the pipe program. Token ${debuggerCommand} in pipeArgs will get replaced by the full debugger command, this token can be specified inline with other arguments. If ${debuggerCommand} isn't used in any argument, the full debugger command will be instead be added to the end of the argument list.",
                        "items": {
                          "type": "string"
                        },
                        "default": []
                      },
                      {
                        "type": "string",
                        "description": "Stringified version of command line arguments passed to the pipe program. Token ${debuggerCommand} in pipeArgs will get replaced by the full debugger command, this token can be specified inline with other arguments. If ${debuggerCommand} isn't used in any argument, the full debugger command will be instead be added to the end of the argument list.",
                        "default": ""
                      }
                    ],
                    "default": []
                  },
                  "debuggerPath": {
                    "type": "string",
                    "description": "The full path to the debugger on the target machine.",
                    "default": "enter the path for the debugger on the target machine, for example ~/vsdbg/vsdbg"
                  },
                  "pipeEnv": {
                    "type": "object",
                    "additionalProperties": {
                      "type": "string"
                    },
                    "description": "Environment variables passed to the pipe program.",
                    "default": {}
                  },
                  "quoteArgs": {
                    "type": "boolean",
                    "description": "Should arguments that contain characters that need to be quoted (example: spaces) be quoted? Defaults to 'true'. If set to false, the debugger command will no longer be automatically quoted.",
                    "default": true
                  },
                  "windows": {
                    "description": "Windows-specific pipe launch configuration options",
                    "default": {
                      "pipeCwd": "${workspaceFolder}",
                      "pipeProgram": "enter the fully qualified path for the pipe program name, for example 'c:\\tools\\plink.exe'",
                      "pipeArgs": []
                    },
                    "type": "object",
                    "properties": {
                      "pipeCwd": {
                        "type": "string",
                        "description": "The fully qualified path to the working directory for the pipe program.",
                        "default": "${workspaceFolder}"
                      },
                      "pipeProgram": {
                        "type": "string",
                        "description": "The fully qualified pipe command to execute.",
                        "default": "enter the fully qualified path for the pipe program name, for example '/usr/bin/ssh'"
                      },
                      "pipeArgs": {
                        "anyOf": [
                          {
                            "type": "array",
                            "description": "Command line arguments passed to the pipe program. Token ${debuggerCommand} in pipeArgs will get replaced by the full debugger command, this token can be specified inline with other arguments. If ${debuggerCommand} isn't used in any argument, the full debugger command will be instead be added to the end of the argument list.",
                            "items": {
                              "type": "string"
                            },
                            "default": []
                          },
                          {
                            "type": "string",
                            "description": "Stringified version of command line arguments passed to the pipe program. Token ${debuggerCommand} in pipeArgs will get replaced by the full debugger command, this token can be specified inline with other arguments. If ${debuggerCommand} isn't used in any argument, the full debugger command will be instead be added to the end of the argument list.",
                            "default": ""
                          }
                        ],
                        "default": []
                      },
                      "quoteArgs": {
                        "type": "boolean",
                        "description": "Should arguments that contain characters that need to be quoted (example: spaces) be quoted? Defaults to 'true'. If set to false, the debugger command will no longer be automatically quoted.",
                        "default": true
                      },
                      "pipeEnv": {
                        "type": "object",
                        "additionalProperties": {
                          "type": "string"
                        },
                        "description": "Environment variables passed to the pipe program.",
                        "default": {}
                      }
                    }
                  },
                  "osx": {
                    "description": "OSX-specific pipe launch configuration options",
                    "default": {
                      "pipeCwd": "${workspaceFolder}",
                      "pipeProgram": "enter the fully qualified path for the pipe program name, for example '/usr/bin/ssh'",
                      "pipeArgs": []
                    },
                    "type": "object",
                    "properties": {
                      "pipeCwd": {
                        "type": "string",
                        "description": "The fully qualified path to the working directory for the pipe program.",
                        "default": "${workspaceFolder}"
                      },
                      "pipeProgram": {
                        "type": "string",
                        "description": "The fully qualified pipe command to execute.",
                        "default": "enter the fully qualified path for the pipe program name, for example '/usr/bin/ssh'"
                      },
                      "pipeArgs": {
                        "anyOf": [
                          {
                            "type": "array",
                            "description": "Command line arguments passed to the pipe program. Token ${debuggerCommand} in pipeArgs will get replaced by the full debugger command, this token can be specified inline with other arguments. If ${debuggerCommand} isn't used in any argument, the full debugger command will be instead be added to the end of the argument list.",
                            "items": {
                              "type": "string"
                            },
                            "default": []
                          },
                          {
                            "type": "string",
                            "description": "Stringified version of command line arguments passed to the pipe program. Token ${debuggerCommand} in pipeArgs will get replaced by the full debugger command, this token can be specified inline with other arguments. If ${debuggerCommand} isn't used in any argument, the full debugger command will be instead be added to the end of the argument list.",
                            "default": ""
                          }
                        ],
                        "default": []
                      },
                      "quoteArgs": {
                        "type": "boolean",
                        "description": "Should arguments that contain characters that need to be quoted (example: spaces) be quoted? Defaults to 'true'. If set to false, the debugger command will no longer be automatically quoted.",
                        "default": true
                      },
                      "pipeEnv": {
                        "type": "object",
                        "additionalProperties": {
                          "type": "string"
                        },
                        "description": "Environment variables passed to the pipe program.",
                        "default": {}
                      }
                    }
                  },
                  "linux": {
                    "description": "Linux-specific pipe launch configuration options",
                    "default": {
                      "pipeCwd": "${workspaceFolder}",
                      "pipeProgram": "enter the fully qualified path for the pipe program name, for example '/usr/bin/ssh'",
                      "pipeArgs": []
                    },
                    "type": "object",
                    "properties": {
                      "pipeCwd": {
                        "type": "string",
                        "description": "The fully qualified path to the working directory for the pipe program.",
                        "default": "${workspaceFolder}"
                      },
                      "pipeProgram": {
                        "type": "string",
                        "description": "The fully qualified pipe command to execute.",
                        "default": "enter the fully qualified path for the pipe program name, for example '/usr/bin/ssh'"
                      },
                      "pipeArgs": {
                        "anyOf": [
                          {
                            "type": "array",
                            "description": "Command line arguments passed to the pipe program. Token ${debuggerCommand} in pipeArgs will get replaced by the full debugger command, this token can be specified inline with other arguments. If ${debuggerCommand} isn't used in any argument, the full debugger command will be instead be added to the end of the argument list.",
                            "items": {
                              "type": "string"
                            },
                            "default": []
                          },
                          {
                            "type": "string",
                            "description": "Stringified version of command line arguments passed to the pipe program. Token ${debuggerCommand} in pipeArgs will get replaced by the full debugger command, this token can be specified inline with other arguments. If ${debuggerCommand} isn't used in any argument, the full debugger command will be instead be added to the end of the argument list.",
                            "default": ""
                          }
                        ],
                        "default": []
                      },
                      "quoteArgs": {
                        "type": "boolean",
                        "description": "Should arguments that contain characters that need to be quoted (example: spaces) be quoted? Defaults to 'true'. If set to false, the debugger command will no longer be automatically quoted.",
                        "default": true
                      },
                      "pipeEnv": {
                        "type": "object",
                        "additionalProperties": {
                          "type": "string"
                        },
                        "description": "Environment variables passed to the pipe program.",
                        "default": {}
                      }
                    }
                  }
                }
              },
              "suppressJITOptimizations": {
                "type": "boolean",
                "description": "If true, when an optimized module (.dll compiled in the Release configuration) loads in the target process, the debugger will ask the Just-In-Time compiler to generate code with optimizations disabled. For more information: https://aka.ms/VSCode-CS-LaunchJson#suppress-jit-optimizations",
                "default": false
              },
              "symbolOptions": {
                "description": "Options to control how symbols (.pdb files) are found and loaded.",
                "default": {
                  "searchPaths": [],
                  "searchMicrosoftSymbolServer": false,
                  "searchNuGetOrgSymbolServer": false
                },
                "type": "object",
                "properties": {
                  "searchPaths": {
                    "type": "array",
                    "items": {
                      "type": "string"
                    },
                    "description": "Array of symbol server URLs (example: http\u200b://MyExampleSymbolServer) or directories (example: /build/symbols) to search for .pdb files. These directories will be searched in addition to the default locations -- next to the module and the path where the pdb was originally dropped to.",
                    "default": []
                  },
                  "searchMicrosoftSymbolServer": {
                    "type": "boolean",
                    "description": "If 'true' the Microsoft Symbol server (https\u200b://msdl.microsoft.com\u200b/download/symbols) is added to the symbols search path. If unspecified, this option defaults to 'false'.",
                    "default": false
                  },
                  "searchNuGetOrgSymbolServer": {
                    "type": "boolean",
                    "description": "If 'true' the NuGet.org symbol server (https\u200b://symbols.nuget.org\u200b/download/symbols) is added to the symbols search path. If unspecified, this option defaults to 'false'.",
                    "default": false
                  },
                  "cachePath": {
                    "type": "string",
                    "description": "Directory where symbols downloaded from symbol servers should be cached. If unspecified, on Windows the debugger will default to %TEMP%\\SymbolCache, and on Linux and macOS the debugger will default to ~/.dotnet/symbolcache.",
                    "default": "~/.dotnet/symbolcache"
                  },
                  "moduleFilter": {
                    "description": "Provides options to control which modules (.dll files) the debugger will attempt to load symbols (.pdb files) for.",
                    "default": {
                      "mode": "loadAllButExcluded",
                      "excludedModules": []
                    },
                    "type": "object",
                    "required": [
                      "mode"
                    ],
                    "properties": {
                      "mode": {
                        "type": "string",
                        "enum": [
                          "loadAllButExcluded",
                          "loadOnlyIncluded"
                        ],
                        "enumDescriptions": [
                          "Load symbols for all modules unless the module is in the 'excludedModules' array.",
                          "Do not attempt to load symbols for ANY module unless it is in the 'includedModules' array, or it is included through the 'includeSymbolsNextToModules' setting."
                        ],
                        "description": "Controls which of the two basic operating modes the module filter operates in.",
                        "default": "loadAllButExcluded"
                      },
                      "excludedModules": {
                        "type": "array",
                        "items": {
                          "type": "string"
                        },
                        "description": "Array of modules that the debugger should NOT load symbols for. Wildcards (example: MyCompany.*.dll) are supported.\n\nThis property is ignored unless 'mode' is set to 'loadAllButExcluded'.",
                        "default": []
                      },
                      "includedModules": {
                        "type": "array",
                        "items": {
                          "type": "string"
                        },
                        "description": "Array of modules that the debugger should load symbols for. Wildcards (example: MyCompany.*.dll) are supported.\n\nThis property is ignored unless 'mode' is set to 'loadOnlyIncluded'.",
                        "default": [
                          "MyExampleModule.dll"
                        ]
                      },
                      "includeSymbolsNextToModules": {
                        "type": "boolean",
                        "description": "If true, for any module NOT in the 'includedModules' array, the debugger will still check next to the module itself and the launching executable, but it will not check paths on the symbol search list. This option defaults to 'true'.\n\nThis property is ignored unless 'mode' is set to 'loadOnlyIncluded'.",
                        "default": true
                      }
                    }
                  }
                }
              },
              "sourceLinkOptions": {
                "description": "Options to control how Source Link connects to web servers. For more information: https://aka.ms/VSCode-CS-LaunchJson#source-link-options",
                "default": {
                  "*": {
                    "enabled": true
                  }
                },
                "type": "object",
                "additionalItems": {
                  "type": "object",
                  "properties": {
                    "enabled": {
                      "title": "boolean",
                      "description": "Is Source Link enabled for this URL?  If unspecified, this option defaults to 'true'.",
                      "default": "true"
                    }
                  }
                }
              },
              "allowFastEvaluate": {
                "type": "boolean",
                "description": "When true (the default state), the debugger will attempt faster evaluation by simulating execution of simple properties and methods.",
                "default": true
              }
            }
          }
        }
      },
      {
        "type": "blazorwasm",
        "label": "Blazor WebAssembly Debug",
        "initialConfigurations": [
          {
            "type": "blazorwasm",
            "name": "Launch and Debug Blazor WebAssembly Application",
            "request": "launch"
          }
        ],
        "configurationAttributes": {
          "launch": {
            "properties": {
              "cwd": {
                "type": "string",
                "description": "The directory of the Blazor WebAssembly app, defaults to the workspace folder.",
                "default": "${workspaceFolder}"
              },
              "url": {
                "type": "string",
                "description": "The URL of the application",
                "default": "https://localhost:5001"
              },
              "browser": {
                "type": "string",
                "description": "The debugging browser to launch (Edge or Chrome)",
                "default": "chrome",
                "enum": [
                  "chrome",
                  "edge"
                ]
              },
              "trace": {
                "type": [
                  "boolean",
                  "string"
                ],
                "default": "true",
                "enum": [
                  "verbose",
                  true
                ],
                "description": "If true, verbose logs from JS debugger are sent to log file. If 'verbose', send logs to console."
              },
              "hosted": {
                "type": "boolean",
                "default": "false",
                "description": "True if the app is a hosted Blazor WebAssembly app, false otherwise."
              },
              "webRoot": {
                "type": "string",
                "default": "${workspaceFolder}",
                "description": "Specifies the absolute path to the webserver root."
              },
              "timeout": {
                "type": "number",
                "default": 30000,
                "description": "Retry for this number of milliseconds to connect to browser."
              },
              "program": {
                "type": "string",
                "default": "${workspaceFolder}/Server/bin/Debug/<target-framework>/<target-dll>",
                "description": "The path of the DLL to execute when launching a hosted server app"
              },
              "env": {
                "type": "object",
                "description": "Environment variables passed to dotnet. Only valid for hosted apps."
              },
              "dotNetConfig": {
                "description": "Options passed to the underlying .NET debugger. For more info, see https://github.com/OmniSharp/omnisharp-vscode/blob/master/debugger.md.",
                "type": "object",
                "required": [],
                "default": {},
                "properties": {
                  "justMyCode": {
                    "type": "boolean",
                    "description": "Optional flag to only show user code.",
                    "default": true
                  },
                  "logging": {
                    "description": "Optional flags to determine what types of messages should be logged to the output window. Applicable only for the app server of hosted Blazor WASM apps.",
                    "type": "object",
                    "required": [],
                    "default": {},
                    "properties": {
                      "exceptions": {
                        "type": "boolean",
                        "description": "Optional flag to determine whether exception messages should be logged to the output window.",
                        "default": true
                      },
                      "moduleLoad": {
                        "type": "boolean",
                        "description": "Optional flag to determine whether module load events should be logged to the output window.",
                        "default": true
                      },
                      "programOutput": {
                        "type": "boolean",
                        "description": "Optional flag to determine whether program output should be logged to the output window when not using an external console.",
                        "default": true
                      },
                      "engineLogging": {
                        "type": "boolean",
                        "description": "Optional flag to determine whether diagnostic engine logs should be logged to the output window.",
                        "default": false
                      },
                      "browserStdOut": {
                        "type": "boolean",
                        "description": "Optional flag to determine if stdout text from the launching the web browser should be logged to the output window.",
                        "default": true
                      },
                      "elapsedTiming": {
                        "type": "boolean",
                        "description": "If true, engine logging will include `adapterElapsedTime` and `engineElapsedTime` properties to indicate the amount of time, in microseconds, that a request took.",
                        "default": false
                      },
                      "threadExit": {
                        "type": "boolean",
                        "description": "Controls if a message is logged when a thread in the target process exits. Default: `false`.",
                        "default": false
                      },
                      "processExit": {
                        "type": "boolean",
                        "description": "Controls if a message is logged when the target process exits, or debugging is stopped. Default: `true`.",
                        "default": true
                      }
                    }
                  },
                  "sourceFileMap": {
                    "type": "object",
                    "description": "Optional source file mappings passed to the debug engine. Example: '{ \"C:\\foo\":\"/home/user/foo\" }'",
                    "additionalProperties": {
                      "type": "string"
                    },
                    "default": {
                      "<insert-source-path-here>": "<insert-target-path-here>"
                    }
                  }
                }
              },
              "browserConfig": {
                "description": "Options based to the underlying JavaScript debugger. For more info, see https://github.com/microsoft/vscode-js-debug/blob/master/OPTIONS.md.",
                "type": "object",
                "required": [],
                "default": {},
                "properties": {
                  "outputCapture": {
                    "enum": [
                      "console",
                      "std"
                    ],
                    "description": "From where to capture output messages: the default debug API if set to `console`, or stdout/stderr streams if set to `std`.",
                    "default": "console"
                  }
                }
              }
            }
          },
          "attach": {
            "properties": {
              "url": {
                "type": "string",
                "description": "The URL of the application",
                "default": "https://localhost:5001"
              },
              "cwd": {
                "type": "string",
                "description": "The directory of the Blazor WebAssembly app, defaults to the workspace folder.",
                "default": "${workspaceFolder}"
              },
              "browser": {
                "type": "string",
                "description": "The debugging browser to launch (Edge or Chrome)",
                "default": "chrome",
                "enum": [
                  "chrome",
                  "edge"
                ]
              },
              "trace": {
                "type": [
                  "boolean",
                  "string"
                ],
                "default": "true",
                "enum": [
                  "verbose",
                  true
                ],
                "description": "If true, verbose logs from JS debugger are sent to log file. If 'verbose', send logs to console."
              },
              "webRoot": {
                "type": "string",
                "default": "${workspaceFolder}",
                "description": "Specifies the absolute path to the webserver root."
              },
              "timeout": {
                "type": "number",
                "default": 30000,
                "description": "Retry for this number of milliseconds to connect to browser."
              }
            }
          }
        }
      }
    ],
    "semanticTokenTypes": [
      {
        "id": "razorTagHelperElement",
        "description": "A Razor TagHelper Element"
      },
      {
        "id": "razorTagHelperAttribute",
        "description": "A Razor TagHelper Attribute"
      },
      {
        "id": "razorTransition",
        "description": "A Razor transition"
      },
      {
        "id": "razorDirectiveAttribute",
        "description": "A Razor Directive Attribute"
      },
      {
        "id": "razorDirectiveColon",
        "description": "A colon between directive attribute parameters"
      },
      {
        "id": "razorDirective",
        "description": "A Razor directive such as 'code' or 'function'"
      },
      {
        "id": "razorComment",
        "description": "A Razor comment"
      },
      {
        "id": "markupCommentPunctuation",
        "description": "The '@' or '*' of a Razor comment."
      },
      {
        "id": "markupTagDelimiter",
        "description": "Markup delimiters like '<', '>', and '/'."
      },
      {
        "id": "markupOperator",
        "description": "Delimiter for Markup Attribute Key-Value pairs."
      },
      {
        "id": "markupElement",
        "description": "The name of a Markup element."
      },
      {
        "id": "markupAttribute",
        "description": "The name of a Markup attribute."
      },
      {
        "id": "markupComment",
        "description": "The contents of a Markup comment."
      },
      {
        "id": "markupCommentPunctuation",
        "description": "The begining or ending punctuation of a Markup comment."
      },
      {
        "id": "plainKeyword",
        "description": "Represents a keyword"
      },
      {
        "id": "controlKeyword",
        "description": "Represents a control-flow keyword"
      },
      {
        "id": "operatorOverloaded",
        "description": "Represents a custom implementation of an operator"
      },
      {
        "id": "preprocessorKeyword",
        "description": "Represents"
      },
      {
        "id": "preprocessorText",
        "description": "Represents"
      },
      {
        "id": "excludedCode",
        "description": ""
      },
      {
        "id": "punctuation",
        "description": ""
      },
      {
        "id": "stringVerbatim",
        "description": ""
      },
      {
        "id": "stringEscapeCharacter",
        "description": ""
      },
      {
        "id": "delegate",
        "description": ""
      },
      {
        "id": "module",
        "description": ""
      },
      {
        "id": "extensionMethod",
        "description": ""
      },
      {
        "id": "field",
        "description": ""
      },
      {
        "id": "local",
        "description": ""
      },
      {
        "id": "xmlDocCommentAttributeName",
        "description": ""
      },
      {
        "id": "xmlDocCommentAttributeQuotes",
        "description": ""
      },
      {
        "id": "xmlDocCommentAttributeValue",
        "description": ""
      },
      {
        "id": "xmlDocCommentCDataSection",
        "description": ""
      },
      {
        "id": "xmlDocCommentComment",
        "description": ""
      },
      {
        "id": "xmlDocCommentDelimiter",
        "description": ""
      },
      {
        "id": "xmlDocCommentEntityReference",
        "description": ""
      },
      {
        "id": "xmlDocCommentName",
        "description": ""
      },
      {
        "id": "xmlDocCommentProcessingInstruction",
        "description": ""
      },
      {
        "id": "xmlDocCommentText",
        "description": ""
      }
    ],
    "semanticTokenModifiers": [],
    "semanticTokenScopes": [
      {
        "language": "aspnetcorerazor",
        "scopes": {
          "razorTagHelperElement": [
            "entity.name.class.element.taghelper"
          ],
          "razorTagHelperAttribute": [
            "entity.name.class.attribute.taghelper"
          ],
          "razorTransition": [
            "keyword.control.razor.transition"
          ],
          "razorDirectiveAttribute": [
            "keyword.control.razor.directive.attribute",
            "keyword.control.cshtml.directive.attribute"
          ],
          "razorDirectiveColon": [
            "keyword.control.razor.directive.colon",
            "keyword.control.cshtml.directive.colon"
          ],
          "razorDirective": [
            "keyword.control.razor.directive",
            "keyword.control.cshtml.directive"
          ],
          "razorComment": [
            "comment.block.razor"
          ],
          "razorCommentTransition": [
            "meta.comment.razor",
            "keyword.control.cshtml.transition"
          ],
          "razorCommentStar": [
            "keyword.control.razor.comment.star",
            "meta.comment.razor"
          ],
          "angleBracket": [
            "punctuation.definition.tag"
          ],
          "forwardSlash": [
            "punctuation.definition.tag"
          ],
          "equals": [
            "punctuation.separator.key-value.html"
          ],
          "markupElement": [
            "entity.name.tag.html"
          ],
          "markupAttribute": [
            "entity.other.attribute-name.html"
          ],
          "markupComment": [
            "comment.block.html"
          ],
          "markupCommentPunctuation": [
            "punctuation.definition.comment.html",
            "comment.block.html"
          ]
        }
      },
      {
        "language": "csharp",
        "scopes": {
          "plainKeyword": [
            "keyword.cs"
          ],
          "controlKeyword": [
            "keyword.control.cs"
          ],
          "operatorOverloaded": [
            "entity.name.function.member.overload.cs"
          ],
          "preprocessorKeyword": [
            "keyword.preprocessor.cs"
          ],
          "preprocessorText": [
            "meta.preprocessor.string.cs"
          ],
          "excludedCode": [
            "support.other.excluded.cs"
          ],
          "punctuation": [
            "punctuation.cs"
          ],
          "stringVerbatim": [
            "string.verbatim.cs"
          ],
          "stringEscapeCharacter": [
            "constant.character.escape.cs"
          ],
          "delegate": [
            "entity.name.type.delegate.cs"
          ],
          "module": [
            "entity.name.type.module.cs"
          ],
          "extensionMethod": [
            "entity.name.function.extension.cs"
          ],
          "field": [
            "entity.name.variable.field.cs"
          ],
          "local": [
            "entity.name.variable.local.cs"
          ],
          "xmlDocCommentAttributeName": [
            "comment.documentation.attribute.name.cs"
          ],
          "xmlDocCommentAttributeQuotes": [
            "comment.documentation.attribute.quotes.cs"
          ],
          "xmlDocCommentAttributeValue": [
            "comment.documentation.attribute.value.cs"
          ],
          "xmlDocCommentCDataSection": [
            "comment.documentation.cdata.cs"
          ],
          "xmlDocCommentComment": [
            "comment.documentation.comment.cs"
          ],
          "xmlDocCommentDelimiter": [
            "comment.documentation.delimiter.cs"
          ],
          "xmlDocCommentEntityReference": [
            "comment.documentation.entityReference.cs"
          ],
          "xmlDocCommentName": [
            "comment.documentation.name.cs"
          ],
          "xmlDocCommentProcessingInstruction": [
            "comment.documentation.processingInstruction.cs"
          ],
          "xmlDocCommentText": [
            "comment.documentation.cs"
          ]
        }
      }
    ],
    "languages": [
      {
        "id": "aspnetcorerazor",
        "extensions": [
          ".cshtml",
          ".razor"
        ],
        "mimetypes": [
          "text/x-cshtml"
        ],
        "configuration": "./src/razor/language-configuration.json"
      }
    ],
    "grammars": [
      {
        "language": "aspnetcorerazor",
        "scopeName": "text.aspnetcorerazor",
        "path": "./src/razor/syntaxes/aspnetcorerazor.tmLanguage.json"
      }
    ],
    "menus": {
      "commandPalette": [
        {
          "command": "dotnet.test.runTestsInContext",
          "when": "editorLangId == csharp"
        },
        {
          "command": "dotnet.test.debugTestsInContext",
          "when": "editorLangId == csharp"
        }
      ],
      "editor/title": [
        {
          "command": "extension.showRazorCSharpWindow",
          "when": "resourceLangId == aspnetcorerazor"
        },
        {
          "command": "extension.showRazorHtmlWindow",
          "when": "resourceLangId == aspnetcorerazor"
        },
        {
          "command": "razor.reportIssue",
          "when": "resourceLangId == aspnetcorerazor"
        }
      ],
      "editor/context": [
        {
          "command": "dotnet.test.runTestsInContext",
          "when": "editorLangId == csharp",
          "group": "2_dotnet@1"
        },
        {
          "command": "dotnet.test.debugTestsInContext",
          "when": "editorLangId == csharp",
          "group": "2_dotnet@2"
        }
      ]
    }
  }
}<|MERGE_RESOLUTION|>--- conflicted
+++ resolved
@@ -92,11 +92,7 @@
     "@types/semver": "5.5.0",
     "@types/tmp": "0.0.33",
     "@types/unzipper": "^0.9.1",
-<<<<<<< HEAD
-    "@types/vscode": "1.56.0",
-=======
     "@types/vscode": "1.57.0",
->>>>>>> 5e485761
     "@types/yauzl": "2.9.1",
     "archiver": "5.3.0",
     "chai": "4.3.4",
@@ -385,11 +381,7 @@
     }
   ],
   "engines": {
-<<<<<<< HEAD
-    "vscode": "^1.56.0"
-=======
     "vscode": "^1.57.0"
->>>>>>> 5e485761
   },
   "activationEvents": [
     "onDebugInitialConfigurations",
