--- conflicted
+++ resolved
@@ -40,11 +40,7 @@
     "workspace"
   ],
   "defaults": {
-<<<<<<< HEAD
     "roslyn": "5.0.0-1.25214.2",
-=======
-    "roslyn": "5.0.0-1.25204.1",
->>>>>>> d07c2de6
     "omniSharp": "1.39.12",
     "razor": "10.0.0-preview.25210.3",
     "razorOmnisharp": "7.0.0-preview.23363.1",
