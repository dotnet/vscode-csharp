--- conflicted
+++ resolved
@@ -1,11 +1,7 @@
 {
   "name": "csharp",
   "publisher": "ms-vscode",
-<<<<<<< HEAD
-  "version": "1.14.0-beta.2.config-default-sln",
-=======
   "version": "1.14.0",
->>>>>>> 4f9f6c7d
   "description": "C# for Visual Studio Code (powered by OmniSharp).",
   "displayName": "C#",
   "author": "Microsoft Corporation",
@@ -487,18 +483,11 @@
             "razor"
           ]
         },
-<<<<<<< HEAD
-        "runtimeArgs": [],
-=======
->>>>>>> 4f9f6c7d
         "variables": {
           "pickProcess": "csharp.listProcess",
           "pickRemoteProcess": "csharp.listRemoteProcess"
         },
-<<<<<<< HEAD
-=======
         "adapterExecutableCommand": "csharp.coreclrAdapterExecutableCommand",
->>>>>>> 4f9f6c7d
         "aiKey": "AIF-d9b70cd4-b9f9-4d70-929b-a071c400b217",
         "configurationAttributes": {
           "launch": {
@@ -1379,18 +1368,11 @@
             "razor"
           ]
         },
-<<<<<<< HEAD
-        "runtimeArgs": [],
-=======
->>>>>>> 4f9f6c7d
         "variables": {
           "pickProcess": "csharp.listProcess",
           "pickRemoteProcess": "csharp.listRemoteProcess"
         },
-<<<<<<< HEAD
-=======
         "adapterExecutableCommand": "csharp.clrAdapterExecutableCommand",
->>>>>>> 4f9f6c7d
         "aiKey": "AIF-d9b70cd4-b9f9-4d70-929b-a071c400b217",
         "configurationAttributes": {
           "launch": {
