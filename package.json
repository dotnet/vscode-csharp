--- conflicted
+++ resolved
@@ -37,15 +37,9 @@
     }
   },
   "defaults": {
-<<<<<<< HEAD
     "roslyn": "4.12.0-1.24328.6",
     "omniSharp": "1.39.11",
     "razor": "9.0.0-preview.24327.6",
-=======
-    "roslyn": "4.11.0-3.24320.2",
-    "omniSharp": "1.39.11",
-    "razor": "9.0.0-preview.24325.5",
->>>>>>> c1fd9c84
     "razorOmnisharp": "7.0.0-preview.23363.1",
     "xamlTools": "17.11.35021.135"
   },
