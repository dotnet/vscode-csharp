--- conflicted
+++ resolved
@@ -1,14 +1,8 @@
 {
   "name": "csharp",
-<<<<<<< HEAD
   "publisher": "muhammad-sammy",
-  "version": "1.23.13",
+  "version": "1.23.14",
   "description": "C# support for vscode-compatible editors (powered by OmniSharp and NetCoreDbg).",
-=======
-  "publisher": "ms-dotnettools",
-  "version": "1.23.14",
-  "description": "C# for Visual Studio Code (powered by OmniSharp).",
->>>>>>> 10fc4db7
   "displayName": "C#",
   "author": "Muhammad Sammy",
   "license": "SEE LICENSE IN RuntimeLicenses/license.txt",
@@ -224,13 +218,8 @@
     {
       "id": "Debugger",
       "description": ".NET Core Debugger (Windows / x64)",
-<<<<<<< HEAD
       "url": "https://github.com/Samsung/netcoredbg/releases/latest/download/netcoredbg-win64.zip",
       "fallbackUrl": "https://web.archive.org/web/20201114153556if_/https://github-production-release-asset-2e65be.s3.amazonaws.com/113926796/d4b97d80-155d-11eb-8d5f-3dd1c01c1a8e?X-Amz-Algorithm=AWS4-HMAC-SHA256&X-Amz-Credential=AKIAIWNJYAX4CSVEH53A%2F20201114%2Fus-east-1%2Fs3%2Faws4_request&X-Amz-Date=20201114T153556Z&X-Amz-Expires=300&X-Amz-Signature=cca2fa29711b17bf0ab332e8142fc4c27792f515d53dc685396d8ea1009f4bd8&X-Amz-SignedHeaders=host&actor_id=0&key_id=0&repo_id=113926796&response-content-disposition=attachment%3B%20filename%3Dnetcoredbg-win64.zip&response-content-type=application%2Foctet-stream",
-=======
-      "url": "https://download.visualstudio.microsoft.com/download/pr/49f44239-bd47-4fb5-91be-4c91d7638fff/b490d6a6de4ec50e2bd22f690489ef6c/coreclr-debug-win7-x64.zip",
-      "fallbackUrl": "https://vsdebugger.blob.core.windows.net/coreclr-debug-1-23-14/coreclr-debug-win7-x64.zip",
->>>>>>> 10fc4db7
       "installPath": ".debugger",
       "platforms": [
         "win32"
@@ -238,40 +227,14 @@
       "architectures": [
         "x86_64"
       ],
-<<<<<<< HEAD
       "installTestPath": ".debugger/netcoredbg/netcoredbg.exe"
-=======
-      "installTestPath": "./.debugger/vsdbg-ui.exe",
-      "integrity": "9EA16813520F5E74535739DAD1E9E72465D7F496A6C8465AEA3EF57C86CF320C"
-    },
-    {
-      "id": "Debugger",
-      "description": ".NET Core Debugger (Windows / ARM64)",
-      "url": "https://download.visualstudio.microsoft.com/download/pr/49f44239-bd47-4fb5-91be-4c91d7638fff/82a75a9c89a2e5087908651b602d7d01/coreclr-debug-win10-arm64.zip",
-      "fallbackUrl": "https://vsdebugger.blob.core.windows.net/coreclr-debug-1-23-14/coreclr-debug-win10-arm64.zip",
-      "installPath": ".debugger",
-      "platforms": [
-        "win32"
-      ],
-      "architectures": [
-        "arm64"
-      ],
-      "installTestPath": "./.debugger/vsdbg-ui.exe",
-      "integrity": "FD9A1B46DA9C7226828595826F6CE215DF769C5111D02DB567494A1EB095E155"
->>>>>>> 10fc4db7
     },
     {
       "id": "Debugger",
       "description": ".NET Core Debugger (macOS / x64)",
-<<<<<<< HEAD
       "url": "https://github.com/Samsung/netcoredbg/releases/latest/download/netcoredbg-osx.tar.gz",
       "fallbackUrl": "https://web.archive.org/web/20201114153845if_/https://github-production-release-asset-2e65be.s3.amazonaws.com/113926796/e77a8500-1552-11eb-8b31-fe0e14726f36?X-Amz-Algorithm=AWS4-HMAC-SHA256&X-Amz-Credential=AKIAIWNJYAX4CSVEH53A%2F20201114%2Fus-east-1%2Fs3%2Faws4_request&X-Amz-Date=20201114T153659Z&X-Amz-Expires=300&X-Amz-Signature=5782fc0120f26ad4ec919f9cc21b70c42986436a05de7f857fff3e7604e077fb&X-Amz-SignedHeaders=host&actor_id=0&key_id=0&repo_id=113926796&response-content-disposition=attachment%3B%20filename%3Dnetcoredbg-osx.tar.gz&response-content-type=application%2Foctet-stream",
       "installPath": ".debugger",
-=======
-      "url": "https://download.visualstudio.microsoft.com/download/pr/49f44239-bd47-4fb5-91be-4c91d7638fff/c1122f7141735472d9583c1124024c55/coreclr-debug-osx-x64.zip",
-      "fallbackUrl": "https://vsdebugger.blob.core.windows.net/coreclr-debug-1-23-14/coreclr-debug-osx-x64.zip",
-      "installPath": ".debugger/x86_64",
->>>>>>> 10fc4db7
       "platforms": [
         "darwin"
       ],
@@ -280,85 +243,15 @@
         "arm64"
       ],
       "binaries": [
-<<<<<<< HEAD
         "./netcoredbg"
       ],
       "installTestPath": ".debugger/netcoredbg/netcoredbg"
-=======
-        "./vsdbg-ui",
-        "./vsdbg"
-      ],
-      "installTestPath": "./.debugger/x86_64/vsdbg-ui",
-      "integrity": "554436E48F02C994BD05AD365EFFF9E242710C49CD2BDE695DBABD222098E323"
-    },
-    {
-      "id": "Debugger",
-      "description": ".NET Core Debugger (macOS / arm64)",
-      "url": "https://download.visualstudio.microsoft.com/download/pr/49f44239-bd47-4fb5-91be-4c91d7638fff/96a88189c7904a517f3bb59b2dba8bd1/coreclr-debug-osx-arm64.zip",
-      "fallbackUrl": "https://vsdebugger.blob.core.windows.net/coreclr-debug-1-23-14/coreclr-debug-osx-arm64.zip",
-      "installPath": ".debugger/arm64",
-      "platforms": [
-        "darwin"
-      ],
-      "architectures": [
-        "arm64"
-      ],
-      "binaries": [
-        "./vsdbg-ui",
-        "./vsdbg"
-      ],
-      "installTestPath": "./.debugger/arm64/vsdbg-ui",
-      "integrity": "40395770CDBA25FD67D2A5B8630F16146B293EAE8A07205DF1646D1805F87384"
-    },
-    {
-      "id": "Debugger",
-      "description": ".NET Core Debugger (linux / ARM)",
-      "url": "https://download.visualstudio.microsoft.com/download/pr/49f44239-bd47-4fb5-91be-4c91d7638fff/f346e34bb51c0595cf7f4727cac76907/coreclr-debug-linux-arm.zip",
-      "fallbackUrl": "https://vsdebugger.blob.core.windows.net/coreclr-debug-1-23-14/coreclr-debug-linux-arm.zip",
-      "installPath": ".debugger",
-      "platforms": [
-        "linux"
-      ],
-      "architectures": [
-        "arm"
-      ],
-      "binaries": [
-        "./vsdbg-ui",
-        "./vsdbg"
-      ],
-      "installTestPath": "./.debugger/vsdbg-ui",
-      "integrity": "4283432742665B400B1807A76770475B2CA43895C7E7870D85E34C3ADF4D1B3F"
-    },
-    {
-      "id": "Debugger",
-      "description": ".NET Core Debugger (linux / ARM64)",
-      "url": "https://download.visualstudio.microsoft.com/download/pr/49f44239-bd47-4fb5-91be-4c91d7638fff/7a723bfbda6d196c52084226b6835b36/coreclr-debug-linux-arm64.zip",
-      "fallbackUrl": "https://vsdebugger.blob.core.windows.net/coreclr-debug-1-23-14/coreclr-debug-linux-arm64.zip",
-      "installPath": ".debugger",
-      "platforms": [
-        "linux"
-      ],
-      "architectures": [
-        "arm64"
-      ],
-      "binaries": [
-        "./vsdbg-ui",
-        "./vsdbg"
-      ],
-      "installTestPath": "./.debugger/vsdbg-ui",
-      "integrity": "7C266186F481159BFC40406BF4CE479FC4144179C69128B01CD3E1E3062E8AB4"
->>>>>>> 10fc4db7
     },
     {
       "id": "Debugger",
       "description": ".NET Core Debugger (linux / x64)",
-<<<<<<< HEAD
       "url": "https://github.com/Samsung/netcoredbg/releases/latest/download/netcoredbg-linux-amd64.tar.gz",
       "fallbackUrl": "https://web.archive.org/web/20210704184708/https://github-releases.githubusercontent.com/113926796/fc5bfc00-dc3b-11eb-8d47-f99c4dc1c4c6?X-Amz-Algorithm=AWS4-HMAC-SHA256&X-Amz-Credential=AKIAIWNJYAX4CSVEH53A%2F20210704%2Fus-east-1%2Fs3%2Faws4_request&X-Amz-Date=20210704T184708Z&X-Amz-Expires=300&X-Amz-Signature=521e3d193946f1cd4598e55056b7597497e294322daa6827f3bf84d1be4e1d89&X-Amz-SignedHeaders=host&actor_id=0&key_id=0&repo_id=113926796&response-content-disposition=attachment%3B%20filename%3Dnetcoredbg-linux-amd64.tar.gz&response-content-type=application%2Foctet-stream",
-=======
-      "url": "https://download.visualstudio.microsoft.com/download/pr/49f44239-bd47-4fb5-91be-4c91d7638fff/dd019b4c839f458596e26bfcfe6a3e7f/coreclr-debug-linux-x64.zip",
-      "fallbackUrl": "https://vsdebugger.blob.core.windows.net/coreclr-debug-1-23-14/coreclr-debug-linux-x64.zip",
->>>>>>> 10fc4db7
       "installPath": ".debugger",
       "platforms": [
         "linux"
@@ -369,12 +262,7 @@
       "binaries": [
         "./netcoredbg"
       ],
-<<<<<<< HEAD
       "installTestPath": ".debugger/netcoredbg/netcoredbg"
-=======
-      "installTestPath": "./.debugger/vsdbg-ui",
-      "integrity": "F389283020F345DA4BAC1067E9D8E5B28BD4306338C651075D07285D0600BE30"
->>>>>>> 10fc4db7
     },
     {
       "id": "Razor",
